--- conflicted
+++ resolved
@@ -19,11 +19,7 @@
     EDITALL: 'Edit all'
     EDITANDORGANIZE: 'Edit & organize'
     EDITINFO: 'Edit files'
-<<<<<<< HEAD
-    FILES: Files
-=======
     FILES: Fajlovi
->>>>>>> d6c2ffe7
     FROMCOMPUTER: 'Choose files from your computer'
     FROMCOMPUTERINFO: 'Upload from your computer'
     TOTAL: Total
@@ -94,11 +90,7 @@
     SORTDESC: 'Сортирају у опадајућем поретку'
   ComplexTableField_popup.ss:
     NEXT: Следеће
-<<<<<<< HEAD
-    PREVIOUS: 'Претходно'
-=======
     PREVIOUS: Претходно
->>>>>>> d6c2ffe7
   ConfirmedPasswordField:
     ATLEAST: 'Passwords must be at least {min} characters long.'
     BETWEEN: 'Passwords must be {min} to {max} characters long.'
