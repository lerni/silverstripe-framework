--- conflicted
+++ resolved
@@ -19,11 +19,7 @@
     EDITALL: 'Edit all'
     EDITANDORGANIZE: 'Edit & organize'
     EDITINFO: 'Edit files'
-<<<<<<< HEAD
-    FILES: Files
-=======
     FILES: Failid
->>>>>>> d6c2ffe7
     FROMCOMPUTER: 'Choose files from your computer'
     FROMCOMPUTERINFO: 'Upload from your computer'
     TOTAL: Total
@@ -42,20 +38,6 @@
     EMAILLINK: 'Email link'
     EMAILLINKDESCRIPTION: 'Create link to an email address'
     IMAGE: Pilt
-<<<<<<< HEAD
-    IMAGEDESCRIPTION: 'Näita pilti oma postituses'
-    ITALIC: 'Kaldus text'
-    ITALICEXAMPLE: Kaldus
-    LINK: 'Kodulehe link'
-    LINKDESCRIPTION: 'Lingi teisele kodulehele või aadressile'
-    STRUCK: 'Läbikriipsutatud tekst'
-    STRUCKEXAMPLE: Läbikriipsutatud
-    UNDERLINE: 'Allajoonitud tekst'
-    UNDERLINEEXAMPLE: Allajoonitud
-    UNORDERED: 'Järjestamata nimekiri'
-    UNORDEREDDESCRIPTION: 'Järjestamata nimekiri'
-    UNORDEREDEXAMPLE1: 'Järjestamata asi 1'
-=======
     IMAGEDESCRIPTION: 'Show an image in your post'
     ITALIC: 'Italic Text'
     ITALICEXAMPLE: Italics
@@ -68,7 +50,6 @@
     UNORDERED: 'Unordered list'
     UNORDEREDDESCRIPTION: 'Unordered list'
     UNORDEREDEXAMPLE1: 'unordered item 1'
->>>>>>> d6c2ffe7
   BackLink_Button.ss:
     Back: Back
   BasicAuth:
@@ -90,17 +71,10 @@
   CMSProfileController:
     MENUTITLE: CMSProfileController
   ChangePasswordEmail.ss:
-<<<<<<< HEAD
-    CHANGEPASSWORDTEXT1: 'Vahetasid oma parooli lehel'
-    CHANGEPASSWORDTEXT2: 'Nüüd võid kasutada sisse logimiseks järgnevaid andmeid:'
-    EMAIL: E-post
-    HELLO: Tere
-=======
     CHANGEPASSWORDTEXT1: 'You changed your password for'
     CHANGEPASSWORDTEXT2: 'You can now use the following credentials to log in:'
     EMAIL: E-post
     HELLO: Hi
->>>>>>> d6c2ffe7
     PASSWORD: Parool
   CheckboxField:
     - 'False'
@@ -108,17 +82,6 @@
   ComplexTableField:
     CLOSEPOPUP: 'Close Popup'
     SUCCESSADD2: 'Added {name}'
-<<<<<<< HEAD
-    SUCCESSEDIT: 'Salvestatud %s %s %s'
-  ComplexTableField.ss:
-    ADDITEM: 'Add %s'
-    NOITEMSFOUND: 'No items found'
-    SORTASC: 'Sorteeri kasvavalt'
-    SORTDESC: 'Sorteeri kahanevalt'
-  ComplexTableField_popup.ss:
-    NEXT: Eelmine
-    PREVIOUS: Järgmine
-=======
     SUCCESSEDIT: 'Saved %s %s %s'
   ComplexTableField.ss:
     ADDITEM: 'Add %s'
@@ -128,7 +91,6 @@
   ComplexTableField_popup.ss:
     NEXT: Next
     PREVIOUS: Previous
->>>>>>> d6c2ffe7
   ConfirmedPasswordField:
     ATLEAST: 'Passwords must be at least {min} characters long.'
     BETWEEN: 'Passwords must be {min} to {max} characters long.'
@@ -205,21 +167,12 @@
   Filesystem:
     SYNCRESULTS: 'Sync complete: {createdcount} items created, {deletedcount} items deleted'
   ForgotPasswordEmail.ss:
-<<<<<<< HEAD
-    HELLO: Tere
-    TEXT1: 'Siin on sinu'
-    TEXT2: 'Parooli tühistus link'
-    TEXT3: -
-  Form:
-    FIELDISREQUIRED: '%s on vajalik'
-=======
     HELLO: Hi
     TEXT1: 'Here is your'
     TEXT2: 'password reset link'
     TEXT3: for
   Form:
     FIELDISREQUIRED: '%s is required'
->>>>>>> d6c2ffe7
     VALIDATIONCREDITNUMBER: 'Please ensure you have entered the {number} credit card number correctly'
     VALIDATIONNOTUNIQUE: 'The value entered is not unique'
     VALIDATIONPASSWORDSDONTMATCH: 'Passwords don''t match'
@@ -260,20 +213,6 @@
   GridFieldItemEditView.ss: null
   Group:
     AddRole: 'Add a role for this group'
-<<<<<<< HEAD
-    Code: 'Grupi kood'
-    DefaultGroupTitleAdministrators: Administrators
-    DefaultGroupTitleContentAuthors: 'Content Authors'
-    Description: Kirjeldus
-    GroupReminder: 'If you choose a parent group, this group will take all it''s roles'
-    Locked: 'Lukus?'
-    NoRoles: 'No roles found'
-    Parent: 'Vanem grupp'
-    RolesAddEditLink: 'Manage roles'
-    Sort: Järjesta
-    has_many_Permissions: Õigused
-    many_many_Members: Liikmed
-=======
     Code: 'Group Code'
     DefaultGroupTitleAdministrators: Administrators
     DefaultGroupTitleContentAuthors: 'Content Authors'
@@ -286,7 +225,6 @@
     Sort: 'Sort Order'
     has_many_Permissions: Permissions
     many_many_Members: Members
->>>>>>> d6c2ffe7
   GroupImportForm:
     Help1: '<p>Import one or more groups in <em>CSV</em> format (comma-separated values). <small><a href="#" class="toggle-advanced">Show advanced usage</a></small></p>'
     Help2: '<div class="advanced">	<h4>Advanced usage</h4>	<ul>	<li>Allowed columns: <em>%s</em></li>	<li>Existing groups are matched by their unique <em>Code</em> value, and updated with any new values from the imported file</li>	<li>Group hierarchies can be created by using a <em>ParentCode</em> column.</li>	<li>Permission codes can be assigned by the <em>PermissionCode</em> column. Existing permission codes are not cleared.</li>	</ul></div>'
@@ -343,11 +281,7 @@
   ImageField:
     IMAGE: Image
   Image_iframe.ss:
-<<<<<<< HEAD
-    TITLE: 'Pildi üleslaadimise Iframe'
-=======
     TITLE: 'Image Uploading Iframe'
->>>>>>> d6c2ffe7
   LeftAndMain:
     CANT_REORGANISE: 'You do not have permission to alter Top level pages. Your change was not saved.'
     DELETED: Deleted.
@@ -442,11 +376,7 @@
   MemberTableField: null
   ModelAdmin:
     'APPLY FILTER': 'Apply Filter'
-<<<<<<< HEAD
-    DELETE: Kustuta
-=======
     DELETE: Delete
->>>>>>> d6c2ffe7
     DELETEDRECORDS: 'Deleted {count} records.'
     IMPORT: 'Import from CSV'
     IMPORTEDRECORDS: 'Imported {count} records.'
@@ -486,15 +416,9 @@
   Permissions:
     PERMISSIONS_CATEGORY: 'Roles and access permissions'
   PhoneNumberField:
-<<<<<<< HEAD
-    VALIDATION: 'Palun sisesta kehtiv telefoninumber'
-  RelationComplexTableField.ss:
-    ADD: Lisa
-=======
     VALIDATION: 'Please enter a valid phone number'
   RelationComplexTableField.ss:
     ADD: Add
->>>>>>> d6c2ffe7
     CSVEXPORT: 'Export to CSV'
     NOTFOUND: 'No items found'
   Security:
@@ -541,19 +465,11 @@
   TableField:
     ISREQUIRED: 'In %s ''%s'' is required'
   TableField.ss:
-<<<<<<< HEAD
-    ADD: 'Lisa uus rida'
-    ADDITEM: 'Add %s'
-  TableListField:
-    CSVEXPORT: 'Ekspordi CSV-sse'
-    PRINT: Prindi
-=======
     ADD: 'Add a new row'
     ADDITEM: 'Add %s'
   TableListField:
     CSVEXPORT: 'Export to CSV'
     PRINT: Print
->>>>>>> d6c2ffe7
     Print: Print
     SELECT: 'Select:'
   TableListField.ss:
