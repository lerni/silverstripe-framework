ar:
  AssetAdmin:
    ALLOWEDEXTS: 'Allowed extensions'
    NEWFOLDER: 'مجلد جديد'
  AssetTableField:
    CREATED: 'أول المرفوعات'
    DIM: الأبعاد
    FILENAME: 'اسم الملف'
    FOLDER: Folder
    LASTEDIT: 'آخر التعديلات'
    OWNER: المالك
    SIZE: الحجم
    TITLE: العنوان
    TYPE: النوع
    URL: الرابط
  AssetUploadField:
    ChooseFiles: 'Choose files'
    DRAGFILESHERE: 'Drag files here'
    DROPAREA: 'Drop Area'
    EDITALL: 'Edit all'
    EDITANDORGANIZE: 'Edit & organize'
    EDITINFO: 'Edit files'
    FILES: Files
    FROMCOMPUTER: 'Choose files from your computer'
    FROMCOMPUTERINFO: 'Upload from your computer'
    TOTAL: Total
    TOUPLOAD: 'Choose files to upload...'
    UPLOADINPROGRESS: 'Please wait… upload in progress'
    UPLOADOR: OR
  BBCodeParser:
    ALIGNEMENT: المحاذاة
    ALIGNEMENTEXAMPLE: 'محاذاة إلى اليمين'
    BOLD: 'خط عريض'
    BOLDEXAMPLE: عريض
    CODE: 'الشفرة البرمجية'
    CODEDESCRIPTION: 'الشفرة البرمجية بلا تنسيق'
    CODEEXAMPLE: 'الشفرة البرمجية'
    COLORED: 'خط ملون'
    COLOREDEXAMPLE: 'خط أزرق'
    EMAILLINK: 'رابط البريد الإلكتروني'
    EMAILLINKDESCRIPTION: 'إنشاء رابط إلى عنوان بريد إلكتروني'
    IMAGE: الصورة
    IMAGEDESCRIPTION: 'عرض الصورة في الموضوع'
    ITALIC: 'خط مائل'
    ITALICEXAMPLE: مائل
    LINK: 'رابط الموقع'
    LINKDESCRIPTION: 'رابط إلى موقع آخر'
    STRUCK: 'خط في المنتصف'
    STRUCKEXAMPLE: 'خط في المنتصف'
    UNDERLINE: 'تحته خط'
    UNDERLINEEXAMPLE: 'تحته خط'
    UNORDERED: 'قائمة غير مرتبة'
    UNORDEREDDESCRIPTION: 'قائمة غير مرتبة'
    UNORDEREDEXAMPLE1: 'العنصر 1 غير مرتب'
  BackLink_Button.ss:
    Back: Back
  BasicAuth:
    ENTERINFO: 'فضلاً أدخل اسم المستخدم و كلمة المرور'
    ERRORNOTADMIN: 'هذا المستخدم لا يملك صلاحيات الإدارة'
    ERRORNOTREC: 'اسم المستخدم أو الرقم السري غير صحيح'
  Boolean:
    0: لا
    ANY: أي
<<<<<<< HEAD
    1: 'نعم'
=======
    1: نعم
>>>>>>> d888ea5e
  CMSLoadingScreen.ss:
    LOADING: Loading...
    REQUIREJS: 'The CMS requires that you have JavaScript enabled.'
  CMSMain:
    ACCESS: 'Access to ''{title}'' section'
    ACCESSALLINTERFACES: 'الدخول إلى جميع واجهات إدارة المحتوى'
    ACCESSALLINTERFACESHELP: 'ينقض أكثر من توصيف الوصول المحدد'
    SAVE: حفظ
  CMSProfileController:
    MENUTITLE: 'My Profile'
  ChangePasswordEmail.ss:
    CHANGEPASSWORDTEXT1: 'تم تغيير كلمة المرور لـ'
    CHANGEPASSWORDTEXT2: 'يمكنك الآن استخدام هذه البيانات للدخول إلى حسابك'
    EMAIL: 'البريد الإلكتروني'
    HELLO: أهلاً
    PASSWORD: 'الرقم السري'
  CheckboxField:
    - لا
    - نعم
  ComplexTableField:
    CLOSEPOPUP: 'إغلاق النافذة'
    SUCCESSADD2: 'Added {name}'
    SUCCESSEDIT: 'حفظ %s %s %s'
  ComplexTableField.ss:
    ADDITEM: أضف
    NOITEMSFOUND: 'No items found'
    SORTASC: 'ترتيب تصاعدي'
    SORTDESC: 'ترتيب تنازلي'
  ComplexTableField_popup.ss:
    NEXT: التالي
    PREVIOUS: السابق
  ConfirmedPasswordField:
    ATLEAST: 'Passwords must be at least {min} characters long.'
    BETWEEN: 'Passwords must be {min} to {max} characters long.'
    MAXIMUM: 'Passwords must be at most {max} characters long.'
    SHOWONCLICKTITLE: 'تغيير كلمة المرور'
  CreditCardField:
    FIRST: الأول
    FOURTH: الرابع
    SECOND: الثاني
    THIRD: الثالث
  CurrencyField:
    CURRENCYSYMBOL: $
  DataObject:
    PLURALNAME: 'بيانات كائن'
    SINGULARNAME: 'بيانات كائن'
  Date:
    DAY: اليوم
    DAYS: الأيام
    HOUR: ساعة
    HOURS: ساعات
    MIN: دقيقة
    MINS: الدقائق
    MONTH: الشهر
    MONTHS: الأشهر
    SEC: ثانية
    SECS: الثواني
    TIMEDIFFAGO: '{difference} ago'
    TIMEDIFFIN: 'in {difference}'
    YEAR: السنة
    YEARS: السنوات
  DateField:
    NOTSET: 'غير محدد'
    TODAY: اليوم
    VALIDDATEFORMAT2: 'Please enter a valid date format ({format})'
    VALIDDATEMAXDATE: 'Your date has to be older or matching the maximum allowed date ({date})'
    VALIDDATEMINDATE: 'Your date has to be newer or matching the minimum allowed date ({date})'
  DatetimeField:
    NOTSET: 'Not set'
  Director:
    INVALID_REQUEST: 'Invalid request'
  DropdownField:
    CHOOSE: (اختر)
  EmailField:
    VALIDATION: 'Please enter an email address'
  Email_BounceRecord:
    PLURALNAME: 'سجلات البريد الإلكتروني Bounce'
    SINGULARNAME: 'سجل البريد الإلكتروني Bounce'
  Enum:
    ANY: أي
  File:
    AviType: 'AVI video file'
<<<<<<< HEAD
    Content: 'المحتوى'
=======
    Content: المحتوى
>>>>>>> d888ea5e
    CssType: 'CSS file'
    DmgType: 'Apple disk image'
    DocType: 'Word document'
    Filename: 'اسم الملف'
    GifType: 'GIF image - good for diagrams'
    GzType: 'GZIP compressed file'
    HtlType: 'HTML file'
    HtmlType: 'HTML file'
    INVALIDEXTENSION: 'Extension is not allowed (valid: {extensions})'
    INVALIDEXTENSIONSHORT: 'Extension is not allowed'
    IcoType: 'Icon image'
    JpgType: 'JPEG image - good for photos'
    JsType: 'Javascript file'
    Mp3Type: 'MP3 audio file'
    MpgType: 'MPEG video file'
    NOFILESIZE: 'حجم الملف 0 بايت'
    NOVALIDUPLOAD: 'نوع الملف غير قابل للرفع'
<<<<<<< HEAD
    Name: 'الاسم'
    PLURALNAME: 'الملفات'
    PdfType: 'Adobe Acrobat PDF file'
    PngType: 'PNG image - good general-purpose format'
    SINGULARNAME: 'الملف'
=======
    Name: الاسم
    PLURALNAME: الملفات
    PdfType: 'Adobe Acrobat PDF file'
    PngType: 'PNG image - good general-purpose format'
    SINGULARNAME: الملف
>>>>>>> d888ea5e
    TOOLARGE: 'Filesize is too large, maximum {size} allowed'
    TOOLARGESHORT: 'Filesize exceeds {size}'
    TiffType: 'Tagged image format'
    Title: العنوان
    WavType: 'WAV audo file'
    XlsType: 'Excel spreadsheet'
    ZipType: 'ZIP compressed file'
  FileIFrameField:
    ATTACH: 'Attach {type}'
    ATTACHONCESAVED: '{type}s can be attached once you have saved the record for the first time.'
    ATTACHONCESAVED2: 'Files can be attached once you have saved the record for the first time.'
    DELETE: 'Delete {type}'
    DISALLOWEDFILETYPE: 'This filetype is not allowed to be uploaded'
    FILE: ملف
    FROMCOMPUTER: 'من جهازك الشخصي'
    FROMFILESTORE: 'من مكتبة الملفات'
    NOSOURCE: 'الرجاء اختيارمصدر ملف المرفق'
    REPLACE: 'Replace {type}'
  FileIFrameField_iframe.ss:
    TITLE: 'Image Uploading Iframe'
  Filesystem:
    SYNCRESULTS: 'Sync complete: {createdcount} items created, {deletedcount} items deleted'
  Folder:
    PLURALNAME: Folders
    SINGULARNAME: Folder
  ForgotPasswordEmail.ss:
    HELLO: أهلاً
    TEXT1: هنا
    TEXT2: 'رابط إعادة تعيين كلمة المرور'
    TEXT3: لـ
  Form:
    FIELDISREQUIRED: '%s مطلوب'
    SubmitBtnLabel: Go
    VALIDATIONCREDITNUMBER: 'Please ensure you have entered the {number} credit card number correctly'
    VALIDATIONNOTUNIQUE: 'القيمة المدخلة غير فريدة و قابلة للتكرار '
    VALIDATIONPASSWORDSDONTMATCH: 'رقم المرور غير صحيح'
    VALIDATIONPASSWORDSNOTEMPTY: 'أرقام المرور لا يمكن أن تكون فارغة'
    VALIDATIONSTRONGPASSWORD: 'Passwords must have at least one digit and one alphanumeric character'
    VALIDATOR: المحقق
    VALIDCURRENCY: 'Please enter a valid currency'
  FormField:
    NONE: لايوجد
  GridAction:
    DELETE_DESCRIPTION: Delete
    Delete: Delete
    UnlinkRelation: Unlink
  GridField:
    Add: 'Add {name}'
    Filter: Filter
    FilterBy: 'Filter by '
    Find: Find
    LEVELUP: 'Level up'
    LinkExisting: 'Link Existing'
    NewRecord: 'New %s'
    NoItemsFound: 'No items found'
    PRINTEDAT: 'Printed at'
    PRINTEDBY: 'Printed by'
    PlaceHolder: 'Find {type}'
    PlaceHolderWithLabels: 'Find {type} by {name}'
    RelationSearch: 'Relation search'
    ResetFilter: Reset
  GridFieldAction_Delete:
    DeletePermissionsFailure: 'No delete permissions'
  GridFieldDetailForm:
    CancelBtn: Cancel
    Create: Create
    Delete: Delete
    DeletePermissionsFailure: 'No delete permissions'
    Deleted: 'Deleted %s %s'
    Save: Save
    Saved: 'Saved %s %s'
  GridFieldItemEditView.ss: null
  Group:
    AddRole: 'Add a role for this group'
    Code: 'شفرة المجموعة'
    DefaultGroupTitleAdministrators: الإدارة
    DefaultGroupTitleContentAuthors: 'مؤلفي المحتوى'
    Description: الوصف
    GroupReminder: 'If you choose a parent group, this group will take all it''s roles'
    Locked: 'مغلق ؟'
    NoRoles: 'No roles found'
    PLURALNAME: Groups
    Parent: 'المجموعة الرئيسة'
    RolesAddEditLink: 'قوانين التعديل/الإضافة'
    SINGULARNAME: Group
    Sort: ترتيب
    has_many_Permissions: الصلاحيات
    many_many_Members: الأعضاء
  GroupImportForm:
    Help1: '<p>استيراد واحد أو أكثر من المجموعات في <em>CSV</em>تهيئة (قيم مفصولة بفواصل) <small><ahref="#" class="toggle-advanced">إظهار استخدام المتقدم</a></small></p>'
    Help2: '<div class="advanced">	<h4>Advanced usage</h4>	<ul>	<li>Allowed columns: <em>%s</em></li>	<li>Existing groups are matched by their unique <em>Code</em> value, and updated with any new values from the 	imported file</li>	<li>Group hierarchies can be created by using a <em>ParentCode</em> column.</li>	<li>Permission codes can be assigned by the <em>PermissionCode</em> column. Existing permission codes are not	cleared.</li>	</ul></div>'
    ResultCreated: 'Created {count} groups'
    ResultDeleted: 'حذف مجموعات %d'
    ResultUpdated: 'تحديث مجموعات %d '
  Hierarchy:
    InfiniteLoopNotAllowed: 'Infinite loop found within the "{type}" hierarchy. Please change the parent to resolve this'
  HtmlEditorField:
    ADDURL: 'Add URL'
    ADJUSTDETAILSDIMENSIONS: 'Details &amp; dimensions'
    ANCHORVALUE: رابط
    BUTTONINSERT: Insert
    BUTTONINSERTLINK: 'أدخل رابط'
    BUTTONREMOVELINK: 'إزالة رابط'
    BUTTONUpdate: Update
    CAPTIONTEXT: النص
    CSSCLASS: 'المحاذاة / تنسيق'
    CSSCLASSCENTER: 'في المنتصف'
    CSSCLASSLEFT: 'إلى اليسار، مع التفاف النص'
    CSSCLASSLEFTALONE: 'إلى اليسار'
    CSSCLASSRIGHT: 'إلى اليمين ، مع التفاف النص'
    DETAILS: Details
    EMAIL: 'بريد إلكتروني'
    FILE: ملف
    FOLDER: المجلد
    FROMCMS: 'From the CMS'
    FROMCOMPUTER: 'From your computer'
    FROMWEB: 'From the web'
    FindInFolder: 'Find in Folder'
    IMAGEALT: 'Alternative text (alt)'
    IMAGEALTTEXT: 'النص البديل - يظهر في حالة عدم ظهور الصورة'
    IMAGEALTTEXTDESC: 'Shown to screen readers or if image can not be displayed'
    IMAGEDIMENSIONS: الأبعاد
    IMAGEHEIGHTPX: الطول
    IMAGETITLE: 'العنوان - لإضافة معلومات إلى الصورة'
    IMAGETITLETEXT: 'Title text (tooltip)'
    IMAGETITLETEXTDESC: 'For additional information about the image'
    IMAGEWIDTHPX: العرض
    INSERTMEDIA: 'Insert Media'
    LINK: رابط
    LINKANCHOR: 'ربط على هذه الصفحة'
    LINKDESCR: 'وصف الرابط'
    LINKEMAIL: 'بريد إلكتروني'
    LINKEXTERNAL: 'موقع آخر'
    LINKFILE: 'تنزيل ملف'
    LINKINTERNAL: 'صفحة في الموقع'
    LINKOPENNEWWIN: 'فتح الرابط في نافذة جديدة ؟'
    LINKTO: 'رابط إلى'
    PAGE: صفحة
    URL: رابط
    URLNOTANOEMBEDRESOURCE: 'The URL ''{url}'' could not be turned into a media resource.'
    UpdateMEDIA: 'Update Media'
  Image:
    PLURALNAME: Files
    SINGULARNAME: File
  ImageField:
    IMAGE: الصورة
  Image_Cached:
    PLURALNAME: Files
    SINGULARNAME: File
  Image_iframe.ss:
    TITLE: 'إطار تحميل الصور'
  LeftAndMain:
    CANT_REORGANISE: 'You do not have permission to alter Top level pages. Your change was not saved.'
    DELETED: Deleted.
    DropdownBatchActionsDefault: Actions
    HELP: مساعدة
    PAGETYPE: 'نوع الصفحة:'
    PERMAGAIN: 'تم خروجك من النظام بنجاح. للدخول مرة أخرى أدحل البريد الإلكتروني و الرقم السري بالأسفل'
    PERMALREADY: 'عذراً , لكن لا يمكنك الوصول لهذا القسم من النظام. يتوجب عليك الدخول بصلاحية أخرى'
    PERMDEFAULT: 'أدخل البريد الإلكتروني و الرقم السري للوصول إلى نظام إدارة المحتوى'
    PLEASESAVE: 'فضلاً احفظ الصفحة: هذه الصفحة لا يمكن تحديثها لأنها لم تحفظ بعد'
    PreviewButton: Preview
    REORGANISATIONSUCCESSFUL: 'Reorganised the site tree successfully.'
    SAVEDUP: Saved.
    VersionUnknown: unknown
  LeftAndMain_Menu.ss:
    Hello: Hi
    LOGOUT: 'Log out'
  LoginAttempt:
    Email: 'عنوان البريد الإلكتروني'
    IP: 'عنوان IP'
    PLURALNAME: 'Login Attempts'
    SINGULARNAME: 'Login Attempt'
    Status: الحالة
  Member:
    ADDGROUP: 'Add group'
    BUTTONCHANGEPASSWORD: 'تغيير رقم المرور'
    BUTTONLOGIN: دخول
    BUTTONLOGINOTHER: 'الدخول بحساب آخر'
    BUTTONLOSTPASSWORD: 'فقدت كلمة المرور'
    CANTEDIT: 'You don''t have permission to do that'
    CONFIRMNEWPASSWORD: 'تأكيد رقم المرور الجديد'
    CONFIRMPASSWORD: 'تأكيد رقم المرور'
    DATEFORMAT: 'Date format'
    DefaultAdminFirstname: 'المدير الافتراضي'
    DefaultDateTime: default
    EMAIL: 'البريد الإلكتروني'
    EMPTYNEWPASSWORD: 'كلمة المرور الجديدة لا يمكن أن تكون فارغة  ، فضلاً أعد المحاولة '
    ENTEREMAIL: 'فضلاً أدخل عنوان البريد الإلكتروني للحصول على رابط استعادة كلمة المرور'
    ERRORLOCKEDOUT: 'حسابك تم تعطيله مؤقتاً بسبب تجاوزك العدد المسموح به من المحاولات. فضلاً أعد المحاولة بعد 20 دقيقة'
    ERRORNEWPASSWORD: 'قمت بإدخال كلمة مرور جديدة مختلفة ، حاول مرة أخرى'
    ERRORPASSWORDNOTMATCH: 'كلمة المرور الحالية غير متطابقة، فضلاً حاول مرة أخرى'
    ERRORWRONGCRED: 'هناك خطأ في البريد الإلكتروني أو كلمة المرور. فضلاً أعد المحاولة مرة أخرى'
    FIRSTNAME: 'الاسم الأول'
    INTERFACELANG: 'لغة الواجهة'
    INVALIDNEWPASSWORD: 'We couldn''t accept that password: {password}'
    LOGGEDINAS: 'You''re logged in as {name}.'
    NEWPASSWORD: 'رقم المرور الجديد'
    PASSWORD: 'رقم المرور'
    PLURALNAME: الأعضاء
    REMEMBERME: 'تذكرني في المرة القادمة ؟'
    SINGULARNAME: العضو
    SUBJECTPASSWORDCHANGED: 'تم تغيير كلمة المرور'
    SUBJECTPASSWORDRESET: 'رابط إعادة تكوين كلمة المرور'
    SURNAME: 'اسم العائلة'
    TIMEFORMAT: 'Time format'
    VALIDATIONMEMBEREXISTS: 'يوجد عضو مسجل بهذا البريد الإلكتروني من قبل'
    ValidationIdentifierFailed: 'Can''t overwrite existing member #{id} with identical identifier ({name} = {value}))'
    WELCOMEBACK: 'Welcome Back, {firstname}'
    YOUROLDPASSWORD: 'رقم المرور السابق'
    belongs_many_many_Groups: المجموعات
    db_LastVisited: 'تاريخ آخر زيارة'
    db_Locale: 'واجهة الموقع'
    db_LockedOutUntil: 'مغلق حتى تاريخ'
    db_NumVisit: 'عدد الزيارات'
    db_Password: 'الرقم السري'
    db_PasswordExpiry: 'تاريخ انتهاء صلاحية كلمة المرور'
  MemberAuthenticator:
    TITLE: 'البريد الإلكتروني &amp; كلمة المرور'
  MemberDatetimeOptionsetField:
    AMORPM: 'AM (Ante meridiem) or PM (Post meridiem)'
    'APPLY FILTER': 'Apply Filter'
    Custom: Custom
    DATEFORMATBAD: 'Date format is invalid'
    DAYNOLEADING: 'Day of month without leading zero'
    DIGITSDECFRACTIONSECOND: 'One or more digits representing a decimal fraction of a second'
    FOURDIGITYEAR: 'Four-digit year'
    FULLNAMEMONTH: 'Full name of month (e.g. June)'
    HOURNOLEADING: 'Hour without leading zero'
    MINUTENOLEADING: 'Minute without leading zero'
    MONTHNOLEADING: 'Month digit without leading zero'
    Preview: Preview
    SHORTMONTH: 'Short name of month (e.g. Jun)'
    TOGGLEHELP: 'Toggle formatting help'
    TWODIGITDAY: 'Two-digit day of month'
    TWODIGITHOUR: 'Two digits of hour (00 through 23)'
    TWODIGITMINUTE: 'Two digits of minute (00 through 59)'
    TWODIGITMONTH: 'Two-digit month (01=January, etc.)'
    TWODIGITSECOND: 'Two digits of second (00 through 59)'
    TWODIGITYEAR: 'Two-digit year'
  MemberImportForm:
    Help1: '<p>Import users in <em>CSV format</em> (comma-separated values). <small><a href="#" class="toggle-advanced">Show advanced usage</a></small></p>'
    Help2: '<div class="advanced">	<h4>Advanced usage</h4>	<ul>	<li>Allowed columns: <em>%s</em></li>	<li>Existing users are matched by their unique <em>Code</em> property, and updated with any new values from	the imported file.</li>	<li>Groups can be assigned by the <em>Groups</em> column. Groups are identified by their <em>Code</em> property,	multiple groups can be separated by comma. Existing group memberships are not cleared.</li>	</ul></div>'
    ResultCreated: 'Created {count} members'
    ResultDeleted: 'حذف %d أعضاء'
    ResultNone: 'بدون تغيير'
    ResultUpdated: 'Updated {count} members'
  MemberPassword:
    PLURALNAME: 'Member Passwords'
    SINGULARNAME: 'Member Password'
  MemberTableField: null
  ModelAdmin:
    DELETE: حذف
    DELETEDRECORDS: 'Deleted {count} records.'
    EMPTYBEFOREIMPORT: 'Clear Database before import'
    IMPORT: 'استيراد من CSV'
    IMPORTEDRECORDS: 'Imported {count} records.'
    NOCSVFILE: 'فضلاً استعرض ملف CSV للاستيراد'
    NOIMPORT: 'لايوجد شيء للاستيراد'
    RESET: Reset
    Title: 'Data Models'
    UPDATEDRECORDS: 'Updated {count} records.'
  ModelAdmin_ImportSpec.ss:
    IMPORTSPECFIELDS: 'Database columns'
    IMPORTSPECLINK: 'Show Specification for %s'
    IMPORTSPECRELATIONS: Relations
    IMPORTSPECTITLE: 'Specification for %s'
  ModelAdmin_Tools.ss:
    FILTER: Filter
    IMPORT: Import
  ModelSidebar.ss:
    IMPORT_TAB_HEADER: Import
    SEARCHLISTINGS: Search
  MoneyField:
    FIELDLABELAMOUNT: الكمية
    FIELDLABELCURRENCY: العملة
  NullableField:
    IsNullLabel: باطل
  NumericField:
    VALIDATION: '''{value}'' is not a number, only numbers can be accepted for this field'
  Pagination:
    Page: Page
    View: View
  Permission:
    AdminGroup: الإدارة
    CMS_ACCESS_CATEGORY: 'الوصل لنظام إدارة المحتوى'
    FULLADMINRIGHTS: 'جميع صلاحيات الإدارة'
    FULLADMINRIGHTS_HELP: 'يتضمن وينقض جميع الأذونات الأخرىالمساندة.'
    PLURALNAME: Permissions
    SINGULARNAME: Permission
  PermissionCheckboxSetField:
    AssignedTo: 'assigned to "{title}"'
    FromGroup: 'inherited from group "{title}"'
    FromRole: 'inherited from role "{title}"'
    FromRoleOnGroup: 'توريث من القاعدة "%s"  على المجموعة "%s"'
  PermissionRole:
    OnlyAdminCanApply: 'Only admin can apply'
    PLURALNAME: Roles
    SINGULARNAME: Role
    Title: Title
  PermissionRoleCode:
    PLURALNAME: 'Permission Role Cods'
    SINGULARNAME: 'Permission Role Code'
  Permissions:
    PERMISSIONS_CATEGORY: 'تصاريح القاعدة والوصول'
    UserPermissionsIntro: 'Assigning groups to this user will adjust the permissions they have. See the groups section for details of permissions on individual groups.'
  PhoneNumberField:
    VALIDATION: 'فضلاً أدخل رقم هاتف صحيح'
  RelationComplexTableField.ss:
    ADD: إضافة
    CSVEXPORT: 'Export to CSV'
    NOTFOUND: 'No items found'
  Security:
    ALREADYLOGGEDIN: 'لاتملك صلاحية الدخول لهذه الصفحة ، إذا كنت تملك حساب آخر فيمكنك تسجيل الدخول'
    BUTTONSEND: 'أرسل لي رابط إعادة تهيئة كلمة المرور'
    CHANGEPASSWORDBELOW: 'يمكنك تغيير كلمة المرور بالأسفل'
    CHANGEPASSWORDHEADER: 'تغيير كلمة المرور'
    ENTERNEWPASSWORD: 'فضلاً أدخل كلمة المرور الجديدة'
    ERRORPASSWORDPERMISSION: 'يجب تسجيل الدخول لتتمكن من تغيير كلمة المرور'
    LOGGEDOUT: 'تم تسجيل خروجك بنجاح ، إذا كنت ترغب بالدخول مرة أخرى فتفضل بتعبئة بياناتك بالأسفل'
    LOGIN: دخول
    NOTEPAGESECURED: 'هذه الصفحة محمية بكلمة مرور ، أدخل بيانات دخولك بالأسفل ليتم السماح لك بالوصول للصفحة'
    NOTERESETLINKINVALID: '<p>The password reset link is invalid or expired.</p><p>You can request a new one <a href="{link1}">here</a> or change your password after you <a href="{link2}">logged in</a>.</p>'
    NOTERESETPASSWORD: 'أدخل بريدك الإلكتروني و سيتم إرسال رابط إعادة تهيئة كلمة المرور '
    PASSWORDSENTHEADER: 'Password reset link sent to ''{email}'''
    PASSWORDSENTTEXT: 'Thank you! A reset link has been sent to ''{email}'', provided an account exists for this email address.'
  SecurityAdmin:
    ACCESS_HELP: 'السماح بعرض واضافة وتعديلات المستخدمين ، فضلا عن تعيين أذونات والقواعد لهم.'
    APPLY_ROLES: 'تطبيق القواعد على المجموعات'
    APPLY_ROLES_HELP: 'القدرة على تحرير الأدوار المسندة إلى مجموعة. يتطلب "الحصول على إذن ''قسم الأمن''.'
    EDITPERMISSIONS: 'تعديل الصلاحيات و رقم الآي بي لكل مجموعة'
    EDITPERMISSIONS_HELP: 'القدرة على تحرير أذونات وعناوين بروتوكول الإنترنت لمجموعة. يتطلب "الحصول على إذن ''قسم  الأمن'''
    GROUPNAME: 'اسم المجموعة'
    IMPORTGROUPS: 'Import groups'
    IMPORTUSERS: 'Import users'
    MEMBERS: الأعضاء
    MENUTITLE: Security
    MemberListCaution: 'تحذير : إزالة أعضاء من هذه القائمة إزالتها من جميع الفئات وقاعدة البيانات'
    NEWGROUP: 'مجموعة جديدة'
    PERMISSIONS: الصلاحيات
    ROLES: قواعد
    ROLESDESCRIPTION: 'هذا القسم يسمح لك بإضافة الأدوار إلى هذه المجموعة. قواعد المجموعات بمنطقية من الأذونات، والتي يمكن تعديلها في تبويب القواعد'
    TABROLES: قواعد
    Users: Users
  SecurityAdmin_MemberImportForm:
    BtnImport: استيراد
    FileFieldLabel: ' CSV ملف <small>(الامتداد المسموح :*.csv )</small>'
  SilverStripeNavigator:
    Edit: Edit
  SimpleImageField:
    NOUPLOAD: 'لا توجد صور مرفوعة'
  SiteTree:
    TABMAIN: الرئيسة
  TableField:
    ISREQUIRED: 'In %s ''%s'' is required'
  TableField.ss:
    ADD: 'إضافة صف جديد'
    ADDITEM: 'Add %s'
  TableListField:
    CSVEXPORT: 'تصدير إلى CSV'
    PRINT: طباعة
    Print: Print
    SELECT: اختيار
  TableListField.ss:
    NOITEMSFOUND: 'No items found'
    SORTASC: 'فرز في ترتيب تصاعدي'
    SORTDESC: 'فرز في ترتيب تنازلي'
  TableListField_PageControls.ss:
    DISPLAYING: Displaying
    OF: of
    TO: to
    VIEWFIRST: 'عرض الأول'
    VIEWLAST: 'عرض الأخير'
    VIEWNEXT: 'عرض التالي'
    VIEWPREVIOUS: 'عرض السابق'
  TimeField:
    VALIDATEFORMAT: 'Please enter a valid time format ({format})'
  ToggleField:
    LESS: أقل
    MORE: أكثر
  UploadField:
    ATTACHFILE: 'Attach a file'
    ATTACHFILES: 'Attach files'
    AttachFile: 'Attach file(s)'
    DELETE: 'Delete from files'
    DELETEINFO: 'Permanently delete this file from the file store'
    DOEDIT: Save
    DROPFILE: 'drop a file'
    DROPFILES: 'drop files'
    Dimensions: Dimensions
    EDIT: Edit
    EDITINFO: 'Edit this file'
    FIELDNOTSET: 'File information not found'
    FROMCOMPUTER: 'From your computer'
    FROMCOMPUTERINFO: 'Select from files'
    FROMFILES: 'From files'
    HOTLINKINFO: 'Info: This image will be hotlinked. Please ensure you have permissions from the original site creator to do so.'
    MAXNUMBEROFFILES: 'Max number of {count} file(s) exceeded.'
    MAXNUMBEROFFILESSHORT: 'Can only upload {count} files'
    REMOVE: Remove
    REMOVEERROR: 'Error removing file'
    REMOVEINFO: 'Remove this file from here, but do not delete it from the file store'
    STARTALL: 'Start all'
    STARTALLINFO: 'Start all uploads'
    Saved: Saved
  Versioned:
    has_many_Versions: الإصدارات<|MERGE_RESOLUTION|>--- conflicted
+++ resolved
@@ -61,11 +61,7 @@
   Boolean:
     0: لا
     ANY: أي
-<<<<<<< HEAD
-    1: 'نعم'
-=======
     1: نعم
->>>>>>> d888ea5e
   CMSLoadingScreen.ss:
     LOADING: Loading...
     REQUIREJS: 'The CMS requires that you have JavaScript enabled.'
@@ -148,11 +144,7 @@
     ANY: أي
   File:
     AviType: 'AVI video file'
-<<<<<<< HEAD
-    Content: 'المحتوى'
-=======
     Content: المحتوى
->>>>>>> d888ea5e
     CssType: 'CSS file'
     DmgType: 'Apple disk image'
     DocType: 'Word document'
@@ -170,19 +162,11 @@
     MpgType: 'MPEG video file'
     NOFILESIZE: 'حجم الملف 0 بايت'
     NOVALIDUPLOAD: 'نوع الملف غير قابل للرفع'
-<<<<<<< HEAD
-    Name: 'الاسم'
-    PLURALNAME: 'الملفات'
-    PdfType: 'Adobe Acrobat PDF file'
-    PngType: 'PNG image - good general-purpose format'
-    SINGULARNAME: 'الملف'
-=======
     Name: الاسم
     PLURALNAME: الملفات
     PdfType: 'Adobe Acrobat PDF file'
     PngType: 'PNG image - good general-purpose format'
     SINGULARNAME: الملف
->>>>>>> d888ea5e
     TOOLARGE: 'Filesize is too large, maximum {size} allowed'
     TOOLARGESHORT: 'Filesize exceeds {size}'
     TiffType: 'Tagged image format'
