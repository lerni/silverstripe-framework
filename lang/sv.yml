sv:
  SilverStripe\Admin\LeftAndMain:
    VersionUnknown: okänd
  SilverStripe\AssetAdmin\Forms\UploadField:
    Dimensions: Dimensioner
    EDIT: Redigera
    EDITINFO: 'Redigera filen'
    REMOVE: 'Ta bort'
  SilverStripe\Control\ChangePasswordEmail_ss:
    CHANGEPASSWORDFOREMAIL: 'Lösenordet för kontot med e-postadressen {email} har ändrats. Om du inte ändrade ditt lösenord, vänligen ändra lösenordet via länken nedan.'
    CHANGEPASSWORDTEXT1: 'Du har ändrat ditt lösenord för'
    CHANGEPASSWORDTEXT3: 'Ändra lösenord'
    HELLO: Hej
  SilverStripe\Control\Email\ForgotPasswordEmail_ss:
    HELLO: Hej
    TEXT1: 'Här är din'
    TEXT2: 'återställningslänk för lösenord'
    TEXT3: för
  SilverStripe\Control\RequestProcessor:
    INVALID_REQUEST: 'Ogiltig förfrågan'
    REQUEST_ABORTED: 'Förfrågan avbruten'
  SilverStripe\Core\Manifest\VersionProvider:
    VERSIONUNKNOWN: Okänd
  SilverStripe\Forms\CheckboxField:
    NOANSWER: Nej
    YESANSWER: Ja
  SilverStripe\Forms\CheckboxSetField_ss:
    NOOPTIONSAVAILABLE: 'Inga tillgängliga val'
  SilverStripe\Forms\ConfirmedPasswordField:
    ATLEAST: 'Lösenord måste vara minst {min} tecken långa.'
    BETWEEN: 'Lösenord måste vara {min} till {max} tecken långa.'
    CURRENT_PASSWORD_ERROR: 'Lösenordet du angav är inte korrekt'
    CURRENT_PASSWORD_MISSING: 'Du måste ange ditt nuvarande lösenord'
    LOGGED_IN_ERROR: 'Du måste vara inloggad för att ändra ditt lösenord'
    MAXIMUM: 'Lösenord får som längst vara {max} tecken långa.'
    SHOWONCLICKTITLE: 'Ändra lösenord'
  SilverStripe\Forms\CurrencyField:
    CURRENCYSYMBOL: $
  SilverStripe\Forms\DateField:
    VALIDDATEFORMAT2: 'Var god att ange datumet i ett giltigt format ({format})'
    VALIDDATEMAXDATE: 'Angivet datum måste vara tidigare eller samma som det senaste godkända datumet ({date})'
    VALIDDATEMINDATE: 'Angivet datum måste vara senare eller samma som det tidigaste godkända datumet ({date})'
  SilverStripe\Forms\DatetimeField:
    VALIDDATEMAXDATETIME: 'Angivet datum måste vara tidigare eller samma som det senast godkända datumet ({datetime})'
    VALIDDATETIMEFORMAT: 'Vänligen ange datum och tid i ett giltigt format ({format})'
    VALIDDATETIMEMINDATE: 'Angivet datum måste vara senare eller samma som det tidigast godkända datumet ({datetime})'
  SilverStripe\Forms\DropdownField:
    CHOOSE: (Välj)
    CHOOSE_MODEL: '(Välj {name})'
    SOURCE_VALIDATION: 'Vänligen välj att värde i listan. {value} är inget giltigt val'
  SilverStripe\Forms\EmailField:
    VALIDATION: 'Var snäll och ange en epostadress'
  SilverStripe\Forms\FileUploadReceiver:
    FIELDNOTSET: 'Hittade ingen filinformation'
  SilverStripe\Forms\Form:
    BAD_METHOD: 'Detta formulär måste skickas med metoden {method}'
    CSRF_EXPIRED_MESSAGE: 'Din session har upphört. Var god och skicka in formuläret på nytt.'
    CSRF_FAILED_MESSAGE: 'Ett tekniskt fel uppstod. Var god klicka på bakåt-knappen, ladda om sidan i webbläsaren och försök igen'
    VALIDATIONPASSWORDSDONTMATCH: 'Lösenorden stämmer inte överrens '
    VALIDATIONPASSWORDSNOTEMPTY: 'Lösenordfältet får inte vara tomt'
    VALIDATIONSTRONGPASSWORD: 'Lösenord måste innehålla minst en siffra och en bokstav.'
    VALIDATOR: Validator
    VALIDCURRENCY: 'Var vänlig ange en korrekt valuta'
  SilverStripe\Forms\FormField:
    EXAMPLE: 't.ex. {format}'
    NONE: ingen
  SilverStripe\Forms\GridField\GridField:
    Add: 'Lägg till {name}'
    CSVEXPORT: 'Exportera till CSV'
    CSVIMPORT: 'Importera från CSV'
    Filter: Filtrera
    FilterBy: 'Filtrera på'
    Find: Hitta
    LinkExisting: 'Länk finns'
    NewRecord: 'Ny {type}'
    NoItemsFound: 'Inget hittades'
    PRINTEDAT: Utskrivet
    PRINTEDBY: 'Utskrivet av'
    PlaceHolder: 'Hitta {type}'
    PlaceHolderWithLabels: 'Hitta {type} efter {name}'
    Print: 'Skriv ut'
    RelationSearch: Relationssökning
    ResetFilter: Rensa
  SilverStripe\Forms\GridField\GridFieldDeleteAction:
    Delete: Radera
    DeletePermissionsFailure: 'Rättighet för att radera saknas'
    EditPermissionsFailure: 'Rättigheter för avlänkning saknas'
    UnlinkRelation: Avlänka
  SilverStripe\Forms\GridField\GridFieldDetailForm:
    CancelBtn: Avbryt
    Create: Skapa
    Delete: Radera
    DeletePermissionsFailure: 'Rättighet för att radera saknas'
    Deleted: 'Raderade {type} {name}'
    Save: Spara
<<<<<<< HEAD
  SilverStripe\Forms\GridField\GridFieldEditButton_ss:
    EDIT: Redigera
=======
>>>>>>> 9f764f4e
  SilverStripe\Forms\GridField\GridFieldPaginator:
    Page: Sida
    View: Visa
  SilverStripe\Forms\MoneyField:
    FIELDLABELAMOUNT: Belopp
    FIELDLABELCURRENCY: Valuta
    INVALID_CURRENCY: 'Valutan {currency} finns inte med i listan med tillåtna valutor'
  SilverStripe\Forms\MultiSelectField:
    SOURCE_VALIDATION: 'Vänligen välj ett värde i listan. {value} är inget giltigt val'
  SilverStripe\Forms\NullableField:
    IsNullLabel: 'Är NULL'
  SilverStripe\Forms\NumericField:
    VALIDATION: '''{value}'' är inget nummer, bara siffror (utan mellanslag) kan accepteras för det här fältet'
  SilverStripe\Forms\TimeField:
    VALIDATEFORMAT: 'Var god att ange tid i ett giltigt format ({format})'
  SilverStripe\ORM\FieldType\DBBoolean:
    ANY: 'Vilken som helst'
    NOANSWER: Nej
    YESANSWER: Ja
  SilverStripe\ORM\FieldType\DBDate:
    DAYS_SHORT_PLURALS:
      one: '{count} dag'
      other: '{count} dagar'
    HOURS_SHORT_PLURALS:
      one: '{count} timme'
      other: '{count} timmar'
    LessThanMinuteAgo: 'mindre än en minut'
    MINUTES_SHORT_PLURALS:
      one: '{count} min'
      other: '{count} min'
    MONTHS_SHORT_PLURALS:
      one: '{count} månad'
      other: '{count} månader'
    SECONDS_SHORT_PLURALS:
      one: '{count} sek'
      other: '{count} sek'
    TIMEDIFFAGO: '{difference} sen'
    TIMEDIFFIN: 'om {difference}'
    YEARS_SHORT_PLURALS:
      one: '{count} år'
      other: '{count} år'
  SilverStripe\ORM\FieldType\DBEnum:
    ANY: 'Vilken som helst'
  SilverStripe\ORM\Hierarchy:
    LIMITED_TITLE: 'För många barn ({count})'
  SilverStripe\ORM\Hierarchy\Hierarchy:
    InfiniteLoopNotAllowed: 'Oändlig loop hittades i hierarkin "{type}". Var vänlig ändra föräldern för att lösa detta'
    LIMITED_TITLE: 'För många barn ({count})'
  SilverStripe\ORM\ValidationException:
    DEFAULT_ERROR: Valideringsfel
  SilverStripe\Security\BasicAuth:
    ENTERINFO: 'Var god ange användarnamn och lösenord'
    ERRORNOTADMIN: 'Den användaren är inte administratör'
    ERRORNOTREC: 'Användarnamnet / lösenordet hittas inte'
  SilverStripe\Security\CMSMemberLoginForm:
    PASSWORDEXPIRED: '<p>Ditt lösenard har gått ut. <a target="_top" href="{link}">Vänligen ange ett nytt.</a></p>'
  SilverStripe\Security\CMSSecurity:
    INVALIDUSER: '<p>Ogiltig användare. <a target="_top" href="{link}">Vänligen ange dina inloggnings-uppgifter igen</a> för att fortsätta.</p>'
    LOGIN_MESSAGE: '<p>Din session har upphört på grund av inaktivitet </p>'
    LOGIN_TITLE: 'Fortsätt där du slutade genom att logga in igen'
    SUCCESS: Framgång
    SUCCESSCONTENT: '<p>Inloggningen lyckades. <a target="_top" href="{link}">Klicka här</a> om du inte skickas vidare automatiskt.</p>'
    SUCCESS_TITLE: 'Inloggning lyckades'
  SilverStripe\Security\Group:
    AddRole: 'Lägg till roll för den här gruppen'
    Code: Gruppkod
    DefaultGroupTitleAdministrators: Administratörer
    DefaultGroupTitleContentAuthors: Författare
    Description: Beskrivning
    GROUPNAME: Gruppnamn
    GroupReminder: 'Om du väljer en förälder till gruppen så kommer gruppen ärva alla förälderns roller'
    HierarchyPermsError: 'Den överordnade gruppen "{group}" kan inte ges priviligerad tillgång (adminrättigheter krävs)'
    Locked: 'Låst?'
    MEMBERS: Medlemmar
    NEWGROUP: 'Ny grupp'
    NoRoles: 'Inga roller fun'
    PERMISSIONS: Behörigheter
    PLURALNAME: Grupper
    PLURALS:
      one: 'En grupp'
      other: '{count} grupper'
    Parent: 'Överordnad grupp'
    ROLES: Roller
    ROLESDESCRIPTION: 'Roller är fördefinierade samlingar med behörigheter och kan tilldelas grupper. <br /> De ärvs från föräldragrupper om det krävs.'
    RolesAddEditLink: 'Hantera roller'
    SINGULARNAME: Grupp
    Sort: Sorteringsordning
    has_many_Permissions: Behörigheter
    many_many_Members: Medlemmar
  SilverStripe\Security\LoginAttempt:
    Email: E-postadress
    EmailHashed: 'E-postadress (hash)'
    IP: IP-adress
    PLURALNAME: Inloggningsförsök
    PLURALS:
      one: 'Ett inloggningsförsök'
      other: '{count} inloggningsförsök'
    SINGULARNAME: Inloggningsförsök
    Status: Status
  SilverStripe\Security\Member:
    ADDGROUP: 'Lägg till grupp'
    BUTTONCHANGEPASSWORD: 'Ändra lösenord'
    BUTTONLOGIN: 'Logga in'
    BUTTONLOGINOTHER: 'Logga in som annan användare'
    BUTTONLOGOUT: 'Logga ut'
    BUTTONLOSTPASSWORD: 'Jag har glömt mitt lösenord'
    CONFIRMNEWPASSWORD: 'Bekräfta nytt lösenord'
    CONFIRMPASSWORD: 'Bekräfta lösenord'
    CURRENT_PASSWORD: 'Nuvarande lösenord'
    EDIT_PASSWORD: 'Nytt lösenord'
    EMAIL: E-post
    EMPTYNEWPASSWORD: 'Det nya lösenordet kan inte vara tomt, vänligen försök igen'
    ENTEREMAIL: 'Ange en e-postadress för att få en återställningslänk för lösenordet.'
    ERRORLOCKEDOUT2: 'Ditt konto har tillfälligt stängs av på grund av för många misslyckade inloggningsförsök. Försök igen om {count} minuter.'
    ERRORNEWPASSWORD: 'Du har angett ditt nya lösenord annorlunda, försök igen'
    ERRORPASSWORDNOTMATCH: 'Ditt nuvarande lösenord matchar inte, var god försök igen'
    ERRORWRONGCRED: 'Antingen e-postadressen eller lösenordet är fel. Försök igen.'
    FIRSTNAME: Förnamn
    INTERFACELANG: Gränssnittsspråk
    KEEPMESIGNEDIN: 'Håll mig inloggad'
    LOGGEDINAS: 'Du är inloggad som {name}.'
    NEWPASSWORD: 'Nytt lösenord'
    PASSWORD: Lösenord
    PASSWORDEXPIRED: 'Ditt lösenord har gått ut. Vänligen ange ett nytt.'
    PLURALNAME: Medlemmar
    PLURALS:
      one: 'En medlem'
      other: '{count} medlemmar'
    SINGULARNAME: Medlem
    SUBJECTPASSWORDCHANGED: 'Ditt lösenord har ändrats'
    SUBJECTPASSWORDRESET: 'Din återställningslänk'
    SURNAME: Efternamn
    VALIDATIONADMINLOSTACCESS: 'Kan inte radera alla admin-grupper från din profil'
    ValidationIdentifierFailed: 'Kan inte skriva över medlem #{id} med samma identifierare ({name} = {value}))'
    WELCOMEBACK: 'Välkommen tillbaka, {firstname}'
    YOUROLDPASSWORD: 'Ditt gamla lösenord'
    belongs_many_many_Groups: Grupper
    db_Locale: Gränssnittsspråk
    db_LockedOutUntil: 'Utelåst till'
    db_Password: Lösenord
    db_PasswordExpiry: 'Lösenordet upphör att gälla'
  SilverStripe\Security\MemberAuthenticator\CMSMemberLoginForm:
    AUTHENTICATORNAME: 'CMS inloggnings-formulär'
    BUTTONFORGOTPASSWORD: 'Glömt lösenord'
    BUTTONLOGIN: 'Logga in igen'
    BUTTONLOGOUT: 'Logga ut'
  SilverStripe\Security\MemberAuthenticator\MemberAuthenticator:
    ERRORWRONGCRED: 'De angivna uppgifterna verkar inte vara korrekta. Var god försök igen.'
    NoPassword: 'Det finns inget lösenord för den här medlemmen'
  SilverStripe\Security\MemberAuthenticator\MemberLoginForm:
    AUTHENTICATORNAME: 'E-post & lösenord'
  SilverStripe\Security\PasswordValidator:
    LOWCHARSTRENGTH: 'Var god och stärk ditt lösenord genom att lägga till något av följande tecken: {chars}'
    PREVPASSWORD: 'Du har redan använt samma lösenord tidigare, var god och välj ett nytt lösenord'
    TOOSHORT: 'Lösenordet är för kort, det måste innehålla {minimum} eller fler tecken.'
  SilverStripe\Security\Permission:
    AdminGroup: Administratör
    CMS_ACCESS_CATEGORY: CMS-åtkomst
    CONTENT_CATEGORY: Innehållsåtkomst
    FULLADMINRIGHTS: 'Fulla administrativa rättigheter'
    FULLADMINRIGHTS_HELP: 'Implicerar och gäller över alla andra tillskrivna rättigheter.'
    PERMISSIONS_CATEGORY: 'Roller och åtkomstbehörigheter'
    PLURALNAME: Behörigheter
    PLURALS:
      one: 'En behörighet'
      other: '{count} behörigheter'
    SINGULARNAME: Behörighet
    UserPermissionsIntro: 'Genom att välja grupper för denna användare så ändras användarens rättigheter. Gå till grupper för att se vilka rättigheter de olika grupperna har.'
  SilverStripe\Security\PermissionCheckboxSetField:
    AssignedTo: 'tilldelad till "{title}"'
    FromGroup: 'ärvde från grupp "{title}"'
    FromRole: 'ärvde från roll "{title}"'
    FromRoleOnGroup: 'ärvt från roll "{roletitle}" i grupp "{grouptitle}"'
  SilverStripe\Security\PermissionRole:
    OnlyAdminCanApply: 'Endast administratörer kan tillämpa denna roll'
    PLURALNAME: Roller
    PLURALS:
      one: 'En roll'
      other: '{count} roller'
    SINGULARNAME: Roll
    Title: Rollnamn
  SilverStripe\Security\PermissionRoleCode:
    PermsError: 'Koden "{code}" kan inte ges privilegierad tillgång (adminrättigheter krävs)'
  SilverStripe\Security\Security:
    ALREADYLOGGEDIN: 'Du har inte tillträde till den här sidan. Om du har ett annat konto som har rätt behörighet kan du logga in igen nedan.'
    BUTTONSEND: 'Skicka återställningslänk'
    CHANGEPASSWORDBELOW: 'Du kan ändra ditt lösenord nedan'
    CHANGEPASSWORDHEADER: 'Ändra ditt lösenord'
    CONFIRMLOGOUT: 'Vänligen klicka på knappen nedan för att bekräfta att du vill logga ut.'
    ENTERNEWPASSWORD: 'Var god ange ett nytt lösenord.'
    ERRORPASSWORDPERMISSION: 'Du måste vara inloggad för att kunna ändra ditt lösenord!'
    LOGIN: 'Logga in'
    LOGOUT: 'Logga ut'
    LOSTPASSWORDHEADER: 'Bortglömt lösenord'
    NOTEPAGESECURED: 'Den här sidan är låst. Fyll i dina uppgifter nedan så skickar vi dig vidare.'
    NOTERESETLINKINVALID: '<p>Återställningslänk för lösenord är felaktig eller för gammal.</p><p>Du kan begära en ny <a href="{link1}">här</a> eller ändra ditt lösenord när du <a href="{link2}">loggat in</a>.</p>'
    NOTERESETPASSWORD: 'Ange din e-postadress så skickar vi en länk med vilken du kan återställa ditt lösenord'
    PASSWORDSENTHEADER: 'Återställningslänk för lösenord har skickats till ''{email}'''
    PASSWORDSENTTEXT: 'Tack en återställningslänk har skickats till ''{email}'', förutsatt att ett konto med den addressen finns.'<|MERGE_RESOLUTION|>--- conflicted
+++ resolved
@@ -93,11 +93,6 @@
     DeletePermissionsFailure: 'Rättighet för att radera saknas'
     Deleted: 'Raderade {type} {name}'
     Save: Spara
-<<<<<<< HEAD
-  SilverStripe\Forms\GridField\GridFieldEditButton_ss:
-    EDIT: Redigera
-=======
->>>>>>> 9f764f4e
   SilverStripe\Forms\GridField\GridFieldPaginator:
     Page: Sida
     View: Visa
