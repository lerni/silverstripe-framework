--- conflicted
+++ resolved
@@ -91,11 +91,7 @@
     SORTASC: 'Sort ascending'
     SORTDESC: 'Sort descending'
   ComplexTableField_popup.ss:
-<<<<<<< HEAD
-    NEXT: 'ਅਗਲਾ'
-=======
     NEXT: ਅਗਲਾ
->>>>>>> d888ea5e
     PREVIOUS: ਪਿਛਲਾ
   ConfirmedPasswordField:
     ATLEAST: 'Passwords must be at least {min} characters long.'
