fi:
  AssetAdmin:
    NEWFOLDER: 'Uusi kansio'
  AssetTableField:
    CREATED: 'Ensimmäisen kerran ladattu palvelimelle'
    DIM: Mitat
    FILENAME: 'Tiedoston nimi'
    FOLDER: Kansio
    LASTEDIT: 'Viimeksi muokattu'
    OWNER: Omistaja
    SIZE: Koko
    TITLE: Otsikko
    TYPE: Tyyppi
    URL: URL
  AssetUploadField:
    ChooseFiles: 'Valitse tiedostot'
    DRAGFILESHERE: 'Raahaa tiedotot tähän'
    DROPAREA: Pudotusalue
    EDITALL: 'Muokkaa kaikkia'
    EDITANDORGANIZE: 'Muokkaa & järjestele'
    EDITINFO: 'Muokkaa tiedostoja'
    FILES: Tiedostot
<<<<<<< HEAD
    FROMCOMPUTER: 'Valitse tiedostot omalta tietokoneeltasi'
=======
    FROMCOMPUTER: 'Valitse tiedostoja omalta tietokoneeltasi'
>>>>>>> d6c2ffe7
    FROMCOMPUTERINFO: 'Siirrä omalta tietokoneeltasi'
    TOTAL: Yhteensä
    UPLOADINPROGRESS: 'Ole hyvä ja odota... siirto käynnissä'
    UPLOADOR: TAI
  BBCodeParser:
    ALIGNEMENT: Tasaus
    ALIGNEMENTEXAMPLE: 'tasattu oikealle'
    BOLD: 'Lihavoitu teksti'
    BOLDEXAMPLE: Lihavoitu
    CODE: Koodilohko
    CODEDESCRIPTION: 'Muotoilematon koodilohko'
    CODEEXAMPLE: Koodilohko
    COLORED: 'Väritetty teksti'
    COLOREDEXAMPLE: 'sininen teksti'
    EMAILLINK: Sähköpostilinkki
    EMAILLINKDESCRIPTION: 'Luo linkki sähköpostiosoitteeseen'
    IMAGE: Kuva
    IMAGEDESCRIPTION: 'Näytä kuva viestissäsi'
    ITALIC: 'Kursivoitu teksti'
    ITALICEXAMPLE: Kursiivi
    LINK: 'Verkkosivun linkki'
    LINKDESCRIPTION: 'Linkki toiselle verkkosivustolle tai URLiin '
    STRUCK: 'Yliviivattu teksti'
    STRUCKEXAMPLE: Yliviivaa
    UNDERLINE: 'Alleviivattu teksti'
    UNDERLINEEXAMPLE: Alleviivaa
    UNORDERED: 'Järjestämätön lista'
    UNORDEREDDESCRIPTION: 'Järjestämätön lista'
    UNORDEREDEXAMPLE1: 'järjestämätön lista 1'
  BackLink_Button.ss:
    Back: Takaisin
  BasicAuth:
    ENTERINFO: 'Anna käyttäjänimi ja salasana'
    ERRORNOTADMIN: 'Tämä käyttäjä ei ole ylläpitäjä'
    ERRORNOTREC: 'Tätä käyttäjänimeä/salasanaa ei tunnistettu.'
  Boolean:
<<<<<<< HEAD
    0: Ei
    ANY: Yhtään
    1: Kyllä
=======
    0: Epätosi
    ANY: Yhtään
    1: Tosi
>>>>>>> d6c2ffe7
  CMSLoadingScreen.ss:
    LOADING: Ladataan...
    REQUIREJS: 'CMS-järjestelmä vaatii, että selaimessasi on JavaSkriptit päällä.'
  CMSMain:
    ACCESS: 'Pääsy ''{title}'' -osioon'
    ACCESSALLINTERFACES: 'Pääsy kaikkiin CMS-osioihin'
    ACCESSALLINTERFACESHELP: 'Ohittaa tarkemmat käyttöoikeudet.'
    SAVE: Tallenna
  CMSProfileController:
    MENUTITLE: 'CMS-profiili kontrolleri'
  ChangePasswordEmail.ss:
    CHANGEPASSWORDTEXT1: 'Vaihdoit salasanasi osoitteelle'
    CHANGEPASSWORDTEXT2: 'Kirjautuaksesi sisään voit käyttää seuraavia tietoja:'
    EMAIL: Sähköposti
    HELLO: Hei
    PASSWORD: Salasana
  CheckboxField:
    - 'Ei valintaa'
    - Valittu
  ComplexTableField:
    CLOSEPOPUP: 'Sulje ponnahdusikkuna'
    SUCCESSADD2: 'Lisättiin {name}'
    SUCCESSEDIT: 'Tallennettu %s %s %s'
  ComplexTableField.ss:
    ADDITEM: 'Lisää %s'
<<<<<<< HEAD
    NOITEMSFOUND: 'Merkintöjä ei löytynyt'
=======
    NOITEMSFOUND: 'Kohteita ei löytynyt'
>>>>>>> d6c2ffe7
    SORTASC: 'Nouseva järjestys'
    SORTDESC: 'Laskeva järjestys'
  ComplexTableField_popup.ss:
    NEXT: Seuraava
    PREVIOUS: Edellinen
  ConfirmedPasswordField:
    ATLEAST: 'Salasanan on oltava vähintään {min} merkkiä pitkä.'
    BETWEEN: 'Salasanan on oltava väh. {min} ja enintään {max} merkkiä pitkä.'
    MAXIMUM: 'Salasanan voi olla enintään {max} merkkiä pitkä.'
    SHOWONCLICKTITLE: 'Vaihda salasana'
  CreditCardField:
    FIRST: ensimmäinen
    FOURTH: neljäs
    SECOND: toinen
    THIRD: kolmas
  CurrencyField:
    CURRENCYSYMBOL: $
  DataObject:
    PLURALNAME: Dataobjektit
    SINGULARNAME: Dataobjekti
  Date:
    DAY: päivä
    DAYS: ' päivää '
    HOUR: ' tunti'
    HOURS: ' tuntia'
    MIN: min
    MINS: min.
    MONTH: kuukausi
    MONTHS: kuukaudet
    SEC: sek.
    SECS: sek.
    TIMEDIFFAGO: '{difference} sitten'
    TIMEDIFFIN: '&raquo; {difference}'
    YEAR: vuosi
    YEARS: vuodet
  DateField:
    NOTSET: 'ei asetettu'
    TODAY: tänään
    VALIDDATEFORMAT2: 'Ole hyvä ja kirjaa päivämäärä sallitussa muodossa ({format})'
    VALIDDATEMAXDATE: 'Päivämäärän on oltava vanhempi tai sovittava asetettuun maksimiin ({date})'
    VALIDDATEMINDATE: 'Päivämäärän on oltava uudempi tai sovittava vähintään asetettuun minimiin ({date})'
  Director:
    INVALID_REQUEST: 'Pyyntö on virheellinen'
  DropdownField:
    CHOOSE: (Valitse)
  EmailField:
    VALIDATION: 'Anna sähköpostiosoite, ole hyvä.'
  Email_BounceRecord:
    PLURALNAME: 'Palautetut sähköpostiviestit'
    SINGULARNAME: 'Palautettu sähköpostiviesti'
  Enum:
    ANY: Yhtään
  File:
    Content: Sisältö
    Filename: Tiedostonimi
    INVALIDEXTENSION: 'Tiedostopääte ei ole sallittu (sallitut muodot: {extensions})'
    INVALIDEXTENSIONSHORT: 'Tiedostopääte ei ole sallittu'
    NOFILESIZE: 'Tiedostokoko on nolla tavua.'
    NOVALIDUPLOAD: 'Tiedosto ei ole kelvollinen ladattavaksi'
    Name: Nimi
    PLURALNAME: Tiedostot
    SINGULARNAME: Tiedosto
    TOOLARGE: 'Tiedostokoko on liian suuri: maks. sallittu koko on {size}'
    TOOLARGESHORT: 'Sallittu tiedostokoko ylitetty {size}'
    Title: Otsikko
  FileIFrameField:
    ATTACH: 'Liitä {type}'
    ATTACHONCESAVED: '{type} voidaan liittää, kun olet tallentanut tietueen ensimmäistä kertaa.'
    ATTACHONCESAVED2: 'Tiedostoja voidaan liittää, kun olet tallentanut tietueen ensimmäisen kerran.'
    DELETE: 'Poista {type}'
    DISALLOWEDFILETYPE: 'Tiedostotyyppin siirtoa ei ole sallittu'
    FILE: Tiedosto
    FROMCOMPUTER: tietokoneeltasi
    FROMFILESTORE: Tiedostovarastosta
    NOSOURCE: 'Valitse lähdetiedosto liitettäväksi'
    REPLACE: 'Korvaa {type}'
  FileIFrameField_iframe.ss:
    TITLE: 'Kuvansiirtoikkuna (iFrame)'
  Filesystem:
    SYNCRESULTS: 'Synkronointi valmis:  {createdcount} kohdetta luotu, {deletedcount} kohdetta poistettu'
  ForgotPasswordEmail.ss:
    HELLO: Hei
    TEXT1: 'Tässä on sinun'
    TEXT2: 'salasanan tyhjäys -linkki'
    TEXT3: henkilölle
  Form:
    FIELDISREQUIRED: '%s on pakollinen.'
    VALIDATIONCREDITNUMBER: 'Tarkista, ovatko antamasi luottokortin numerot ({number}) oikein'
    VALIDATIONNOTUNIQUE: 'Syötetty arvo ei ole yksilöllinen'
    VALIDATIONPASSWORDSDONTMATCH: 'Salasanat eivät täsmää'
    VALIDATIONPASSWORDSNOTEMPTY: 'Salasana ei voi olla tyhjä'
    VALIDATIONSTRONGPASSWORD: 'Salasanassa on oltava vähintään yksi numero ja yksi kirjain'
    VALIDATOR: Tarkistin
    VALIDCURRENCY: 'Ole hyvä ja valitse voimassa oleva valuutta'
  FormField:
    NONE: 'Ei yhtään'
  GridAction:
    DELETE_DESCRIPTION: Poista
    Delete: Poista
    UnlinkRelation: 'Pura linkitys'
  GridField:
    Add: 'Lisää {name}'
    Filter: Suodatin
    FilterBy: 'Suodata &raquo;'
    Find: Etsi
    LEVELUP: 'Taso ylös'
    LinkExisting: 'Linkitä olemassaoleva'
    NewRecord: 'Uusi %s'
    NoItemsFound: 'Ei kohteita'
    PRINTEDAT: Tulostettu
    PRINTEDBY: Tulostaja
    PlaceHolder: 'Etsi {type}'
    PlaceHolderWithLabels: 'Etsi {type} &raquo; {name}'
    RelationSearch: Relaatiohaku
    ResetFilter: Nollaa
  GridFieldAction_Delete:
    DeletePermissionsFailure: 'Ei oikeuksia poistamiseen'
  GridFieldDetailForm:
    Create: Luo
    Delete: Poista
    DeletePermissionsFailure: 'Ei oikeuksia poistamiseen'
    Deleted: 'Poistettiin %s %s'
    Save: Tallenna
    Saved: 'Tallennettu %s %s'
  GridFieldItemEditView.ss: null
  Group:
    AddRole: 'Lisää ryhmälle rooli'
    Code: 'Ryhmän koodi'
    DefaultGroupTitleAdministrators: Järjestelmänvalvojat
    DefaultGroupTitleContentAuthors: Sisällöntuottajat
    Description: Kuvaus
    GroupReminder: 'Valitessasi isäntäryhmän, roolit periytyvät tähän ryhmään'
    Locked: 'Lukittu?'
    NoRoles: 'Rooleja ei löytynyt'
    Parent: Yliryhmä
    RolesAddEditLink: 'Lisää/muokkaa rooleja'
    Sort: Järjestys
    has_many_Permissions: Luvat
    many_many_Members: Jäsenet
  GroupImportForm:
    Help1: '<p>Tuo yksi tai useampi ryhmä <em>CSV</em>-muotoisena (arvot pilkulla erotettuina). <small><a href="#" class="toggle-advanced">Näytä edistyksellinen käyttö</a></small></p>'
    Help2: "<div class=\"advanced\">\\n<h4>Edistynyt käyttö</h4>\\n<ul>\\n<li>Sallitut palstat: <em>%s</em></li>\\n<li>Olemassa olevat ryhmät kohdistetaan niiden uniikin <em>Code</em>-arvolla, ja päivitetään uudet arvot tuodusta tiedostosta.</li>\\n<li>Ryhmien hierarkiat voidaan luoda <em>ParentCode</em>-palstalla.</li>\\n<li>Oikeustasot voidaan kohdistaa <em>PermissionCode</em>-palstalla. Olemassa olevia oikeustasoja ei poisteta.</li>\\n</ul>\\n</div>"
    ResultCreated: 'Luotiin {count} ryhmä(ä)'
    ResultDeleted: 'Poistettu %d ryhmää'
    ResultUpdated: 'Päivitetty %d ryhmää'
  Hierarchy:
    InfiniteLoopNotAllowed: '"{type}" -hierarkiasta löytyi loputon silmukka. Ole hyvä ja muuta isäntää korjataksesi ongelman.'
  HtmlEditorField:
    ADDURL: 'Lisää URL-osoite'
    ADJUSTDETAILSDIMENSIONS: 'Tarkat tiedot &amp; mitat'
    ANCHORVALUE: Ankkuri
    BUTTONINSERT: Liitä
    BUTTONINSERTLINK: 'Lisää linkki'
    BUTTONREMOVELINK: 'Poista linkki'
    BUTTONUpdate: Päivitä
    CAPTIONTEXT: Kuvateksti
    CSSCLASS: Tasaus/tyyli
    CSSCLASSCENTER: 'Keskellä omillaan.'
    CSSCLASSLEFT: 'Vasemmalla, tekstin ympäröimänä.'
    CSSCLASSLEFTALONE: 'Vasemmalla, yksinään.'
    CSSCLASSRIGHT: 'Oikealla, tesktin ympätöimänä.'
    DETAILS: Tiedot
    EMAIL: Sähköpostiosoite
    FILE: Tiedostot
    FOLDER: Kansio
    FROMCMS: CMS-järjestelmästä
    FROMCOMPUTER: 'Omalta tietokoneeltasi'
    FROMWEB: Webistä
    FindInFolder: 'Etsi kansiosta'
    IMAGEALT: 'Vaihtoehtoinen teksti (alt)'
    IMAGEALTTEXT: 'Vaihtoehtoinen teksti (alt) - näytetään jos kuvaa ei voida näyttää'
    IMAGEALTTEXTDESC: 'Näytetään ruudunlukuohjelmille tai jos kuvia ei voi näyttää'
    IMAGEDIMENSIONS: Mitat
    IMAGEHEIGHTPX: Korkeus
    IMAGETITLE: 'Otsikko (tooltip) - kuvan lisätietoja varten'
    IMAGETITLETEXT: 'Otsikkoteksti (tooltip)'
    IMAGETITLETEXTDESC: 'Kuvan lisätiedot'
    IMAGEWIDTHPX: Leveys
    INSERTMEDIA: 'Liitä media'
    LINK: 'Lisää/muokkaa linkki(ä) valittuun tekstiin'
    LINKANCHOR: 'Ankkuroi tähän sivuun'
    LINKDESCR: 'Linkin kuvaus'
    LINKEMAIL: Sähköpostiosoite
    LINKEXTERNAL: 'Toinen verkkosivusto'
    LINKFILE: 'Lataa tiedosto'
    LINKINTERNAL: 'Sivu sivustolla'
    LINKOPENNEWWIN: 'Avataanko linkki uudessa ikkunassa?'
    LINKTO: Linkki
    PAGE: Sivu
    URL: URL-osoite
    URLNOTANOEMBEDRESOURCE: 'URL-osoitetteesta ''{url}'' ei voitu liittää mediaa'
    UpdateMEDIA: 'Päivitä media'
  ImageField:
    IMAGE: Kuva
  Image_iframe.ss:
    TITLE: 'Kuvansiirto ikkuna (iFrame)'
  LeftAndMain:
    CANT_REORGANISE: 'Sinulla ei ole oikeuksia mennä ylemmän tason sivuille. Muutoksiasi ei tallennettu.'
    DELETED: Poistettu.
    DropdownBatchActionsDefault: Toimenpiteet
    HELP: Ohje
    PAGETYPE: 'Sivun tyyppi:'
    PERMAGAIN: 'Olet kirjautunut ulos CMS:stä. Jos haluat kirjautua uudelleen sisään, syötä käyttäjätunnuksesi ja salasanasi alla.'
    PERMALREADY: 'Paihoittelut, mutta et pääse tähän osaan CMS:ää. Jos haluat kirjautua jonain muuna, voit tehdä sen alla.'
    PERMDEFAULT: 'Valitse tunnistustapa ja syötä tunnistetietosi CMS:ään.'
    PLEASESAVE: 'Tätä sivua ei voitu päivittää, koska sitä ei ole vielä tallennettu. Tallenna sivu.'
    PreviewButton: Esikatselu
    REORGANISATIONSUCCESSFUL: 'Hakemistopuu järjestettiin uudelleen onnistuneesti.'
    SAVEDUP: Tallennettu.
    VersionUnknown: tuntematon
  LeftAndMain_Menu.ss:
    Hello: Hei
    LOGOUT: 'Kirjaudu ulos'
  LoginAttempt:
    Email: Sähköpostiosoite
    IP: IP-osoite
    Status: Tila
  Member:
    ADDGROUP: 'Lisää ryhmä'
    BUTTONCHANGEPASSWORD: 'Vaihda salasana'
    BUTTONLOGIN: 'Kirjaudu sisään'
    BUTTONLOGINOTHER: 'Kirjaudu jonain muuna'
    BUTTONLOSTPASSWORD: 'Kadotin salasanani'
    CONFIRMNEWPASSWORD: 'Syötä uusi salasana uudelleen'
    CONFIRMPASSWORD: 'Syötä salasana uudelleen'
    DefaultAdminFirstname: Oletusylläpitäjä
    DefaultDateTime: oletus
    EMAIL: Sähköposti
    EMPTYNEWPASSWORD: 'Uusi salasana ei voi olla tyhjä, yritä uudelleen'
    ENTEREMAIL: 'Anna sähköpostiosoitteesi saadaksesi salasanan uudelleenasettamislinkin.'
    ERRORLOCKEDOUT: 'Tunnuksesti on väliaikaisesti poistettu käytöstä liian monien epäonnistuneiden sisäänkirjausyritysten takia. Ole hyvä ja yritä uudelleen 20 minuutin päästä.'
    ERRORNEWPASSWORD: 'Syötit uuden salasanasi erilailla, yritä uudelleen.'
    ERRORPASSWORDNOTMATCH: 'Nykyiset salasanasi eivät täsmää, yritä uudelleen.'
    ERRORWRONGCRED: 'Tämä ei näytä oikealta sähköpostiosoitteelta tai salasanalta. Yritä uudelleen.'
    FIRSTNAME: Etunimi
    INTERFACELANG: 'Käyttöliittymän kieli'
    INVALIDNEWPASSWORD: 'Salasana ({password}) ei ole kelvollinen'
    LOGGEDINAS: 'Olet kirjautuneena nimellä {name}.'
    NEWPASSWORD: 'Uusi salasana'
    PASSWORD: Salasana
    PLURALNAME: Jäsenet
    PROFILESAVESUCCESS: 'Tallennettu onnistuneesti.'
    REMEMBERME: 'Muista seuraavalla kerralla?'
    SINGULARNAME: Jäsen
    SUBJECTPASSWORDCHANGED: 'Salasanasi on vaihdettu'
    SUBJECTPASSWORDRESET: 'Salasanasi palautuslinkki'
    SURNAME: Sukunimi
    VALIDATIONMEMBEREXISTS: 'Rekisteröityneellä käyttäjällä on jo käytössä tämä sähköpostiosoite.'
    ValidationIdentifierFailed: 'Olemassa olevan käyttäjän id:n #{id} päälle ei voida kirjoittaa samalla tunnisteella ({name} = {value}))'
    WELCOMEBACK: 'Tervetuloa takaisin, {firstname}'
    YOUROLDPASSWORD: 'Vanha salasanasi'
    belongs_many_many_Groups: Ryhmät
    db_LastVisited: 'Viimeisin vierailu:'
    db_Locale: 'Käyttöliittymän kieli'
    db_LockedOutUntil: 'Lukittuna tähän asti:'
    db_NumVisit: 'Vierailujen määrä'
    db_Password: Salasana
    db_PasswordExpiry: 'Salasanan viimeinen päivämäärä'
  MemberAuthenticator:
    TITLE: 'Sähköposti &amp; Salasana'
  MemberDatetimeOptionsetField:
    AMORPM: 'AM (aamupäivä) tai PM (iltapäivä)'
    Custom: Muokattu
    DATEFORMATBAD: 'Päivämäärän muoto on virheellinen'
    DAYNOLEADING: 'Kuukausi ilman ensimmäistä nollaa (0)'
    DIGITSDECFRACTIONSECOND: 'Yksi tai useampi desimaali osoittamaan sekunnin osia'
    FOURDIGITYEAR: 'Nelinumeroinen vuosiluku'
    FULLNAMEMONTH: 'Kuukausi kirjoitettuna (esim. kesäkuu)'
    HOURNOLEADING: 'Tunti ilman edessä olevaa nollaa'
    MINUTENOLEADING: 'Minuutti ilman edessä olevaa nollaa'
    MONTHNOLEADING: 'Kuukausi ilman ensimmäistä nollaa (0)'
    Preview: Esikatselu
    SHORTMONTH: 'Kuukauden lyhyt nimi (esim. kesä)'
    TOGGLEHELP: 'Vaihda muotoilu apuun'
    TWODIGITDAY: 'Kaksinumeroinen päivämäärä (01–31)'
    TWODIGITHOUR: 'Kaksinumeroinen tuntinäyttö (00–23)'
    TWODIGITMINUTE: 'Kaksinumeroinen minuuttinäyttö (00–59)'
    TWODIGITMONTH: 'Kaksinumeroinen kuukausi (01=tammikuu, jne.)'
    TWODIGITSECOND: 'Kaksinumeroinen sekunti (00–59)'
    TWODIGITYEAR: 'Kaksinumeroinen vuosiluku'
  MemberImportForm:
    Help1: '<p>Tuo käyttäjät <em>CSV-muodossa</em> (arvot pilkulla erotettuina). <small><a href="#" class="toggle-advanced">Näytä edistyksellinen käyttö</a></small></p>'
    Help2: "<div class=\"advanced\">\\n<h4>Edistynyt käyttö</h4>\\n<ul>\\n<li>Sallitut palstat: <em>%s</em></li>\\n<li>Olemassa olevat käyttäjät kohdistetaan uniikilla <em>Code</em>-arvolla, ja päivitetään uudet arvot tuodusta tiedostosta.</li>\\n<li>Ryhmät voidaan kohdistaa <em>Ryhmät</em>-palstaan. Ryhmät tunnistetaan <em>Code</em>-arvosta, useat ryhmät voidaan erottaa pilkulla. Olemassa olevat ryhmäjäsenyydet säilytetään.</li>\\n</ul>\\n</div>"
    ResultCreated: 'Luotiin {count} käyttäjä(ä)'
    ResultDeleted: 'Poistettu %d jäsentä'
    ResultNone: 'Ei muutoksia'
    ResultUpdated: 'Päivitettiin {count} käyttäjä(ä)'
  MemberTableField: null
  ModelAdmin:
    'APPLY FILTER': Suodata
    DELETE: Poista
    DELETEDRECORDS: 'Poistettiin {count} tietuetta'
    IMPORT: 'Tuo CSV:stä'
    IMPORTEDRECORDS: 'Tuotiin {count} tietuetta'
    NOCSVFILE: 'Selaa ja tuo CSV-tiedosto'
    NOIMPORT: 'Ei tuotavia'
    RESET: Nollaa
    Title: Datamallit
    UPDATEDRECORDS: 'Päivitettiin {count} tietuetta'
  ModelAdmin_ImportSpec.ss:
    IMPORTSPECFIELDS: 'Tietokannan sarakkeet'
    IMPORTSPECLINK: 'Näytä erittely kohteelle %s'
    IMPORTSPECRELATIONS: Yhteydet
    IMPORTSPECTITLE: 'Erittely kohteelle %s'
  ModelAdmin_Tools.ss:
    FILTER: Suodin
    IMPORT: Tuo
  ModelSidebar.ss:
    IMPORT_TAB_HEADER: Tuo
    SEARCHLISTINGS: Etsi
  MoneyField:
    FIELDLABELAMOUNT: Määrä
    FIELDLABELCURRENCY: Valuutta
  NullableField:
    IsNullLabel: 'On nolla'
  NumericField:
    VALIDATION: '''{value}'' ei ole numero: tähän kenttään hyväksytään vain numeroita'
  Permission:
    AdminGroup: Järjestelmänvalvoja
    CMS_ACCESS_CATEGORY: CMS-pääsy
    FULLADMINRIGHTS: 'Täydet ylläpitäjän oikeudet'
    FULLADMINRIGHTS_HELP: 'Merkitsee ja ohittaa kaikki muut määritellyt käyttöoikeudet.'
  PermissionCheckboxSetField:
    AssignedTo: 'valittiin "{title}"'
    FromGroup: 'periytyivät ryhmästä "{title}"'
    FromRole: 'periytyivät roolista "{title}"'
    FromRoleOnGroup: 'periytynyt roolista "%s" ryhmässä "%s"'
  Permissions:
    PERMISSIONS_CATEGORY: 'Roolit ja käyttöoikeudet'
  PhoneNumberField:
    VALIDATION: 'Kirjoita pätevä puhelinnumero'
  RelationComplexTableField.ss:
    ADD: Lisää
<<<<<<< HEAD
    CSVEXPORT: 'Vie CSV:nä'
    NOTFOUND: 'Merkintöjä ei löytynyt'
=======
    CSVEXPORT: 'Vie CSV-muodossa'
    NOTFOUND: 'Yhtään kohdetta ei löytynyt'
>>>>>>> d6c2ffe7
  Security:
    ALREADYLOGGEDIN: 'Sinulla ei ole oikeuksia tälle sivulle. Jos sinulla on toinen tili, jolla on oikeudet tälle sivulle, voit kirjautua niillä sisään.'
    BUTTONSEND: 'Lähetä minulle salasanan palautuslinkki'
    CHANGEPASSWORDBELOW: 'Voit vaihtaa salasanaasi alla.'
    CHANGEPASSWORDHEADER: 'Vaihda salasanasi'
    ENTERNEWPASSWORD: 'Syötä uusi salasanasi'
    ERRORPASSWORDPERMISSION: 'Sinun täytyy olla kirjautuneena sisään, jotta voit vaihtaa salasanasi.'
    LOGGEDOUT: 'Kirjauduit ulos. Jos haluat kirjautua sisään, syötä tietosi alle.'
    LOGIN: 'Kirjaudu sisään'
    NOTEPAGESECURED: 'Tämä sivu on suojattu. Syötä tunnistetietosi alle ja annamme sinulle oikeat oikeudet.'
    NOTERESETLINKINVALID: '<p>Salasanan nollauslinkki on virheellinen tai vanhentunut.</p><p>Voit pyytää uuden <a href="{link1}">napsauttamalla tästä</a> tai vaihtaa salasanasi <a href="{link2}">kirjautumisen jälkeen</a>.</p>'
    NOTERESETPASSWORD: 'Syötä sähköpostiosoitteesi ja lähetämme sinulle linkin, jonka avulla saat palautettua salasanasi'
    PASSWORDSENTHEADER: 'Salasanan palautuslinkki lähetettiin osoitteeseen ''{email}'''
    PASSWORDSENTTEXT: 'Kiitos! Salasanan palautuslinkki lähetettiin osoitteeseen ''{email}'', joka on liitettynä tähän käyttäjätiliin.'
  SecurityAdmin:
    ACCESS_HELP: 'Oikeuttaa käyttäjien katselun, lisäämisen ja muokkaamisen, kuten myös käyttöoikeuksien ja roolien määrittämisen heille.'
    APPLY_ROLES: 'Aseta roolit ryhmille'
    APPLY_ROLES_HELP: 'Mahdollisuus muokata ryhmän roolinimityksiä. Vaatii "Pääsy turvallisuusosioon" -oikeuden.'
    EDITPERMISSIONS: 'Muokkaa jokaisen ryhmän oikeuksia ja IP-osotteita.'
    EDITPERMISSIONS_HELP: 'Mahdollisuus muokata ryhmän käyttöoikeuksia ja IP-osoitteita. Vaatii "Pääsy turvallisuusosioon" -oikeuden.'
    GROUPNAME: 'Ryhmän nimi'
    IMPORTGROUPS: 'Tuo ryhmiä'
    IMPORTUSERS: 'Tuo käyttäjiä'
    MEMBERS: Jäsenet
    MENUTITLE: Tietosuoja
    MemberListCaution: 'Varoitus: Jäsenten poistaminen listalta poistaa ne kaikista ryhmistä ja tietokannasta'
    NEWGROUP: 'Uusi ryhmä'
    PERMISSIONS: Oikeudet
    ROLES: Roolit
    ROLESDESCRIPTION: 'Tässä osiossa voit lisätä rooleja tähän ryhmään. Roolit ovat käyttöoikeuksien loogisia ryhmittymiä, joita voidaan muokata Roolit-välilehdellä'
    TABROLES: Roolit
    Users: Käyttäjät
  SecurityAdmin_MemberImportForm:
    BtnImport: Tuonti
    FileFieldLabel: 'CSV-tiedosto <small>(Sallitut päätteet: *.csv)</small>'
  SilverStripeNavigator:
    Edit: Muokkaa
  SimpleImageField:
    NOUPLOAD: 'Kuvaa ei kopioitu palvelimelle'
  SiteTree:
    TABMAIN: Yleiset
  TableField:
    ISREQUIRED: 'Kohteessa %s on ''%s'' pakollinen'
  TableField.ss:
    ADD: 'Lisää uusi rivi'
    ADDITEM: 'Lisää %s'
  TableListField:
    CSVEXPORT: 'Vie CSV:nä'
    PRINT: Tulosta
    Print: Tulosta
    SELECT: 'Valitse:'
  TableListField.ss:
<<<<<<< HEAD
    NOITEMSFOUND: 'Merkintöjä ei löytynyt'
=======
    NOITEMSFOUND: 'Kohteita ei löytynyt'
>>>>>>> d6c2ffe7
    SORTASC: 'Järjestä nousevasti'
    SORTDESC: 'Järjestä laskevasti'
  TableListField_PageControls.ss:
    DISPLAYING: Näytetään
    OF: /
<<<<<<< HEAD
    TO: listalle
=======
    TO: -»
>>>>>>> d6c2ffe7
    VIEWFIRST: 'Näytä ensimmäinen'
    VIEWLAST: 'Näytä viimeinen'
    VIEWNEXT: 'Näytä seuraava'
    VIEWPREVIOUS: 'Näytä edellinen'
  TimeField:
    VALIDATEFORMAT: 'Ole hyvä ja kirjaa päivämäärä sallitussa muodossa ({format})'
  ToggleField:
    LESS: vähemmän
    MORE: lisää
  UploadField:
    ATTACHFILE: 'Liitä tiedosto'
    ATTACHFILES: 'Liitä tiedostoja'
    AttachFile: 'Liitä tiedostoja'
    DELETE: 'Poista tiedostoista'
    DELETEINFO: 'Poista tiedosto pysyvästi'
    DOEDIT: Tallenna
    DROPFILE: 'Pudota tiedosto'
    DROPFILES: 'pudota tiedostot'
    Dimensions: Mitat
    EDIT: Muokkaa
    EDITINFO: 'Muokkaa tätä tiedostoa'
    FIELDNOTSET: 'Tietoja tiedostosta ei löytynyt'
    FROMCOMPUTER: 'Omalta tietokoneeltasi'
    FROMCOMPUTERINFO: 'Valitse tiedostoista'
    FROMFILES: Tiedostoista
    MAXNUMBEROFFILES: 'Suurin sallittu määrä ({count}) tiedostoja ylitetty.'
    MAXNUMBEROFFILESSHORT: 'Voidaan siirtää vain {count} tiedostoa'
    REMOVE: Poista
    REMOVEERROR: 'Virhe poistettaessa tiedostoa'
    REMOVEINFO: 'Poista tiedosto, mutta säilytä se tiedostovarastossa'
    STARTALL: 'Aloita kaikki'
    STARTALLINFO: 'Aloita kaikkien siirto'
    Saved: Tallennettu
  Versioned:
    has_many_Versions: Versiot<|MERGE_RESOLUTION|>--- conflicted
+++ resolved
@@ -20,11 +20,7 @@
     EDITANDORGANIZE: 'Muokkaa & järjestele'
     EDITINFO: 'Muokkaa tiedostoja'
     FILES: Tiedostot
-<<<<<<< HEAD
-    FROMCOMPUTER: 'Valitse tiedostot omalta tietokoneeltasi'
-=======
     FROMCOMPUTER: 'Valitse tiedostoja omalta tietokoneeltasi'
->>>>>>> d6c2ffe7
     FROMCOMPUTERINFO: 'Siirrä omalta tietokoneeltasi'
     TOTAL: Yhteensä
     UPLOADINPROGRESS: 'Ole hyvä ja odota... siirto käynnissä'
@@ -61,15 +57,9 @@
     ERRORNOTADMIN: 'Tämä käyttäjä ei ole ylläpitäjä'
     ERRORNOTREC: 'Tätä käyttäjänimeä/salasanaa ei tunnistettu.'
   Boolean:
-<<<<<<< HEAD
-    0: Ei
-    ANY: Yhtään
-    1: Kyllä
-=======
     0: Epätosi
     ANY: Yhtään
     1: Tosi
->>>>>>> d6c2ffe7
   CMSLoadingScreen.ss:
     LOADING: Ladataan...
     REQUIREJS: 'CMS-järjestelmä vaatii, että selaimessasi on JavaSkriptit päällä.'
@@ -95,11 +85,7 @@
     SUCCESSEDIT: 'Tallennettu %s %s %s'
   ComplexTableField.ss:
     ADDITEM: 'Lisää %s'
-<<<<<<< HEAD
-    NOITEMSFOUND: 'Merkintöjä ei löytynyt'
-=======
     NOITEMSFOUND: 'Kohteita ei löytynyt'
->>>>>>> d6c2ffe7
     SORTASC: 'Nouseva järjestys'
     SORTDESC: 'Laskeva järjestys'
   ComplexTableField_popup.ss:
@@ -433,13 +419,8 @@
     VALIDATION: 'Kirjoita pätevä puhelinnumero'
   RelationComplexTableField.ss:
     ADD: Lisää
-<<<<<<< HEAD
-    CSVEXPORT: 'Vie CSV:nä'
-    NOTFOUND: 'Merkintöjä ei löytynyt'
-=======
     CSVEXPORT: 'Vie CSV-muodossa'
     NOTFOUND: 'Yhtään kohdetta ei löytynyt'
->>>>>>> d6c2ffe7
   Security:
     ALREADYLOGGEDIN: 'Sinulla ei ole oikeuksia tälle sivulle. Jos sinulla on toinen tili, jolla on oikeudet tälle sivulle, voit kirjautua niillä sisään.'
     BUTTONSEND: 'Lähetä minulle salasanan palautuslinkki'
@@ -492,21 +473,13 @@
     Print: Tulosta
     SELECT: 'Valitse:'
   TableListField.ss:
-<<<<<<< HEAD
-    NOITEMSFOUND: 'Merkintöjä ei löytynyt'
-=======
     NOITEMSFOUND: 'Kohteita ei löytynyt'
->>>>>>> d6c2ffe7
     SORTASC: 'Järjestä nousevasti'
     SORTDESC: 'Järjestä laskevasti'
   TableListField_PageControls.ss:
     DISPLAYING: Näytetään
     OF: /
-<<<<<<< HEAD
-    TO: listalle
-=======
     TO: -»
->>>>>>> d6c2ffe7
     VIEWFIRST: 'Näytä ensimmäinen'
     VIEWLAST: 'Näytä viimeinen'
     VIEWNEXT: 'Näytä seuraava'
