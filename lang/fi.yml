fi:
  AssetAdmin:
    ALLOWEDEXTS: 'Sallitut siirron tiedostopäätteet'
    HIDEALLOWEDEXTS: 'Piilota sallitut päätteet'
    NEWFOLDER: Uusi kansio
    SHOWALLOWEDEXTS: 'Näytä sallitut laajennukset'
  AssetTableField:
    CREATED: 'Ensimmäisen kerran ladattu palvelimelle'
    DIM: Mitat
    FILENAME: Tiedoston nimi
    FOLDER: Kansio
    HEIGHT: Korkeus
    LASTEDIT: 'Viimeksi muokattu'
    OWNER: Omistaja
    SIZE: 'Koko'
    TITLE: Otsikko
    TYPE: 'Tyyppi'
    URL: URL
    WIDTH: Leveys
  AssetUploadField:
    ChooseFiles: 'Valitse tiedostot'
    DRAGFILESHERE: 'Raahaa tiedotot tähän'
    DROPAREA: 'Pudotusalue'
    EDITALL: 'Muokkaa kaikkia'
    EDITANDORGANIZE: 'Muokkaa & järjestele'
    EDITINFO: 'Muokkaa tiedostoja'
    FILES: Tiedostot
    FROMCOMPUTER: 'Valitse tiedostot omalta tietokoneeltasi'
    FROMCOMPUTERINFO: 'Siirrä omalta tietokoneeltasi'
    INSERTURL: 'Lisää URL-osoitteesta'
    REMOVEINFO: 'Poista tämä tiedosto tästä kentästä'
    TOTAL: Yhteensä
    TOUPLOAD: 'Siirrä tiedostoja'
    UPLOADINPROGRESS: 'Ole hyvä ja odota... siirto käynnissä'
    UPLOADOR: TAI
  BBCodeParser:
    ALIGNEMENT: Tasaus
    ALIGNEMENTEXAMPLE: 'tasattu oikealle'
    BOLD: 'Lihavoitu teksti'
    BOLDEXAMPLE: Lihavoitu
    CODE: 'Koodilohko'
    CODEDESCRIPTION: 'Muotoilematon koodilohko'
    CODEEXAMPLE: 'Koodilohko'
    COLORED: 'Väritetty teksti'
    COLOREDEXAMPLE: 'sininen teksti'
    EMAILLINK: 'Sähköpostilinkki'
    EMAILLINKDESCRIPTION: 'Luo linkki sähköpostiosoitteeseen'
    IMAGE: Kuva
    IMAGEDESCRIPTION: 'Näytä kuva viestissäsi'
    ITALIC: 'Kursivoitu teksti'
    ITALICEXAMPLE: Kursiivi
    LINK: 'Verkkosivun linkki'
    LINKDESCRIPTION: 'Linkki toiselle verkkosivustolle tai URLiin '
    STRUCK: 'Yliviivattu teksti'
    STRUCKEXAMPLE: Yliviivaa
    UNDERLINE: 'Alleviivattu teksti'
    UNDERLINEEXAMPLE: Alleviivaa
    UNORDERED: 'Järjestämätön lista'
    UNORDEREDDESCRIPTION: 'Järjestämätön lista'
    UNORDEREDEXAMPLE1: 'järjestämätön lista 1'
  BackLink_Button_ss:
    Back: Takaisin
  BasicAuth:
    ENTERINFO: 'Anna käyttäjänimi ja salasana'
    ERRORNOTADMIN: 'Tämä käyttäjä ei ole ylläpitäjä'
    ERRORNOTREC: 'Tätä käyttäjänimeä/salasanaa ei tunnistettu.'
  Boolean:
    ANY: Yhtään
    NOANSWER: 'Ei'
    YESANSWER: 'Kyllä'
  CMSLoadingScreen_ss:
    LOADING: Ladataan...
    REQUIREJS: 'CMS-järjestelmä vaatii, että selaimessasi on JavaScript päällä.'
  CMSMain:
    ACCESS: 'Pääsy ''{title}'' -osioon'
    ACCESSALLINTERFACES: 'Pääsy kaikkiin CMS-osioihin'
    ACCESSALLINTERFACESHELP: 'Ohittaa tarkemmat käyttöoikeudet.'
    SAVE: Tallenna
  CMSMemberLoginForm:
    BUTTONFORGOTPASSWORD: 'Unohditko salasanasi?'
    BUTTONLOGIN: 'Kirjaudu takaisin sisään'
    BUTTONLOGOUT: 'Kirjaudu ulos'
    PASSWORDEXPIRED: '<p>Salasanasi on vanhentunut. <a target="_top" href="{link}">Valitse uusi.</a></p>'
  CMSPageHistoryController_versions_ss:
    PREVIEW: 'Sivuston esikatselu'
  CMSPagesController_Tools_ss:
    FILTER: Suodata
  CMSProfileController:
    MENUTITLE: 'Profiilini'
  CMSSecurity:
    INVALIDUSER: '<p>Virheellinen käyttäjä. <a target="_top" href="{link}">Ole hyvä ja tunnistaudu uudelleen</a> jatkaaksesi.</p>'
    LoginMessage: '<p>Mikäli tallennus jäi tekemättä, voit kirjautua uudelleen ja jatkaa muokkausta.</p>'
    SUCCESS: Onnistui
    SUCCESSCONTENT: '<p>Kirjautuminen onnistui. Mikäli automaattinen edelleenohjaus ei toimi <a target="_top" href="{link}">klikkaa tästä</a></p>'
    TimedOutTitleAnonymous: 'Istuntosi on vanhentunut.'
    TimedOutTitleMember: 'Hei {name}!<br />Istuntosi on vanhentunut.'
  ChangePasswordEmail_ss:
    CHANGEPASSWORDTEXT1: 'Vaihdoit salasanasi osoitteelle'
    CHANGEPASSWORDTEXT2: 'Kirjautuaksesi sisään voit käyttää seuraavia tietoja:'
    EMAIL: Sähköposti
    HELLO: Hei
    PASSWORD: Salasana
  CheckboxField:
    NOANSWER: 'Ei'
    YESANSWER: 'Kyllä'
  CheckboxFieldSetField:
    SOURCE_VALIDATION: 'Valitse arvo annetuista vaihtoehdoista. {value} ei kelpaa'
  CheckboxSetField:
    SOURCE_VALIDATION: 'Valitse arvo annetuista vaihtoehdoista. ''{value}'' ei kelpaa'
  ConfirmedPasswordField:
    ATLEAST: 'Salasanan on oltava vähintään {min} merkkiä pitkä.'
    BETWEEN: 'Salasanan on oltava väh. {min} ja enintään {max} merkkiä pitkä.'
    MAXIMUM: 'Salasana voi olla enintään {max} merkkiä pitkä.'
    SHOWONCLICKTITLE: 'Vaihda salasana'
  ContentController:
    DRAFT_SITE_ACCESS_RESTRICTION: 'Nähdäksesi vedoksen tai arkistoidun sisällön, sinun tulee kirjautua sisällönhallintajärjestelmän salasanallasi . <a href="%s">Klikkaa tästä palataksesi julkaistulle sivustolle.</a>'
    NOTLOGGEDIN: 'Ei kirjautuneena'
  CreditCardField:
    FIRST: ensimmäinen
    FOURTH: neljäs
    SECOND: toinen
    THIRD: kolmas
  CurrencyField:
    CURRENCYSYMBOL: $
  DataObject:
    PLURALNAME: 'Dataobjektit'
    SINGULARNAME: 'Dataobjekti'
  Date:
    DAY: päivä
    DAYS: päivää
    HOUR: tunti
    HOURS: tuntia
    LessThanMinuteAgo: 'alle minuutti'
    MIN: min.
    MINS: minuuttia
    MONTH: kuukausi
    MONTHS: kuukautta
    SEC: sekunti
    SECS: sekuntia
    TIMEDIFFAGO: '{difference} sitten'
    TIMEDIFFIN: '&raquo; {difference}'
    YEAR: vuosi
    YEARS: vuotta
  DateField:
    NOTSET: 'ei asetettu'
    TODAY: tänään
    VALIDDATEFORMAT2: 'Ole hyvä ja kirjaa päivämäärä sallitussa muodossa ({format})'
    VALIDDATEMAXDATE: 'Päivämäärän on oltava vanhempi tai sovittava asetettuun maksimiin ({date})'
    VALIDDATEMINDATE: 'Päivämäärän on oltava uudempi tai sovittava asetettuun minimiin ({date})'
  DatetimeField:
    NOTSET: 'Ei asetettu'
  Director:
    INVALID_REQUEST: 'Pyyntö on virheellinen'
  DropdownField:
    CHOOSE: (Valitse)
    CHOOSESEARCH: '(valitse kansio)'
    SOURCE_VALIDATION: 'Valitse arvo pudotusvalikosta. {value} ei kelpaa'
  EmailField:
    VALIDATION: 'Anna sähköpostiosoite, ole hyvä.'
  Enum:
    ANY: Yhtään
  File:
    AviType: 'AVI-videotiedosto'
    Content: Sisältö
    CssType: 'CSS-tiedosto'
    DmgType: 'Apple-levykuva'
    DocType: 'Word-tiedosto'
    Filename: Tiedostonimi
    GifType: 'GIF-kuva - hyvä kaavioille'
    GzType: 'GZIP pakattu tiedosto'
    HtlType: 'HTML-tiedosto'
    HtmlType: 'HTML-tiedosto'
    INVALIDEXTENSION: 'Tiedostopääte ei ole sallittu (sallitut muodot: {extensions})'
    INVALIDEXTENSIONSHORT: 'Tiedostopääte ei ole sallittu'
    IcoType: 'Icon-kuva'
    JpgType: 'JPEG-kuva - hyvä valokuville'
    JsType: 'Javascript-tiedosto'
    Mp3Type: 'MP3-äänitiedosto'
    MpgType: 'MPEG-videotiedosto'
    NOFILESIZE: 'Tiedostokoko on nolla tavua.'
    NOVALIDUPLOAD: 'Tiedosto ei ole kelvollinen ladattavaksi'
    Name: Nimi
    PLURALNAME: Tiedostot
    PdfType: 'Adobe Acrobat PDF-tiedosto'
    PngType: 'PNG-kuva - hyvä yleinen muoto'
    SINGULARNAME: Tiedosto
    TOOLARGE: 'Tiedostokoko on liian suuri: maks. sallittu koko on {size}'
    TOOLARGESHORT: 'Sallittu tiedostokoko ylitetty {size}'
    TiffType: 'TIFF-kuva'
    Title: Otsikko
    WavType: 'WAV-äänitiedosto'
    XlsType: 'Excel-taulukko'
    ZipType: 'ZIP-pakattu tiedosto'
  Filesystem:
    SYNCRESULTS: 'Synkronointi valmis:  {createdcount} kohdetta luotu, {deletedcount} kohdetta poistettu'
  Folder:
    PLURALNAME: Kansiot
    SINGULARNAME: Kansio
  ForgotPasswordEmail_ss:
    HELLO: Hei
    TEXT1: 'Tässä on sinun'
    TEXT2: 'salasanan vaihtolinkki'
    TEXT3: henkilölle
  Form:
    CSRF_EXPIRED_MESSAGE: 'Istuntosi on umpeutunut. Lähetä lomake uudelleen.'
    CSRF_FAILED_MESSAGE: 'On ilmeisesti tapahtunut tekninen virhe. Klikkaa selaimesi Takaisin-nappia, päivitä sivu ja yritä uudelleen.'
    FIELDISREQUIRED: '{name} on pakollinen'
    SubmitBtnLabel: Siirry
    VALIDATIONCREDITNUMBER: 'Tarkista, ovatko antamasi luottokortin numerot ({number}) oikein'
    VALIDATIONNOTUNIQUE: 'Syötetty arvo ei ole yksilöllinen'
    VALIDATIONPASSWORDSDONTMATCH: 'Salasanat eivät täsmää'
    VALIDATIONPASSWORDSNOTEMPTY: 'Salasana ei voi olla tyhjä'
    VALIDATIONSTRONGPASSWORD: 'Salasanassa on oltava vähintään yksi numero ja yksi kirjain'
    VALIDATOR: Tarkistin
    VALIDCURRENCY: 'Ole hyvä ja valitse voimassa oleva valuutta'
  FormField:
    Example: 'esim. %s'
    NONE: Ei yhtään
  GridAction:
    DELETE_DESCRIPTION: Poista
    Delete: Poista
    UnlinkRelation: Pura linkitys
  GridField:
    Add: 'Lisää {name}'
    Filter: Suodatin
    FilterBy: 'Suodata &raquo;'
    Find: Etsi
    LEVELUP: 'Taso ylös'
    LinkExisting: 'Linkitä olemassaoleva'
    NewRecord: 'Uusi %s'
    NoItemsFound: 'Ei kohteita'
    PRINTEDAT: 'Tulostettu'
    PRINTEDBY: 'Tulostaja'
    PlaceHolder: 'Etsi {type}'
    PlaceHolderWithLabels: 'Etsi {type} &raquo; {name}'
    RelationSearch: 'Relaatiohaku'
    ResetFilter: Nollaa
  GridFieldAction_Delete:
    DeletePermissionsFailure: 'Ei oikeuksia poistamiseen'
    EditPermissionsFailure: 'Ei oikeuksia purkaa linkitystä tietueeseen'
  GridFieldDetailForm:
    CancelBtn: Peruuta
    Create: Luo
    Delete: Poista
    DeletePermissionsFailure: 'Ei oikeuksia poistamiseen'
    Deleted: 'Poistettiin %s %s'
    Save: Tallenna
    Saved: 'Tallennettu: {name} {link}'
  GridFieldEditButton_ss:
    EDIT: Muokkaa
  GridFieldItemEditView:
    Go_back: 'Siirry takaisin'
  Group:
    AddRole: 'Lisää ryhmälle rooli'
    Code: 'Ryhmän koodi'
    DefaultGroupTitleAdministrators: Järjestelmänvalvojat
    DefaultGroupTitleContentAuthors: 'Sisällöntuottajat'
    Description: Kuvaus
    GroupReminder: 'Valitessasi isäntäryhmän roolit periytyvät tähän ryhmään'
    HierarchyPermsError: 'Isäntäryhmään ei voitu asettaa "%s" annettuja oikeuksia (vaaditaan JÄRJESTELMÄNVALVOJAN oikeudet)'
    Locked: 'Lukittu?'
    NoRoles: 'Rooleja ei löytynyt'
    PLURALNAME: Ryhmät
    Parent: 'Isäntäryhmä'
    RolesAddEditLink: 'Lisää/muokkaa rooleja'
    SINGULARNAME: Ryhmä
    Sort: 'Järjestys'
    has_many_Permissions: Oikeudet
    many_many_Members: Jäsenet
  GroupImportForm:
    Help1: '<p>Tuo yksi tai useampi ryhmä <em>CSV</em>-muotoisena (arvot pilkulla erotettuina). <small><a href="#" class="toggle-advanced">Näytä edistyksellinen käyttö</a></small></p>'
    Help2: '<div class="advanced"><h4>Edistynyt käyttö</h4><ul><li>Sallitut palstat: <em>%s</em></li><li>Olemassa olevat käyttäjät kohdistetaan uniikilla <em>Code</em>-arvolla, ja päivitetään uudet arvot tuodusta tiedostosta.</li><li>Ryhmät voidaan kohdistaa <em>Ryhmät</em>-palstaan. Ryhmät tunnistetaan <em>Code</em>-arvosta, useat ryhmät voidaan erottaa pilkulla. Olemassa olevat ryhmäjäsenyydet säilytetään.</li></ul></div>'
    ResultCreated: 'Luotiin {count} ryhmä(ä)'
    ResultDeleted: 'Poistettu %d ryhmää'
    ResultUpdated: 'Päivitetty %d ryhmää'
  Hierarchy:
    InfiniteLoopNotAllowed: '"{type}" -hierarkiasta löytyi loputon silmukka. Ole hyvä ja muuta isäntää korjataksesi ongelman.'
  HtmlEditorField:
    ADDURL: 'Lisää URL-osoite'
    ADJUSTDETAILSDIMENSIONS: 'Tarkat tiedot &amp; mitat'
    ANCHORSCANNOTACCESSPAGE: 'Sinulla ei ole oikeuksia tarkastella tämän sivun sisältöä.'
    ANCHORSPAGENOTFOUND: 'Kohdesivua ei löytynyt.'
    ANCHORVALUE: Ankkuri
    BUTTONADDURL: 'Lisää URL-osoite'
    BUTTONINSERT: Liitä
    BUTTONINSERTLINK: 'Lisää linkki'
    BUTTONREMOVELINK: 'Poista linkki'
    BUTTONUpdate: Päivitä
    CAPTIONTEXT: 'Kuvateksti'
    CSSCLASS: 'Tasaus/tyyli'
    CSSCLASSCENTER: 'Keskellä omillaan.'
    CSSCLASSLEFT: 'Vasemmalla, tekstin ympäröimänä.'
    CSSCLASSLEFTALONE: 'Vasemmalla, yksinään.'
    CSSCLASSRIGHT: 'Oikealla, tekstin ympäröimänä.'
    DETAILS: Tiedot
    EMAIL: 'Sähköpostiosoite'
    FILE: Tiedosto
    FOLDER: Kansio
    FROMCMS: 'CMS-järjestelmästä'
    FROMCOMPUTER: 'Omalta tietokoneeltasi'
    FROMWEB: 'Webistä'
    FindInFolder: 'Etsi kansiosta'
    IMAGEALT: 'Vaihtoehtoinen teksti (alt)'
    IMAGEALTTEXT: 'Vaihtoehtoinen teksti (alt) - näytetään jos kuvaa ei voida näyttää'
    IMAGEALTTEXTDESC: 'Näytetään ruudunlukuohjelmille tai jos kuvaa ei voi näyttää'
    IMAGEDIMENSIONS: Mitat
    IMAGEHEIGHTPX: Korkeus
    IMAGETITLE: 'Otsikko (tooltip) - kuvan lisätietoja varten'
    IMAGETITLETEXT: 'Otsikkoteksti (tooltip)'
    IMAGETITLETEXTDESC: 'Kuvan lisätiedot'
    IMAGEWIDTHPX: Leveys
    INSERTMEDIA: 'Liitä media kohteesta'
    LINK: 'Lisää/muokkaa linkki(ä) valittuun tekstiin'
    LINKANCHOR: 'Ankkuroi tähän sivuun'
    LINKDESCR: 'Linkin kuvaus'
    LINKEMAIL: 'Sähköpostiosoite'
    LINKEXTERNAL: 'Toinen verkkosivusto (ulkoinen linkki)'
    LINKFILE: 'Lataa tiedosto'
    LINKINTERNAL: 'Sivu sivustolla (sisäinen linkki)'
    LINKOPENNEWWIN: 'Avataanko linkki uudessa ikkunassa?'
    LINKTO: 'Linkki'
    PAGE: Sivu
    SUBJECT: 'Sähköpostin aihe'
    URL: URL-osoite
<<<<<<< HEAD
    URLNOTANOEMBEDRESOURCE: 'URL-osoitteesta ''{url}'' ei voitu liittää mediaa'
    UpdateMEDIA: 'Päivitä media'
=======
    URLDESCRIPTION: 'Liittääksesi videoita tai kuvia verkosta, lisää tiedoston täydellinen verkko-osoite.<br /><br />Huomioithan, että mikäli alkuperäinen tiedosto häviää alkuperäisestä osoitteesta, tiedosto ei näy enää tällä sivulla.'
    URLNOTANOEMBEDRESOURCE: 'URL-osoitteesta ''{url}'' ei voitu liittää mediaa'
    UpdateMEDIA: 'Päivitä mediatiedosto'
>>>>>>> e091bb84
  Image:
    PLURALNAME: Tiedostot
    SINGULARNAME: Tiedosto
  Image_Cached:
    PLURALNAME: Tiedostot
    SINGULARNAME: Tiedosto
  Image_iframe_ss:
    TITLE: 'Kuvansiirto iframe-kehys'
  LeftAndMain:
    CANT_REORGANISE: 'Sinulla ei ole oikeuksia mennä ylemmän tason sivuille. Muutoksiasi ei tallennettu.'
    DELETED: Poistettu.
    DropdownBatchActionsDefault: Toimenpiteet
    HELP: Ohje
    PAGETYPE: 'Sivutyyppi'
    PERMAGAIN: 'Olet kirjautunut ulos CMS:stä. Jos haluat kirjautua uudelleen sisään, syötä käyttäjätunnuksesi ja salasanasi alla.'
    PERMALREADY: 'Pahoittelut, mutta et pääse tähän osaan CMS:ää. Jos haluat kirjautua jonain muuna, voit tehdä sen alta.'
    PERMDEFAULT: 'Sinun tulee olla kirjautuneena ylläpito-osioon; syötä tunnuksesi kenttiin.'
    PLEASESAVE: 'Tätä sivua ei voitu päivittää, koska sitä ei ole vielä tallennettu. Tallenna sivu.'
    PreviewButton: Esikatselu
    REORGANISATIONSUCCESSFUL: 'Hakemistopuu uudelleenjärjestettiin onnistuneesti.'
    SAVEDUP: Tallennettu.
    ShowAsList: 'näytä listana'
    TooManyPages: 'Liian monta sivua'
    ValidationError: 'Virhe vahvistuksessa'
    VersionUnknown: tuntematon
  LeftAndMain_Menu_ss:
    Hello: Hei
    LOGOUT: 'Kirjaudu ulos'
  ListboxField:
    SOURCE_VALIDATION: 'Valitse arvo annetuista vaihtoehdoista. %s ei kelpaa'
  LoginAttempt:
    Email: 'Sähköpostiosoite'
    IP: 'IP-osoite'
    PLURALNAME: 'Kirjautumisyritykset'
    SINGULARNAME: 'Kirjautumisyritys'
    Status: Tila
  Member:
    ADDGROUP: 'Lisää ryhmä'
    BUTTONCHANGEPASSWORD: 'Vaihda salasana'
    BUTTONLOGIN: 'Kirjaudu sisään'
    BUTTONLOGINOTHER: 'Kirjaudu jonain muuna'
    BUTTONLOSTPASSWORD: 'Kadotin salasanani'
    CANTEDIT: 'Sinulla ei ole oikeuksia tähän toimintoon.'
    CONFIRMNEWPASSWORD: 'Syötä uusi salasana uudelleen'
    CONFIRMPASSWORD: 'Syötä salasana uudelleen'
    DATEFORMAT: 'Päivämäärämuoto'
    DefaultAdminFirstname: 'Oletusylläpitäjä'
    DefaultDateTime: oletus
    EMAIL: Sähköposti
    EMPTYNEWPASSWORD: 'Uusi salasana ei voi olla tyhjä, yritä uudelleen'
    ENTEREMAIL: 'Anna sähköpostiosoitteesi saadaksesi salasanan uudelleenasettamislinkin.'
    ERRORLOCKEDOUT2: 'Tilisi käyttö on evätty hetkeksi liian useiden kirjautumisyritysten takia. Ole hyvä ja kokeile uudelleen {count} minuutin kuluttua.'
    ERRORNEWPASSWORD: 'Syötit uuden salasanasi erilailla, yritä uudelleen.'
    ERRORPASSWORDNOTMATCH: 'Nykyiset salasanasi eivät täsmää, yritä uudelleen.'
    ERRORWRONGCRED: 'Antamasi tiedot eivät näytä oikeilta. Yritä uudelleen.'
    FIRSTNAME: 'Etunimi'
    INTERFACELANG: 'Käyttöliittymän kieli'
    INVALIDNEWPASSWORD: 'Salasana ({password}) ei ole kelvollinen'
    LOGGEDINAS: 'Olet kirjautuneena nimellä {name}.'
    NEWPASSWORD: 'Uusi salasana'
    NoPassword: 'Tällä käyttäjällä ei ole salasanaa'
    PASSWORD: Salasana
    PASSWORDEXPIRED: 'Salasanasi on vanhentunut. Ole hyvä ja valitse uusi.'
    PLURALNAME: Jäsenet
    REMEMBERME: 'Muista seuraavalla kerralla?'
    SINGULARNAME: Jäsen
    SUBJECTPASSWORDCHANGED: 'Salasanasi on vaihdettu'
    SUBJECTPASSWORDRESET: 'Salasanasi palautuslinkki'
    SURNAME: Sukunimi
    TIMEFORMAT: 'Aikamuoto'
    VALIDATIONMEMBEREXISTS: 'Rekisteröityneellä käyttäjällä on jo käytössä tämä sähköpostiosoite.'
    ValidationIdentifierFailed: 'Olemassa olevan käyttäjän id:n #{id} päälle ei voida kirjoittaa samalla tunnisteella ({name} = {value}))'
    WELCOMEBACK: 'Tervetuloa takaisin, {firstname}'
    YOUROLDPASSWORD: 'Vanha salasanasi'
    belongs_many_many_Groups: Ryhmät
    db_LastVisited: 'Viimeisin vierailu:'
    db_Locale: 'Käyttöliittymän kieli'
    db_LockedOutUntil: 'Lukittuna tähän asti:'
    db_NumVisit: 'Vierailujen määrä'
    db_Password: Salasana
    db_PasswordExpiry: 'Salasanan viimeinen päivämäärä'
  MemberAuthenticator:
    TITLE: 'Sähköposti &amp; Salasana'
  MemberDatetimeOptionsetField:
    AMORPM: 'AM (aamupäivä) tai PM (iltapäivä)'
    Custom: Muokattu
    DATEFORMATBAD: 'Päivämäärän muoto on virheellinen'
    DAYNOLEADING: 'Kuukausi ilman ensimmäistä nollaa (0)'
    DIGITSDECFRACTIONSECOND: 'Yksi tai useampi desimaali osoittamaan sekunnin osia'
    FOURDIGITYEAR: 'Nelinumeroinen vuosiluku'
    FULLNAMEMONTH: 'Kuukausi kirjoitettuna (esim. kesäkuu)'
    HOURNOLEADING: 'Tunti ilman edessä olevaa nollaa'
    MINUTENOLEADING: 'Minuutti ilman edessä olevaa nollaa'
    MONTHNOLEADING: 'Kuukausi ilman ensimmäistä nollaa (0)'
    Preview: Esikatselu
    SHORTMONTH: 'Kuukauden lyhyt nimi (esim. kesä)'
    TWODIGITDAY: 'Kaksinumeroinen päivämäärä (01–31)'
    TWODIGITHOUR: 'Kaksinumeroinen tuntinäyttö (00–23)'
    TWODIGITMINUTE: 'Kaksinumeroinen minuuttinäyttö (00–59)'
    TWODIGITMONTH: 'Kaksinumeroinen kuukausi (01=tammikuu, jne.)'
    TWODIGITSECOND: 'Kaksinumeroinen sekunti (00–59)'
    TWODIGITYEAR: 'Kaksinumeroinen vuosiluku'
    Toggle: 'Näytä muotoiluohjeet'
  MemberImportForm:
    Help1: '<p>Tuo käyttäjät <em>CSV-muodossa</em> (arvot pilkulla erotettuina). <small><a href="#" class="toggle-advanced">Näytä edistyksellinen käyttö</a></small></p>'
    Help2: '<div class="advanced"><h4>Edistynyt käyttö</h4><ul><li>Sallitut palstat: <em>%s</em></li><li>Olemassa olevat käyttäjät kohdistetaan uniikilla <em>Code</em>-arvolla, ja päivitetään uudet arvot tuodusta tiedostosta.</li><li>Ryhmät voidaan kohdistaa <em>Ryhmät</em>-palstaan. Ryhmät tunnistetaan <em>Code</em>-arvosta, useat ryhmät voidaan erottaa pilkulla. Olemassa olevat ryhmäjäsenyydet säilytetään.</li></ul></div>'
    ResultCreated: 'Luotiin {count} käyttäjä(ä)'
    ResultDeleted: 'Poistettu %d jäsentä'
    ResultNone: 'Ei muutoksia'
    ResultUpdated: 'Päivitettiin {count} käyttäjä(ä)'
  MemberPassword:
    PLURALNAME: 'Käyttäjän salasanat'
    SINGULARNAME: 'Käyttäjän salasana'
  MemberTableField:
    APPLY_FILTER: 'Suodata'
  ModelAdmin:
    DELETE: Poista
    DELETEDRECORDS: 'Poistettiin {count} tietuetta'
    EMPTYBEFOREIMPORT: 'Korvaa data'
    IMPORT: 'Tuo CSV:stä'
    IMPORTEDRECORDS: 'Tuotiin {count} tietuetta'
    NOCSVFILE: 'Selaa ja tuo CSV-tiedosto'
    NOIMPORT: 'Ei tuotavia'
    RESET: Nollaa
    Title: 'Datamallit'
    UPDATEDRECORDS: 'Päivitettiin {count} tietuetta'
  ModelAdmin_ImportSpec_ss:
    IMPORTSPECFIELDS: 'Tietokannan sarakkeet'
    IMPORTSPECLINK: 'Näytä erittely kohteelle %s'
    IMPORTSPECRELATIONS: Yhteydet
    IMPORTSPECTITLE: 'Erittely kohteelle %s'
  ModelAdmin_Tools_ss:
    FILTER: Suodin
    IMPORT: Tuo
  ModelSidebar_ss:
    IMPORT_TAB_HEADER: Tuo
    SEARCHLISTINGS: Etsi
  MoneyField:
    FIELDLABELAMOUNT: Määrä
    FIELDLABELCURRENCY: Valuutta
  NullableField:
    IsNullLabel: 'On nolla'
  NumericField:
    VALIDATION: '''{value}'' ei ole numero: tähän kenttään hyväksytään vain numeroita'
  Pagination:
    Page: Sivu
    View: Näytä
  PasswordValidator:
    LOWCHARSTRENGTH: 'Ole hyvä ja tee monimutkaisempi salasana lisäämällä joitakin seuraavista merkeistä: %s'
    PREVPASSWORD: 'Olet jo käyttänyt tätä salasanaa aikaisemmin, ole hyvä ja valitse uusi'
    TOOSHORT: 'Salasanan on oltava vähintään %s merkkiä'
  Permission:
    AdminGroup: Järjestelmänvalvoja
    CMS_ACCESS_CATEGORY: 'CMS-pääsy'
    FULLADMINRIGHTS: 'Täydet ylläpitäjän oikeudet'
    FULLADMINRIGHTS_HELP: 'Merkitsee ja ohittaa kaikki muut määritellyt käyttöoikeudet.'
    PLURALNAME: Oikeudet
    SINGULARNAME: Oikeus
  PermissionCheckboxSetField:
    AssignedTo: 'valittiin "{title}"'
    FromGroup: 'periytyivät ryhmästä "{title}"'
    FromRole: 'periytyivät roolista "{title}"'
    FromRoleOnGroup: 'periytynyt roolista "%s" ryhmässä "%s"'
  PermissionRole:
    OnlyAdminCanApply: 'Vain järjestelmänvalvojalla on oikeudet asettaa'
    PLURALNAME: Roolit
    SINGULARNAME: Rooli
    Title: Roolin nimi
  PermissionRoleCode:
    PLURALNAME: 'Käyttöoikeuden roolin koodit'
    PermsError: 'Ei voida asettaa koodia "%s" annetuilla oikeuksilla (vaaditaan JÄRJESTELMÄNVALVOJAN oikeudet)'
    SINGULARNAME: 'Käyttöoikeuden roolin koodi'
  Permissions:
    PERMISSIONS_CATEGORY: 'Roolit ja käyttöoikeudet'
    UserPermissionsIntro: 'Määriteltäessä käyttäjälle ryhmä, hänen käyttöoikeutensa mukautuvat ryhmälle tehtyjen asetusten mukaisesti. Katso tarkemmat ryhmäkohtaiset käyttöoikeusasetukset Ryhmät-välilehdeltä.'
  PhoneNumberField:
    VALIDATION: 'Kirjoita pätevä puhelinnumero'
  Security:
    ALREADYLOGGEDIN: 'Sinulla ei ole oikeuksia tälle sivulle. Jos sinulla on toinen tili, jolla on oikeudet tälle sivulle, voit kirjautua sillä sisään.'
    BUTTONSEND: 'Lähetä minulle salasanan palautuslinkki'
    CHANGEPASSWORDBELOW: 'Voit vaihtaa salasanasi alla.'
    CHANGEPASSWORDHEADER: 'Vaihda salasanasi'
    ENTERNEWPASSWORD: 'Syötä uusi salasanasi'
    ERRORPASSWORDPERMISSION: 'Sinun täytyy olla kirjautuneena sisään jotta voit vaihtaa salasanasi.'
    LOGGEDOUT: 'Kirjauduit ulos. Jos haluat kirjautua sisään, syötä tietosi alle.'
    LOGIN: 'Kirjaudu sisään'
    LOSTPASSWORDHEADER: 'Unohtunut salasana'
    NOTEPAGESECURED: 'Tämä sivu on suojattu. Syötä tunnistetietosi alle niin pääset eteenpäin.'
    NOTERESETLINKINVALID: '<p>Salasanan palautuslinkki on virheellinen tai vanhentunut.</p><p>Voit pyytää uuden <a href="{link1}">napsauttamalla tästä</a> tai vaihtaa salasanasi <a href="{link2}">kirjautumisen jälkeen</a>.</p>'
    NOTERESETPASSWORD: 'Syötä sähköpostiosoitteesi ja lähetämme sinulle linkin, jonka avulla saat palautettua salasanasi'
    PASSWORDSENTHEADER: 'Salasanan palautuslinkki lähetettiin osoitteeseen ''{email}'''
    PASSWORDSENTTEXT: 'Kiitos! Salasanan palautuslinkki lähetettiin osoitteeseen ''{email}'', joka on liitettynä tähän käyttäjätiliin.'
  SecurityAdmin:
    ACCESS_HELP: 'Oikeuttaa käyttäjien katselun, lisäämisen ja muokkaamisen, kuten myös käyttöoikeuksien ja roolien määrittämisen heille.'
    APPLY_ROLES: 'Aseta roolit ryhmille'
    APPLY_ROLES_HELP: 'Mahdollisuus muokata ryhmän roolinimityksiä. Vaatii "Pääsy turvallisuusosioon" -oikeuden.'
    EDITPERMISSIONS: 'Muokkaa ryhmien oikeuksia'
    EDITPERMISSIONS_HELP: 'Mahdollisuus muokata ryhmän käyttöoikeuksia ja IP-osoitteita. Vaatii "Pääsy turvallisuusosioon" -oikeuden.'
    GROUPNAME: 'Ryhmän nimi'
    IMPORTGROUPS: 'Tuo ryhmiä'
    IMPORTUSERS: 'Tuo käyttäjiä'
    MEMBERS: Jäsenet
    MENUTITLE: Tietosuoja
    MemberListCaution: 'Varoitus: Jäsenten poistaminen listalta poistaa ne kaikista ryhmistä ja tietokannasta'
    NEWGROUP: 'Uusi ryhmä'
    PERMISSIONS: Oikeudet
    ROLES: Roolit
    ROLESDESCRIPTION: 'Tässä osiossa voit lisätä rooleja tähän ryhmään. Roolit ovat käyttöoikeuksien loogisia ryhmittymiä, joita voidaan muokata Roolit-välilehdellä'
    TABROLES: Roolit
    Users: Käyttäjät
  SecurityAdmin_MemberImportForm:
    BtnImport: 'Tuonti'
    FileFieldLabel: 'CSV-tiedosto <small>(Sallitut päätteet: *.csv)</small>'
  SilverStripeNavigator:
    Auto: Autom.
    ChangeViewMode: 'Vaihda katselutila'
    Desktop: Työpöytä
    DualWindowView: 'Kaksoisikkuna'
    Edit: Muokkaa
    EditView: 'Muokkaustila'
    Mobile: Mobiili
    PreviewState: 'Esikatselutila'
    PreviewView: 'Esikatselutila'
    Responsive: Responsiivinen
    SplitView: 'Jaettu tila'
    Tablet: Tabletti
    ViewDeviceWidth: 'Valitse esikatselun leveys'
    Width: leveys
  SiteTree:
    TABMAIN: Yleiset
  TableListField:
    CSVEXPORT: 'Vie CSV:nä'
    Print: Tulosta
  TableListField_PageControls_ss:
    OF: /
  TextField:
    VALIDATEMAXLENGTH: '{name}-arvo ei voi ylittää {maxLength} merkin määrää.'
  TimeField:
    VALIDATEFORMAT: 'Ole hyvä ja kirjaa päivämäärä sallitussa muodossa ({format})'
  ToggleField:
    LESS: vähemmän
    MORE: lisää
  UploadField:
    ATTACHFILE: 'Liitä tiedosto'
    ATTACHFILES: 'Liitä tiedostoja'
    AttachFile: 'Liitä tiedosto(ja)'
    CHOOSEANOTHERFILE: 'Valitse toinen tiedosto'
    CHOOSEANOTHERINFO: 'Korvaa tämä tiedosto toisella palvelimella olevalla tiedostolla'
    DELETE: 'Poista tiedostoista'
    DELETEINFO: 'Poista tiedosto pysyvästi palvelimelta'
    DOEDIT: Tallenna
    DROPFILE: 'Pudota tiedosto'
    DROPFILES: 'pudota tiedostot'
    Dimensions: Mitat
    EDIT: Muokkaa
    EDITINFO: 'Muokkaa tätä tiedostoa'
    FIELDNOTSET: 'Tietoja tiedostosta ei löytynyt'
    FROMCOMPUTER: 'Omalta tietokoneeltasi'
    FROMCOMPUTERINFO: 'Valitse tiedostoista'
    FROMFILES: 'Tiedostoista'
    HOTLINKINFO: 'Info: Kuvalle tulee suora linkki. Varmista sivun omistajalta, että sinulla on oikeus suoraan linkitykseen.'
    MAXNUMBEROFFILES: 'Suurin sallittu määrä ({count}) tiedostoja ylitetty.'
    MAXNUMBEROFFILESONE: 'Vain yhden tiedoston siirto on mahdollista'
    MAXNUMBEROFFILESSHORT: 'Voidaan siirtää vain {count} tiedostoa'
    OVERWRITEWARNING: 'Samanniminen tiedosto on jo palvelimella'
    REMOVE: Poista
    REMOVEINFO: 'Poista tiedosto, mutta säilytä se palvelimella'
    STARTALL: 'Aloita kaikki'
    Saved: Tallennettu
    UPLOADSINTO: 'tallentuu polkuun: /{path}'
  Versioned:
    has_many_Versions: Versiot<|MERGE_RESOLUTION|>--- conflicted
+++ resolved
@@ -181,7 +181,7 @@
     NOVALIDUPLOAD: 'Tiedosto ei ole kelvollinen ladattavaksi'
     Name: Nimi
     PLURALNAME: Tiedostot
-    PdfType: 'Adobe Acrobat PDF-tiedosto'
+    PdfType: 'Adobe Acrobat PDF -tiedosto'
     PngType: 'PNG-kuva - hyvä yleinen muoto'
     SINGULARNAME: Tiedosto
     TOOLARGE: 'Tiedostokoko on liian suuri: maks. sallittu koko on {size}'
@@ -257,7 +257,7 @@
     DefaultGroupTitleContentAuthors: 'Sisällöntuottajat'
     Description: Kuvaus
     GroupReminder: 'Valitessasi isäntäryhmän roolit periytyvät tähän ryhmään'
-    HierarchyPermsError: 'Isäntäryhmään ei voitu asettaa "%s" annettuja oikeuksia (vaaditaan JÄRJESTELMÄNVALVOJAN oikeudet)'
+    HierarchyPermsError: 'Isäntä ryhmään ei voitu asettaa "%s" annettuja oikeuksia (vaaditaan JÄRJESTELMÄNVALVOJAN oikeudet)'
     Locked: 'Lukittu?'
     NoRoles: 'Rooleja ei löytynyt'
     PLURALNAME: Ryhmät
@@ -322,14 +322,9 @@
     PAGE: Sivu
     SUBJECT: 'Sähköpostin aihe'
     URL: URL-osoite
-<<<<<<< HEAD
-    URLNOTANOEMBEDRESOURCE: 'URL-osoitteesta ''{url}'' ei voitu liittää mediaa'
-    UpdateMEDIA: 'Päivitä media'
-=======
     URLDESCRIPTION: 'Liittääksesi videoita tai kuvia verkosta, lisää tiedoston täydellinen verkko-osoite.<br /><br />Huomioithan, että mikäli alkuperäinen tiedosto häviää alkuperäisestä osoitteesta, tiedosto ei näy enää tällä sivulla.'
     URLNOTANOEMBEDRESOURCE: 'URL-osoitteesta ''{url}'' ei voitu liittää mediaa'
     UpdateMEDIA: 'Päivitä mediatiedosto'
->>>>>>> e091bb84
   Image:
     PLURALNAME: Tiedostot
     SINGULARNAME: Tiedosto
