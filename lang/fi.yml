fi:
  AddToCampaign:
    ErrorCampaignPermissionDenied: "Vaikuttaa siltä, ettei sinulla ole riittäviä oikeuksia lisätä {ObjectTitle} kohteeseen {CampaignTitle}"
    ErrorGeneral: "Pahoittelut, mutta tapahtui virhe"
    ErrorItemPermissionDenied: "Vaikuttaa siltä, ettei sinulla ole oikeuksia lisätä kampanjaan kohdetta {ObjectTitle}"
    ErrorNotFound: "{Type} ei löytynyt"
    Success: "Lisättiin onnistuneesti {ObjectTitle} kohteeseen {CampaignTitle}"
  AssetAdmin:
    ALLOWEDEXTS: "Sallitut siirron tiedostopäätteet"
    HIDEALLOWEDEXTS: "Piilota sallitut päätteet"
    NEWFOLDER: "Uusi kansio"
    SHOWALLOWEDEXTS: "Näytä sallitut laajennukset"
  AssetTableField:
    CREATED: "Ensimmäisen kerran ladattu palvelimelle"
    DIM: Mitat
    FILENAME: "Tiedoston nimi"
    FOLDER: Kansio
    HEIGHT: Korkeus
    LASTEDIT: "Viimeksi muokattu"
    OWNER: Omistaja
<<<<<<< HEAD
=======
    PATH: Polku
>>>>>>> 182522b0
    SIZE: Koko
    TITLE: Otsikko
    TYPE: Tyyppi
    URL: URL
    WIDTH: Leveys
  AssetUploadField:
    ChooseFiles: "Valitse tiedostot"
    DRAGFILESHERE: "Raahaa tiedotot tähän"
    DROPAREA: Pudotusalue
    EDITALL: "Muokkaa kaikkia"
    EDITANDORGANIZE: "Muokkaa & järjestele"
    EDITINFO: "Muokkaa tiedostoja"
    FILES: Tiedostot
    FROMCOMPUTER: "Valitse tiedostot omalta tietokoneeltasi"
    FROMCOMPUTERINFO: "Siirrä omalta tietokoneeltasi"
    INSERTURL: "Lisää URL-osoitteesta"
    REMOVEINFO: "Poista tämä tiedosto tästä kentästä"
    TOTAL: Yhteensä
<<<<<<< HEAD
=======
    TOUPLOAD: "Valitse siirrettävät tiedostot..."
>>>>>>> 182522b0
    UPLOADINPROGRESS: "Ole hyvä ja odota... siirto käynnissä"
    UPLOADOR: TAI
  BBCodeParser:
    ALIGNEMENT: Tasaus
    ALIGNEMENTEXAMPLE: "tasattu oikealle"
    BOLD: "Lihavoitu teksti"
    BOLDEXAMPLE: Lihavoitu
    CODE: Koodilohko
    CODEDESCRIPTION: "Muotoilematon koodilohko"
    CODEEXAMPLE: Koodilohko
    COLORED: "Väritetty teksti"
    COLOREDEXAMPLE: "sininen teksti"
    EMAILLINK: Sähköpostilinkki
    EMAILLINKDESCRIPTION: "Luo linkki sähköpostiosoitteeseen"
    IMAGE: Kuva
    IMAGEDESCRIPTION: "Näytä kuva viestissäsi"
    ITALIC: "Kursivoitu teksti"
    ITALICEXAMPLE: Kursiivi
    LINK: "Verkkosivun linkki"
    LINKDESCRIPTION: "Linkki toiselle verkkosivustolle tai URLiin "
    STRUCK: "Yliviivattu teksti"
    STRUCKEXAMPLE: Yliviivaa
    UNDERLINE: "Alleviivattu teksti"
    UNDERLINEEXAMPLE: Alleviivaa
    UNORDERED: "Järjestämätön lista"
    UNORDEREDDESCRIPTION: "Järjestämätön lista"
    UNORDEREDEXAMPLE1: "järjestämätön lista 1"
  BackLink_Button_ss:
    Back: Takaisin
  BasicAuth:
    ENTERINFO: "Anna käyttäjänimi ja salasana"
    ERRORNOTADMIN: "Tämä käyttäjä ei ole ylläpitäjä"
    ERRORNOTREC: "Tätä käyttäjänimeä/salasanaa ei tunnistettu."
  Boolean:
    ANY: Yhtään
    NOANSWER: Ei
    YESANSWER: Kyllä
<<<<<<< HEAD
=======
  CAMPAIGNS:
    ADDTOCAMPAIGN: "Lisää Kampanjaan"
>>>>>>> 182522b0
  CMSLoadingScreen_ss:
    LOADING: Ladataan...
    REQUIREJS: "CMS-järjestelmä vaatii, että selaimessasi on JavaScript päällä."
  CMSMain:
    ACCESS: "Pääsy '{title}' -osioon"
    ACCESSALLINTERFACES: "Pääsy kaikkiin CMS-osioihin"
    ACCESSALLINTERFACESHELP: "Ohittaa tarkemmat käyttöoikeudet."
    SAVE: Tallenna
  CMSMemberLoginForm:
    BUTTONFORGOTPASSWORD: "Unohditko salasanasi?"
    BUTTONLOGIN: "Kirjaudu takaisin sisään"
    BUTTONLOGOUT: "Kirjaudu ulos"
    PASSWORDEXPIRED: "<p>Salasanasi on vanhentunut. <a target=\"_top\" href=\"{link}\">Valitse uusi.</a></p>"
  CMSPageHistoryController_versions_ss:
    PREVIEW: "Sivuston esikatselu"
  CMSPagesController_Tools_ss:
    FILTER: Suodata
  CMSProfileController:
    MENUTITLE: Profiilini
  CMSSecurity:
    INVALIDUSER: "<p>Virheellinen käyttäjä. <a target=\"_top\" href=\"{link}\">Ole hyvä ja tunnistaudu uudelleen</a> jatkaaksesi.</p>"
    LoginMessage: "<p>Mikäli tallennus jäi tekemättä, voit kirjautua uudelleen ja jatkaa muokkausta.</p>"
    SUCCESS: Onnistui
    SUCCESSCONTENT: "<p>Kirjautuminen onnistui. Mikäli automaattinen edelleenohjaus ei toimi <a target=\"_top\" href=\"{link}\">klikkaa tästä</a></p>"
    TimedOutTitleAnonymous: "Istuntosi on vanhentunut."
    TimedOutTitleMember: "Hei {name}!<br />Istuntosi on vanhentunut."
  CampaignAdmin:
    ACCESS_HELP: "Salli Kampanjan julkaisuosion tarkastelu."
    MENUTITLE: Kampanjat
  Campaigns:
    AddToCampaign: "Lisää Kampanjaan"
<<<<<<< HEAD
  ChangePasswordEmail_ss:
=======
    AddToCampaignFormFieldLabel: "Valitse Kampanja"
  ChangePasswordEmail_ss:
    CHANGEPASSWORDFOREMAIL: "Tilin salasana sähköpostille {email} on vaihdettu. Mikäli et itse tätä tehnyt, vaihda salasana oheisesta linkistä"
>>>>>>> 182522b0
    CHANGEPASSWORDTEXT1: "Vaihdoit salasanasi osoitteelle"
    CHANGEPASSWORDTEXT2: "Kirjautuaksesi sisään voit käyttää seuraavia tietoja:"
    CHANGEPASSWORDTEXT3: "Vaihda salasana"
    EMAIL: Sähköposti
    HELLO: Hei
    PASSWORD: Salasana
  ChangeSet:
    DESCRIPTION_AND: "{first} ja {second}"
    DESCRIPTION_ITEM: kohde
    DESCRIPTION_ITEMS: kohdetta
    DESCRIPTION_LIST_FIRST: "{item}"
    DESCRIPTION_LIST_LAST: "{list}, ja {item}"
    DESCRIPTION_LIST_MID: "{list}, {item}"
    DESCRIPTION_OTHER_ITEM: "toinen kohde"
    DESCRIPTION_OTHER_ITEMS: "toiset kohteet"
    NAME: Nimi
    PLURALNAME: Kampanjat
    SINGULARNAME: Kampanja
    STATE: Tila
  ChangeSetItem:
    PLURALNAME: "Vaihda Valikoiman kohteet"
    SINGULARNAME: "Vaihda Valikoiman kohde"
  CheckboxField:
    NOANSWER: Ei
    YESANSWER: Kyllä
  CheckboxFieldSetField:
    SOURCE_VALIDATION: "Valitse arvo annetuista vaihtoehdoista. {value} ei kelpaa"
  CheckboxSetField:
    SOURCE_VALIDATION: "Valitse arvo annetuista vaihtoehdoista. '{value}' ei kelpaa"
  ConfirmedPasswordField:
    ATLEAST: "Salasanan on oltava vähintään {min} merkkiä pitkä."
    BETWEEN: "Salasanan on oltava väh. {min} ja enintään {max} merkkiä pitkä."
    CURRENT_PASSWORD_ERROR: "Syöttämäsi salasana ei ole oikein."
    CURRENT_PASSWORD_MISSING: "Sinun on syötettävä nykyinen salasana."
    LOGGED_IN_ERROR: "Sinun täytyy olla kirjautuneena vaihtaaksesi salasanasi."
    MAXIMUM: "Salasana voi olla enintään {max} merkkiä pitkä."
    SHOWONCLICKTITLE: "Vaihda salasana"
  ContentController:
    DRAFT_SITE_ACCESS_RESTRICTION: "Nähdäksesi vedoksen tai arkistoidun sisällön, sinun tulee kirjautua sisällönhallintajärjestelmän salasanallasi . <a href=\"%s\">Klikkaa tästä palataksesi julkaistulle sivustolle.</a>"
    NOTLOGGEDIN: "Ei kirjautuneena"
  CreditCardField:
    FIRST: ensimmäinen
    FOURTH: neljäs
    SECOND: toinen
    THIRD: kolmas
  CurrencyField:
    CURRENCYSYMBOL: $
  DataObject:
    PLURALNAME: Dataobjektit
    SINGULARNAME: Dataobjekti
  Date:
    DAY: päivä
    DAYS: päivää
    HOUR: tunti
    HOURS: tuntia
    LessThanMinuteAgo: "alle minuutti"
    MIN: min.
    MINS: minuuttia
    MONTH: kuukausi
    MONTHS: kuukautta
    SEC: sekunti
    SECS: sekuntia
    TIMEDIFFAGO: "{difference} sitten"
    TIMEDIFFIN: "&raquo; {difference}"
    YEAR: vuosi
    YEARS: vuotta
  DateField:
    NOTSET: "ei asetettu"
    TODAY: tänään
    VALIDDATEFORMAT2: "Ole hyvä ja kirjaa päivämäärä sallitussa muodossa ({format})"
    VALIDDATEMAXDATE: "Päivämäärän on oltava vanhempi tai sovittava asetettuun maksimiin ({date})"
    VALIDDATEMINDATE: "Päivämäärän on oltava uudempi tai sovittava asetettuun minimiin ({date})"
  DatetimeField:
    NOTSET: "Ei asetettu"
  Director:
    INVALID_REQUEST: "Pyyntö on virheellinen"
  DropdownField:
    CHOOSE: (Valitse)
    CHOOSESEARCH: "(Valitse tai Hae)"
<<<<<<< HEAD
=======
    CHOOSE_MODEL: "(Valitse {name})"
>>>>>>> 182522b0
    SOURCE_VALIDATION: "Valitse arvo pudotusvalikosta. {value} ei kelpaa"
  EmailField:
    VALIDATION: "Anna sähköpostiosoite, ole hyvä."
  Enum:
    ANY: Yhtään
  File:
    AviType: AVI-videotiedosto
    Content: Sisältö
    CssType: CSS-tiedosto
<<<<<<< HEAD
=======
    DRAFT: Luonnos
>>>>>>> 182522b0
    DmgType: Apple-levykuva
    DocType: Word-tiedosto
    Filename: Tiedostonimi
    GifType: "GIF-kuva - hyvä kaavioille"
    GzType: "GZIP pakattu tiedosto"
    HtlType: HTML-tiedosto
    HtmlType: HTML-tiedosto
    INVALIDEXTENSION: "Tiedostopääte ei ole sallittu (sallitut muodot: {extensions})"
    INVALIDEXTENSIONSHORT: "Tiedostopääte ei ole sallittu"
<<<<<<< HEAD
    IcoType: Icon-kuva
    JpgType: "JPEG-kuva - hyvä valokuville"
    JsType: Javascript-tiedosto
    Mp3Type: MP3-äänitiedosto
    MpgType: MPEG-videotiedosto
=======
    INVALIDEXTENSION_SHORT: "Laajennos ei ole sallittu"
    IcoType: Icon-kuva
    JpgType: "JPEG-kuva - hyvä valokuville"
    JsType: Javascript-tiedosto
    MODIFIED: Muokattu
    Mp3Type: MP3-äänitiedosto
    MpgType: MPEG-videotiedosto
    NOFILESIZE: "Tiedostokoko on nolla tavua."
>>>>>>> 182522b0
    NOVALIDUPLOAD: "Tiedosto ei ole kelvollinen ladattavaksi"
    Name: Nimi
    PLURALNAME: Tiedostot
    PdfType: "Adobe Acrobat PDF-tiedosto"
    PngType: "PNG-kuva - hyvä yleinen muoto"
    SINGULARNAME: Tiedosto
<<<<<<< HEAD
=======
    TOOLARGE: "Tiedostokoko on liian suuri: maks. sallittu koko on {size}"
    TOOLARGESHORT: "Sallittu tiedostokoko ylitetty {size}"
>>>>>>> 182522b0
    TiffType: TIFF-kuva
    Title: Otsikko
    WavType: WAV-äänitiedosto
    XlsType: Excel-taulukko
    ZipType: "ZIP-pakattu tiedosto"
  Filesystem:
    SYNCRESULTS: "Synkronointi valmis:  {createdcount} kohdetta luotu, {deletedcount} kohdetta poistettu"
  Folder:
    PLURALNAME: Kansiot
    SINGULARNAME: Kansio
  ForgotPasswordEmail_ss:
    HELLO: Hei
    TEXT1: "Tässä on sinun"
    TEXT2: "salasanan vaihtolinkki"
    TEXT3: henkilölle
  Form:
    CSRF_EXPIRED_MESSAGE: "Istuntosi on umpeutunut. Lähetä lomake uudelleen."
    CSRF_FAILED_MESSAGE: "On ilmeisesti tapahtunut tekninen virhe. Klikkaa selaimesi Takaisin-nappia, päivitä sivu ja yritä uudelleen."
    FIELDISREQUIRED: "{name} on pakollinen"
    SubmitBtnLabel: Siirry
<<<<<<< HEAD
=======
    VALIDATIONCREDIT: "Tarkista, ovatko antamasi luottokortin numerot oikein"
>>>>>>> 182522b0
    VALIDATIONCREDITNUMBER: "Tarkista, ovatko antamasi luottokortin numerot ({number}) oikein"
    VALIDATIONNOTUNIQUE: "Syötetty arvo ei ole yksilöllinen"
    VALIDATIONPASSWORDSDONTMATCH: "Salasanat eivät täsmää"
    VALIDATIONPASSWORDSNOTEMPTY: "Salasana ei voi olla tyhjä"
    VALIDATIONSTRONGPASSWORD: "Salasanassa on oltava vähintään yksi numero ja yksi kirjain"
    VALIDATOR: Tarkistin
    VALIDCURRENCY: "Ole hyvä ja valitse voimassa oleva valuutta"
  FormField:
    Example: "esim. %s"
    NONE: "Ei yhtään"
  GridAction:
    DELETE_DESCRIPTION: Poista
    Delete: Poista
    UnlinkRelation: "Pura linkitys"
  GridField:
    Add: "Lisää {name}"
    Filter: Suodatin
    FilterBy: "Suodata &raquo;"
    Find: Etsi
    LEVELUP: "Taso ylös"
    LinkExisting: "Linkitä olemassaoleva"
    NewRecord: "Uusi %s"
    NoItemsFound: "Ei kohteita"
    PRINTEDAT: Tulostettu
    PRINTEDBY: Tulostaja
    PlaceHolder: "Etsi {type}"
    PlaceHolderWithLabels: "Etsi {type} &raquo; {name}"
    RelationSearch: Relaatiohaku
    ResetFilter: Nollaa
  GridFieldAction_Delete:
    DeletePermissionsFailure: "Ei oikeuksia poistamiseen"
    EditPermissionsFailure: "Ei oikeuksia purkaa linkitystä tietueeseen"
  GridFieldDetailForm:
    CancelBtn: Peruuta
    Create: Luo
    Delete: Poista
    DeletePermissionsFailure: "Ei oikeuksia poistamiseen"
    Deleted: "Poistettiin %s %s"
    Save: Tallenna
    Saved: "Tallennettu: {name} {link}"
  GridFieldEditButton_ss:
    EDIT: Muokkaa
  GridFieldItemEditView:
    Go_back: "Siirry takaisin"
  Group:
    AddRole: "Lisää ryhmälle rooli"
    Code: "Ryhmän koodi"
    DefaultGroupTitleAdministrators: Järjestelmänvalvojat
    DefaultGroupTitleContentAuthors: Sisällöntuottajat
    Description: Kuvaus
    GroupReminder: "Valitessasi isäntäryhmän roolit periytyvät tähän ryhmään"
    HierarchyPermsError: "Isäntäryhmään ei voitu asettaa \"%s\" annettuja oikeuksia (vaaditaan JÄRJESTELMÄNVALVOJAN oikeudet)"
    Locked: Lukittu?
    NoRoles: "Rooleja ei löytynyt"
    PLURALNAME: Ryhmät
    Parent: Isäntäryhmä
    RolesAddEditLink: "Lisää/muokkaa rooleja"
    SINGULARNAME: Ryhmä
    Sort: Järjestys
    has_many_Permissions: Oikeudet
    many_many_Members: Jäsenet
  GroupImportForm:
    Help1: "<p>Tuo yksi tai useampi ryhmä <em>CSV</em>-muotoisena (arvot pilkulla erotettuina). <small><a href=\"#\" class=\"toggle-advanced\">Näytä edistyksellinen käyttö</a></small></p>"
    Help2: "<div class=\"advanced\"><h4>Edistynyt käyttö</h4><ul><li>Sallitut palstat: <em>%s</em></li><li>Olemassa olevat käyttäjät kohdistetaan uniikilla <em>Code</em>-arvolla, ja päivitetään uudet arvot tuodusta tiedostosta.</li><li>Ryhmät voidaan kohdistaa <em>Ryhmät</em>-palstaan. Ryhmät tunnistetaan <em>Code</em>-arvosta, useat ryhmät voidaan erottaa pilkulla. Olemassa olevat ryhmäjäsenyydet säilytetään.</li></ul></div>"
    ResultCreated: "Luotiin {count} ryhmä(ä)"
    ResultDeleted: "Poistettu %d ryhmää"
    ResultUpdated: "Päivitetty %d ryhmää"
  HTMLEditorField:
    ANCHORSCANNOTACCESSPAGE: "Sinulla ei ole oikeuksia tarkastella tämän sivun sisältöä."
    ANCHORSPAGENOTFOUND: "Kohdesivua ei löytynyt."
    ANCHORVALUE: Ankkuri
    BUTTONADDURL: "Lisää URL"
    CAPTIONTEXT: Kuvateksti
    CSSCLASS: "Tasaus / tyyli"
    CSSCLASSCENTER: "Keskellä omillaan."
    CSSCLASSLEFT: "Vasemmalla, tekstin ympäröimänä."
    CSSCLASSLEFTALONE: "Keskellä omillaan."
    CSSCLASSRIGHT: "Oikealla, tesktin ympätöimänä."
    DETAILS: Tiedot
    EMAIL: Sähköposti
<<<<<<< HEAD
=======
    FILE: SilverStripe\Assets\File
>>>>>>> 182522b0
    FOLDER: Kansio
    IMAGEALT: "Vaihtoehtoinen teksti (alt)"
    IMAGEALTTEXT: "Vaihtoehtoinen teksti (alt) - näytetään jos kuvaa ei voida näyttää"
    IMAGEALTTEXTDESC: "Näytetään ruudunlukuohjelmille tai jos kuvia ei voi näyttää"
    IMAGEDIMENSIONS: Mitat
    IMAGEHEIGHTPX: Korkeus
    IMAGETITLE: "Otsikkoteksti (vihjelappu) - kuvan lisätietoja varten"
    IMAGETITLETEXT: "Otsikko teksti (vihjelappu)"
    IMAGETITLETEXTDESC: "Kuvan lisätiedot"
    IMAGEWIDTHPX: Leveys
    INSERTMEDIA: "Liitä media kohteesta"
    LINK: "Lisää linkki"
<<<<<<< HEAD
    LINKDESCR: "Linkin kuvaus"
    LINKOPENNEWWIN: "Avataanko linkki uudessa ikkunassa?"
=======
    LINKANCHOR: "Linkki ankkuriin tällä sivulla"
    LINKDESCR: "Linkin kuvaus"
    LINKDETAILS: "Linkin tiedot"
    LINKEMAIL: "Linkki sähköpostiosoitteeseen"
    LINKEXTERNAL: "Linkki toiseen verkko-osoitteeseen"
    LINKFILE: "Linkki ladattavaan tiedostoon"
    LINKINTERNAL: "Linkki sivuston toiseen sivuun"
    LINKOPENNEWWIN: "Avataanko linkki uudessa ikkunassa?"
    LINKTO: "Linkin tyyppi"
>>>>>>> 182522b0
    PAGE: Sivu
    SUBJECT: "Sähköpostin aihe"
    URL: URL
    URLDESCRIPTION: "Liittääksesi videoita tai kuvia verkosta, lisää tiedoston täydellinen verkko-osoite. Varmista, että sinulla on oikeudet jakaa media suoraa verkko-osoitteesta.<br /><br />Huomioithan, että mikäli alkuperäinen tiedosto häviää antamastasi osoitteesta, tiedosto ei näy enää tällä sivulla."
    URLNOTANOEMBEDRESOURCE: "URL-osoitetteesta '{url}' ei voitu vaihtaa median lähteeksi."
    UpdateMEDIA: "Päivitä media"
  HTMLEditorField_Toolbar:
    ERROR_ABSOLUTE: "Vain absoluuttiset URL-osoitteet voidaan upottaa"
    ERROR_HOSTNAME: "Tämän tiedoston isäntänimi ei ole sallitujen listalla"
    ERROR_ID: "\"ID\" tai \"FileURL\" parametri on pakollinen tiedoston tunnistamiseksi"
    ERROR_NOTFOUND: "Näytettävää tiedostoa ei löydy"
<<<<<<< HEAD
=======
    ERROR_OEMBED_REMOTE: "Upotus on yhteensopiva vain etätiedostoihin"
>>>>>>> 182522b0
    ERROR_SCHEME: "Tämän tiedoston skeema ei ole sallittujen listalla"
  Hierarchy:
    InfiniteLoopNotAllowed: "\"{type}\" -hierarkiasta löytyi loputon silmukka. Ole hyvä ja muuta isäntää korjataksesi ongelman."
  HtmlEditorField:
    ADDURL: "Lisää URL-osoite"
    ADJUSTDETAILSDIMENSIONS: "Tarkat tiedot &amp; mitat"
    ANCHORSCANNOTACCESSPAGE: "Sinulla ei ole oikeuksia tarkastella tämän sivun sisältöä."
    ANCHORSPAGENOTFOUND: "Kohdesivua ei löytynyt."
    ANCHORVALUE: Ankkuri
    BUTTONADDURL: "Lisää URL-osoite"
    BUTTONINSERT: Liitä
    BUTTONINSERTLINK: "Lisää linkki"
    BUTTONREMOVELINK: "Poista linkki"
    BUTTONUpdate: Päivitä
    CAPTIONTEXT: Kuvateksti
    CSSCLASS: Tasaus/tyyli
    CSSCLASSCENTER: "Keskellä omillaan."
    CSSCLASSLEFT: "Vasemmalla, tekstin ympäröimänä."
    CSSCLASSLEFTALONE: "Vasemmalla, yksinään."
    CSSCLASSRIGHT: "Oikealla, tekstin ympäröimänä."
    DETAILS: Tiedot
    EMAIL: Sähköpostiosoite
    FILE: Tiedosto
    FOLDER: Kansio
    FROMCMS: CMS-järjestelmästä
    FROMCOMPUTER: "Omalta tietokoneeltasi"
    FROMWEB: Webistä
    FindInFolder: "Etsi kansiosta"
    IMAGEALT: "Vaihtoehtoinen teksti (alt)"
<<<<<<< HEAD
=======
    IMAGEALTTEXT: "Vaihtoehtoinen teksti (alt) - näytetään jos kuvaa ei voida näyttää"
    IMAGEALTTEXTDESC: "Näytetään ruudunlukuohjelmille tai jos kuvaa ei voi näyttää"
>>>>>>> 182522b0
    IMAGEDIMENSIONS: Mitat
    IMAGEHEIGHTPX: Korkeus
    IMAGETITLE: "Otsikko (tooltip) - kuvan lisätietoja varten"
    IMAGETITLETEXT: "Otsikkoteksti (tooltip)"
    IMAGETITLETEXTDESC: "Kuvan lisätiedot"
    IMAGEWIDTHPX: Leveys
    INSERTMEDIA: "Liitä media"
    LINK: "Lisää/muokkaa linkki(ä) valittuun tekstiin"
    LINKANCHOR: "Ankkuroi tähän sivuun"
    LINKDESCR: "Linkin kuvaus"
    LINKEMAIL: Sähköpostiosoite
    LINKEXTERNAL: "Toinen verkkosivusto (ulkoinen linkki)"
    LINKFILE: "Lataa tiedosto"
    LINKINTERNAL: "Sivu sivustolla (sisäinen linkki)"
    LINKOPENNEWWIN: "Avataanko linkki uudessa ikkunassa?"
    LINKTO: Linkki
    PAGE: Sivu
    SUBJECT: "Sähköpostin aihe"
    URL: URL-osoite
    URLDESCRIPTION: "Liittääksesi videoita tai kuvia verkosta, lisää tiedoston täydellinen verkko-osoite.<br /><br />Huomioithan, että mikäli alkuperäinen tiedosto häviää alkuperäisestä osoitteesta, tiedosto ei näy enää tällä sivulla."
    URLNOTANOEMBEDRESOURCE: "URL-osoitteesta '{url}' ei voitu liittää mediaa"
    UpdateMEDIA: "Päivitä media"
  Image:
    PLURALNAME: Tiedostot
    SINGULARNAME: Tiedosto
  Image_Cached:
    PLURALNAME: Tiedostot
    SINGULARNAME: Tiedosto
  Image_iframe_ss:
    TITLE: "Kuvansiirto iframe-kehys"
  LeftAndMain:
    CANCEL: Peruuta
    CANT_REORGANISE: "Sinulla ei ole oikeuksia mennä ylemmän tason sivuille. Muutoksiasi ei tallennettu."
    DELETED: Poistettu.
    DropdownBatchActionsDefault: Toiminnot
    HELP: Ohje
<<<<<<< HEAD
    PERMAGAIN: "Olet kirjautunut ulos CMS:stä. Jos haluat kirjautua uudelleen sisään, syötä käyttäjätunnuksesi ja salasanasi alla."
    PERMALREADY: "Pahoittelut, mutta et pääse tähän osaan CMS:ää. Jos haluat kirjautua jonain muuna, voit tehdä sen alta."
    PERMDEFAULT: "Sinun tulee olla kirjautuneena ylläpito-osioon; syötä tunnuksesi kenttiin."
=======
    PAGETYPE: "Sivutyyppi:"
    PERMAGAIN: "Olet kirjautunut ulos CMS:stä. Jos haluat kirjautua uudelleen sisään, syötä käyttäjätunnuksesi ja salasanasi alla."
    PERMALREADY: "Pahoittelut, mutta et pääse tähän osaan CMS:ää. Jos haluat kirjautua jonain muuna, voit tehdä sen alta."
    PERMDEFAULT: "Sinun tulee olla kirjautuneena ylläpito-osioon; syötä tunnuksesi kenttiin."
    PLEASESAVE: "Tallenna sivu: tätä sivua ei voitu päivittää, koska sitä ei ole vielä tallennettu."
>>>>>>> 182522b0
    PreviewButton: Esikatselu
    REORGANISATIONSUCCESSFUL: "Hakemistopuu uudelleenjärjestettiin onnistuneesti."
    SAVEDUP: Tallennettu.
    ShowAsList: "näytä listana"
    TooManyPages: "Liian monta sivua"
    ValidationError: "Virhe vahvistuksessa"
<<<<<<< HEAD
=======
    VersionUnknown: tuntematon
>>>>>>> 182522b0
  LeftAndMain_Menu_ss:
    Hello: Hei
    LOGOUT: "Kirjaudu ulos"
  ListboxField:
    SOURCE_VALIDATION: "Valitse arvo annetuista vaihtoehdoista. %s ei kelpaa"
  LoginAttempt:
    Email: Sähköpostiosoite
    IP: IP-osoite
    PLURALNAME: Kirjautumisyritykset
    SINGULARNAME: Kirjautumisyritys
    Status: Tila
  Member:
    ADDGROUP: "Lisää ryhmä"
    BUTTONCHANGEPASSWORD: "Vaihda salasana"
    BUTTONLOGIN: "Kirjaudu sisään"
    BUTTONLOGINOTHER: "Kirjaudu jonain muuna"
    BUTTONLOSTPASSWORD: "Kadotin salasanani"
    CANTEDIT: "Sinulla ei ole oikeuksia tähän toimintoon."
    CONFIRMNEWPASSWORD: "Syötä uusi salasana uudelleen"
    CONFIRMPASSWORD: "Syötä salasana uudelleen"
    CURRENT_PASSWORD: "Nykyinen salasana"
    DATEFORMAT: Päivämäärämuoto
    DefaultAdminFirstname: Oletusylläpitäjä
    DefaultDateTime: oletus
    EDIT_PASSWORD: "Uusi salasana"
    EMAIL: Sähköposti
    EMPTYNEWPASSWORD: "Uusi salasana ei voi olla tyhjä, yritä uudelleen"
    ENTEREMAIL: "Anna sähköpostiosoitteesi saadaksesi salasanan uudelleenasettamislinkin."
    ERRORLOCKEDOUT2: "Tilisi käyttö on evätty hetkeksi liian useiden kirjautumisyritysten takia. Ole hyvä ja kokeile uudelleen {count} minuutin kuluttua."
    ERRORNEWPASSWORD: "Syötit uuden salasanasi erilailla, yritä uudelleen."
    ERRORPASSWORDNOTMATCH: "Nykyiset salasanasi eivät täsmää, yritä uudelleen."
    ERRORWRONGCRED: "Antamasi tiedot eivät näytä oikeilta. Yritä uudelleen."
    FIRSTNAME: Etunimi
    INTERFACELANG: "Käyttöliittymän kieli"
    INVALIDNEWPASSWORD: "Salasana ({password}) ei ole kelvollinen"
    KEEPMESIGNEDIN: "Pidä minut kirjautuneena"
    LOGGEDINAS: "Olet kirjautuneena nimellä {name}."
    NEWPASSWORD: "Uusi salasana"
    NoPassword: "Tällä käyttäjällä ei ole salasanaa"
    PASSWORD: Salasana
    PASSWORDEXPIRED: "Salasanasi on vanhentunut. Ole hyvä ja valitse uusi."
    PLURALNAME: Jäsenet
<<<<<<< HEAD
=======
    REMEMBERME: "Muista seuraavalla kerralla?"
>>>>>>> 182522b0
    SINGULARNAME: Jäsen
    SUBJECTPASSWORDCHANGED: "Salasanasi on vaihdettu"
    SUBJECTPASSWORDRESET: "Salasanasi palautuslinkki"
    SURNAME: Sukunimi
    TIMEFORMAT: Aikamuoto
<<<<<<< HEAD
=======
    VALIDATIONMEMBEREXISTS: "Toisella käyttäjällä on jo olemassa sama %s"
>>>>>>> 182522b0
    ValidationIdentifierFailed: "Olemassa olevan käyttäjän id:n #{id} päälle ei voida kirjoittaa samalla tunnisteella ({name} = {value}))"
    WELCOMEBACK: "Tervetuloa takaisin, {firstname}"
    YOUROLDPASSWORD: "Vanha salasanasi"
    belongs_many_many_Groups: Ryhmät
    db_LastVisited: "Viimeisin vierailu:"
    db_Locale: "Käyttöliittymän kieli"
    db_LockedOutUntil: "Lukittuna tähän asti:"
    db_NumVisit: "Vierailujen määrä"
    db_Password: Salasana
    db_PasswordExpiry: "Salasanan viimeinen päivämäärä"
  MemberAuthenticator:
    TITLE: "Sähköposti &amp; Salasana"
  MemberDatetimeOptionsetField:
    AMORPM: "AM (aamupäivä) tai PM (iltapäivä)"
    Custom: Muokattu
    DATEFORMATBAD: "Päivämäärän muoto on virheellinen"
    DAYNOLEADING: "Kuukausi ilman ensimmäistä nollaa (0)"
    DIGITSDECFRACTIONSECOND: "Yksi tai useampi desimaali osoittamaan sekunnin osia"
    FOURDIGITYEAR: "Nelinumeroinen vuosiluku"
    FULLNAMEMONTH: "Kuukausi kirjoitettuna (esim. kesäkuu)"
<<<<<<< HEAD
=======
    HOURNOLEADING: "Tunti ilman edessä olevaa nollaa"
    HOURNOLEADING24: "Tunti ilman edessä olevaa nollaa, 24h muoto"
>>>>>>> 182522b0
    MINUTENOLEADING: "Minuutti ilman edessä olevaa nollaa"
    MONTHNOLEADING: "Kuukausi ilman ensimmäistä nollaa (0)"
    Preview: Esikatselu
    SHORTMONTH: "Kuukauden lyhyt nimi (esim. kesä)"
    TWODIGITDAY: "Kaksinumeroinen päivämäärä (01–31)"
    TWODIGITHOUR: "Kaksinumeroinen tuntinäyttö (00–23)"
    TWODIGITMINUTE: "Kaksinumeroinen minuuttinäyttö (00–59)"
    TWODIGITMONTH: "Kaksinumeroinen kuukausi (01=tammikuu, jne.)"
    TWODIGITSECOND: "Kaksinumeroinen sekunti (00–59)"
    TWODIGITYEAR: "Kaksinumeroinen vuosiluku"
    Toggle: "Näytä muotoiluohjeet"
  MemberImportForm:
    Help1: "<p>Tuo käyttäjät <em>CSV-muodossa</em> (arvot pilkulla erotettuina). <small><a href=\"#\" class=\"toggle-advanced\">Näytä edistyksellinen käyttö</a></small></p>"
    Help2: "<div class=\"advanced\"><h4>Edistynyt käyttö</h4><ul><li>Sallitut palstat: <em>%s</em></li><li>Olemassa olevat käyttäjät kohdistetaan uniikilla <em>Code</em>-arvolla, ja päivitetään uudet arvot tuodusta tiedostosta.</li><li>Ryhmät voidaan kohdistaa <em>Ryhmät</em>-palstaan. Ryhmät tunnistetaan <em>Code</em>-arvosta, useat ryhmät voidaan erottaa pilkulla. Olemassa olevat ryhmäjäsenyydet säilytetään.</li></ul></div>"
    ResultCreated: "Luotiin {count} käyttäjä(ä)"
    ResultDeleted: "Poistettu %d jäsentä"
    ResultNone: "Ei muutoksia"
    ResultUpdated: "Päivitettiin {count} käyttäjä(ä)"
  MemberPassword:
    PLURALNAME: "Käyttäjän salasanat"
    SINGULARNAME: "Käyttäjän salasana"
  MemberTableField:
    APPLY_FILTER: Suodata
  ModelAdmin:
    DELETE: Poista
    DELETEDRECORDS: "Poistettiin {count} tietuetta"
    EMPTYBEFOREIMPORT: "Korvaa data"
    IMPORT: "Tuo CSV:stä"
    IMPORTEDRECORDS: "Tuotiin {count} tietuetta"
    NOCSVFILE: "Selaa ja tuo CSV-tiedosto"
    NOIMPORT: "Ei tuotavia"
    RESET: Nollaa
    Title: Datamallit
    UPDATEDRECORDS: "Päivitettiin {count} tietuetta"
  ModelAdmin_ImportSpec_ss:
    IMPORTSPECFIELDS: "Tietokannan sarakkeet"
    IMPORTSPECLINK: "Näytä erittely kohteelle %s"
    IMPORTSPECRELATIONS: Yhteydet
    IMPORTSPECTITLE: "Erittely kohteelle %s"
  ModelAdmin_Tools_ss:
    FILTER: Suodin
    IMPORT: Tuo
  ModelSidebar_ss:
    IMPORT_TAB_HEADER: Tuo
    SEARCHLISTINGS: Etsi
  MoneyField:
    FIELDLABELAMOUNT: Määrä
    FIELDLABELCURRENCY: Valuutta
  MultiSelectField:
    SOURCE_VALIDATION: "Valitse arvo annetuista vaihtoehdoista. {value} ei ole kelvollinen"
  NullableField:
    IsNullLabel: "On nolla"
  NumericField:
    VALIDATION: "'{value}' ei ole numero: tähän kenttään hyväksytään vain numeroita"
  Pagination:
    Page: Sivu
    View: Näytä
  PasswordValidator:
    LOWCHARSTRENGTH: "Ole hyvä ja tee monimutkaisempi salasana lisäämällä joitakin seuraavista merkeistä: %s"
    PREVPASSWORD: "Olet jo käyttänyt tätä salasanaa aikaisemmin, ole hyvä ja valitse uusi"
    TOOSHORT: "Salasanan on oltava vähintään %s merkkiä"
  Permission:
    AdminGroup: Järjestelmänvalvoja
    CMS_ACCESS_CATEGORY: CMS-pääsy
    FULLADMINRIGHTS: "Täydet ylläpitäjän oikeudet"
    FULLADMINRIGHTS_HELP: "Merkitsee ja ohittaa kaikki muut määritellyt käyttöoikeudet."
    PLURALNAME: Oikeudet
    SINGULARNAME: Oikeus
  PermissionCheckboxSetField:
    AssignedTo: "valittiin \"{title}\""
    FromGroup: "periytyivät ryhmästä \"{title}\""
    FromRole: "periytyivät roolista \"{title}\""
    FromRoleOnGroup: "periytynyt roolista \"%s\" ryhmässä \"%s\""
  PermissionRole:
    OnlyAdminCanApply: "Vain järjestelmänvalvojalla on oikeudet asettaa"
    PLURALNAME: Roolit
    SINGULARNAME: Rooli
    Title: "Roolin nimi"
  PermissionRoleCode:
    PLURALNAME: "Käyttöoikeuden roolin koodit"
    PermsError: "Ei voida asettaa koodia \"%s\" annetuilla oikeuksilla (vaaditaan JÄRJESTELMÄNVALVOJAN oikeudet)"
    SINGULARNAME: "Käyttöoikeuden roolin koodi"
  Permissions:
    PERMISSIONS_CATEGORY: "Roolit ja käyttöoikeudet"
    UserPermissionsIntro: "Määriteltäessä käyttäjälle ryhmä, hänen käyttöoikeutensa mukautuvat ryhmälle tehtyjen asetusten mukaisesti. Katso tarkemmat ryhmäkohtaiset käyttöoikeusasetukset Ryhmät-välilehdeltä."
  PhoneNumberField:
    VALIDATION: "Kirjoita pätevä puhelinnumero"
  RememberLoginHash:
    PLURALNAME: "Muista kirjautumistarkisteet"
    SINGULARNAME: "Muista kirjautumistarkiste"
  Security:
    ALREADYLOGGEDIN: "Sinulla ei ole oikeuksia tälle sivulle. Jos sinulla on toinen tili, jolla on oikeudet tälle sivulle, voit kirjautua sillä sisään."
    BUTTONSEND: "Lähetä minulle salasanan palautuslinkki"
    CHANGEPASSWORDBELOW: "Voit vaihtaa salasanasi alla."
    CHANGEPASSWORDHEADER: "Vaihda salasanasi"
    ENTERNEWPASSWORD: "Syötä uusi salasanasi"
    ERRORPASSWORDPERMISSION: "Sinun täytyy olla kirjautuneena sisään jotta voit vaihtaa salasanasi."
    LOGGEDOUT: "Kirjauduit ulos. Jos haluat kirjautua sisään, syötä tietosi alle."
    LOGIN: "Kirjaudu sisään"
    LOSTPASSWORDHEADER: "Unohtunut salasana"
    NOTEPAGESECURED: "Tämä sivu on suojattu. Syötä tunnistetietosi alle niin pääset eteenpäin."
    NOTERESETLINKINVALID: "<p>Salasanan palautuslinkki on virheellinen tai vanhentunut.</p><p>Voit pyytää uuden <a href=\"{link1}\">napsauttamalla tästä</a> tai vaihtaa salasanasi <a href=\"{link2}\">kirjautumisen jälkeen</a>.</p>"
    NOTERESETPASSWORD: "Syötä sähköpostiosoitteesi ja lähetämme sinulle linkin, jonka avulla saat palautettua salasanasi"
    PASSWORDSENTHEADER: "Salasanan palautuslinkki lähetettiin osoitteeseen '{email}'"
    PASSWORDSENTTEXT: "Kiitos! Salasanan palautuslinkki lähetettiin osoitteeseen '{email}', joka on liitettynä tähän käyttäjätiliin."
  SecurityAdmin:
    ACCESS_HELP: "Oikeuttaa käyttäjien katselun, lisäämisen ja muokkaamisen, kuten myös käyttöoikeuksien ja roolien määrittämisen heille."
    APPLY_ROLES: "Aseta roolit ryhmille"
    APPLY_ROLES_HELP: "Mahdollisuus muokata ryhmän roolinimityksiä. Vaatii \"Pääsy turvallisuusosioon\" -oikeuden."
    EDITPERMISSIONS: "Muokkaa ryhmien oikeuksia"
    EDITPERMISSIONS_HELP: "Mahdollisuus muokata ryhmän käyttöoikeuksia ja IP-osoitteita. Vaatii \"Pääsy turvallisuusosioon\" -oikeuden."
    GROUPNAME: "Ryhmän nimi"
    IMPORTGROUPS: "Tuo ryhmiä"
    IMPORTUSERS: "Tuo käyttäjiä"
    MEMBERS: Jäsenet
    MENUTITLE: Tietosuoja
    MemberListCaution: "Varoitus: Jäsenten poistaminen listalta poistaa ne kaikista ryhmistä ja tietokannasta"
    NEWGROUP: "Uusi ryhmä"
    PERMISSIONS: Oikeudet
    ROLES: Roolit
    ROLESDESCRIPTION: "Tässä osiossa voit lisätä rooleja tähän ryhmään. Roolit ovat käyttöoikeuksien loogisia ryhmittymiä, joita voidaan muokata Roolit-välilehdellä"
    TABROLES: Roolit
    Users: Käyttäjät
  SecurityAdmin_MemberImportForm:
    BtnImport: Tuonti
    FileFieldLabel: "CSV-tiedosto <small>(Sallitut päätteet: *.csv)</small>"
  SilverStripeNavigator:
    Auto: Autom.
    ChangeViewMode: "Vaihda katselutila"
    Desktop: Työpöytä
    DualWindowView: Kaksoisikkuna
    Edit: Muokkaa
    EditView: Muokkaustila
    Mobile: Mobiili
    PreviewState: Esikatselutila
    PreviewView: Esikatselutila
    Responsive: Responsiivinen
    SplitView: "Jaettu tila"
    Tablet: Tabletti
    ViewDeviceWidth: "Valitse esikatselun leveys"
    Width: leveys
  SilverStripe\Admin\CMSProfileController:
    MENUTITLE: Profiilini
  SilverStripe\Admin\CampaignAdmin:
    MENUTITLE: Kampanjat
  SilverStripe\Admin\SecurityAdmin:
    MENUTITLE: Tietosuoja
  SilverStripe\Assets\File:
    PLURALNAME: Tiedostot
    SINGULARNAME: Tiedosto
  SilverStripe\Assets\Folder:
    PLURALNAME: Kansiot
    SINGULARNAME: Kansio
  SilverStripe\Assets\Image:
    PLURALNAME: Kuvat
    SINGULARNAME: Kuva
  SilverStripe\ORM\DataObject:
    PLURALNAME: Dataobjektit
    SINGULARNAME: Dataobjekti
  SilverStripe\ORM\Versioning\ChangeSet:
    PLURALNAME: Kampanjat
    SINGULARNAME: Kampanja
  SilverStripe\ORM\Versioning\ChangeSetItem:
    PLURALNAME: "Vaihda Valikoiman kohteet"
    SINGULARNAME: "Vaihda Valikoiman kohde"
  SilverStripe\Security\Group:
    PLURALNAME: Ryhmät
    SINGULARNAME: Ryhmä
  SilverStripe\Security\LoginAttempt:
    PLURALNAME: Kirjautumisyritykset
    SINGULARNAME: Kirjautumisyritys
  SilverStripe\Security\Member:
    PLURALNAME: Käyttäjät
    SINGULARNAME: Käyttäjä
  SilverStripe\Security\MemberPassword:
    PLURALNAME: "Käyttäjän salasanat"
    SINGULARNAME: "Käyttäjän salasana"
  SilverStripe\Security\Permission:
    PLURALNAME: Oikeudet
    SINGULARNAME: Oikeus
  SilverStripe\Security\PermissionRole:
    PLURALNAME: Roolit
    SINGULARNAME: Rooli
  SilverStripe\Security\PermissionRoleCode:
    PLURALNAME: "Käyttöoikeuden roolin koodit"
    SINGULARNAME: "Käyttöoikeuden roolin koodi"
  SilverStripe\Security\RememberLoginHash:
    PLURALNAME: "Muista kirjautumistarkisteet"
    SINGULARNAME: "Muista kirjautumistarkiste"
  SiteTree:
    TABMAIN: Yleiset
  TableListField:
    CSVEXPORT: "Vie CSV:nä"
    Print: Tulosta
  TableListField_PageControls_ss:
    OF: /
  TextField:
    VALIDATEMAXLENGTH: "{name}-arvo ei voi ylittää {maxLength} merkin määrää."
  TimeField:
    VALIDATEFORMAT: "Ole hyvä ja kirjaa päivämäärä sallitussa muodossa ({format})"
  ToggleField:
    LESS: vähemmän
    MORE: lisää
  UploadField:
    ATTACHFILE: "Liitä tiedosto"
    ATTACHFILES: "Liitä tiedostoja"
    AttachFile: "Liitä tiedosto(ja)"
    CHOOSEANOTHERFILE: "Valitse toinen tiedosto"
    CHOOSEANOTHERINFO: "Korvaa tämä tiedosto toisella palvelimella olevalla tiedostolla"
    DELETE: "Poista tiedostoista"
    DELETEINFO: "Poista tiedosto pysyvästi palvelimelta"
    DOEDIT: Tallenna
    DROPFILE: "Pudota tiedosto"
    DROPFILES: "pudota tiedostot"
    Dimensions: Mitat
    EDIT: Muokkaa
    EDITINFO: "Muokkaa tätä tiedostoa"
    FIELDNOTSET: "Tietoja tiedostosta ei löytynyt"
    FROMCOMPUTER: "Omalta tietokoneeltasi"
    FROMCOMPUTERINFO: "Valitse tiedostoista"
    FROMFILES: Tiedostoista
    HOTLINKINFO: "Info: Kuvalle tulee suora linkki. Varmista sivun omistajalta, että sinulla on oikeus suoraan linkitykseen."
    MAXNUMBEROFFILES: "Suurin sallittu määrä ({count}) tiedostoja ylitetty."
    MAXNUMBEROFFILESONE: "Vain yhden tiedoston siirto on mahdollista"
    MAXNUMBEROFFILESSHORT: "Voidaan siirtää vain {count} tiedostoa"
    OVERWRITEWARNING: "Samanniminen tiedosto on jo palvelimella"
    REMOVE: Poista
    REMOVEINFO: "Poista tiedosto, mutta säilytä se palvelimella"
    STARTALL: "Aloita kaikki"
    Saved: Tallennettu
    UPLOADSINTO: "tallentuu polkuun: /{path}"
  Versioned:
    INFERRED_TITLE: "Luotu julkaisusta '{title}', {created}"
    has_many_Versions: Versiot
  VersionedGridFieldItemRequest:
    ARCHIVE: Arkistoi
    Archived: "Arkistoitiin %s %s"
    BUTTONARCHIVEDESC: "Poista näkyviltä ja lähetä arkistoon"
    BUTTONPUBLISH: Julkaise
    BUTTONUNPUBLISH: "Poista näkyvistä"
    BUTTONUNPUBLISHDESC: "Poista tämä tietue julkaistulta sivustolta"
    Published: "Julkaistiin {name} {link}"
    Unpublished: "Poistettiin näkyvistä %s %s"
  i18n:
    PLURAL: "{number} {form}"<|MERGE_RESOLUTION|>--- conflicted
+++ resolved
@@ -18,10 +18,7 @@
     HEIGHT: Korkeus
     LASTEDIT: "Viimeksi muokattu"
     OWNER: Omistaja
-<<<<<<< HEAD
-=======
     PATH: Polku
->>>>>>> 182522b0
     SIZE: Koko
     TITLE: Otsikko
     TYPE: Tyyppi
@@ -40,10 +37,7 @@
     INSERTURL: "Lisää URL-osoitteesta"
     REMOVEINFO: "Poista tämä tiedosto tästä kentästä"
     TOTAL: Yhteensä
-<<<<<<< HEAD
-=======
     TOUPLOAD: "Valitse siirrettävät tiedostot..."
->>>>>>> 182522b0
     UPLOADINPROGRESS: "Ole hyvä ja odota... siirto käynnissä"
     UPLOADOR: TAI
   BBCodeParser:
@@ -81,11 +75,8 @@
     ANY: Yhtään
     NOANSWER: Ei
     YESANSWER: Kyllä
-<<<<<<< HEAD
-=======
   CAMPAIGNS:
     ADDTOCAMPAIGN: "Lisää Kampanjaan"
->>>>>>> 182522b0
   CMSLoadingScreen_ss:
     LOADING: Ladataan...
     REQUIREJS: "CMS-järjestelmä vaatii, että selaimessasi on JavaScript päällä."
@@ -117,13 +108,9 @@
     MENUTITLE: Kampanjat
   Campaigns:
     AddToCampaign: "Lisää Kampanjaan"
-<<<<<<< HEAD
-  ChangePasswordEmail_ss:
-=======
     AddToCampaignFormFieldLabel: "Valitse Kampanja"
   ChangePasswordEmail_ss:
     CHANGEPASSWORDFOREMAIL: "Tilin salasana sähköpostille {email} on vaihdettu. Mikäli et itse tätä tehnyt, vaihda salasana oheisesta linkistä"
->>>>>>> 182522b0
     CHANGEPASSWORDTEXT1: "Vaihdoit salasanasi osoitteelle"
     CHANGEPASSWORDTEXT2: "Kirjautuaksesi sisään voit käyttää seuraavia tietoja:"
     CHANGEPASSWORDTEXT3: "Vaihda salasana"
@@ -203,10 +190,7 @@
   DropdownField:
     CHOOSE: (Valitse)
     CHOOSESEARCH: "(Valitse tai Hae)"
-<<<<<<< HEAD
-=======
     CHOOSE_MODEL: "(Valitse {name})"
->>>>>>> 182522b0
     SOURCE_VALIDATION: "Valitse arvo pudotusvalikosta. {value} ei kelpaa"
   EmailField:
     VALIDATION: "Anna sähköpostiosoite, ole hyvä."
@@ -216,10 +200,7 @@
     AviType: AVI-videotiedosto
     Content: Sisältö
     CssType: CSS-tiedosto
-<<<<<<< HEAD
-=======
     DRAFT: Luonnos
->>>>>>> 182522b0
     DmgType: Apple-levykuva
     DocType: Word-tiedosto
     Filename: Tiedostonimi
@@ -229,13 +210,6 @@
     HtmlType: HTML-tiedosto
     INVALIDEXTENSION: "Tiedostopääte ei ole sallittu (sallitut muodot: {extensions})"
     INVALIDEXTENSIONSHORT: "Tiedostopääte ei ole sallittu"
-<<<<<<< HEAD
-    IcoType: Icon-kuva
-    JpgType: "JPEG-kuva - hyvä valokuville"
-    JsType: Javascript-tiedosto
-    Mp3Type: MP3-äänitiedosto
-    MpgType: MPEG-videotiedosto
-=======
     INVALIDEXTENSION_SHORT: "Laajennos ei ole sallittu"
     IcoType: Icon-kuva
     JpgType: "JPEG-kuva - hyvä valokuville"
@@ -244,18 +218,14 @@
     Mp3Type: MP3-äänitiedosto
     MpgType: MPEG-videotiedosto
     NOFILESIZE: "Tiedostokoko on nolla tavua."
->>>>>>> 182522b0
     NOVALIDUPLOAD: "Tiedosto ei ole kelvollinen ladattavaksi"
     Name: Nimi
     PLURALNAME: Tiedostot
     PdfType: "Adobe Acrobat PDF-tiedosto"
     PngType: "PNG-kuva - hyvä yleinen muoto"
     SINGULARNAME: Tiedosto
-<<<<<<< HEAD
-=======
     TOOLARGE: "Tiedostokoko on liian suuri: maks. sallittu koko on {size}"
     TOOLARGESHORT: "Sallittu tiedostokoko ylitetty {size}"
->>>>>>> 182522b0
     TiffType: TIFF-kuva
     Title: Otsikko
     WavType: WAV-äänitiedosto
@@ -276,10 +246,7 @@
     CSRF_FAILED_MESSAGE: "On ilmeisesti tapahtunut tekninen virhe. Klikkaa selaimesi Takaisin-nappia, päivitä sivu ja yritä uudelleen."
     FIELDISREQUIRED: "{name} on pakollinen"
     SubmitBtnLabel: Siirry
-<<<<<<< HEAD
-=======
     VALIDATIONCREDIT: "Tarkista, ovatko antamasi luottokortin numerot oikein"
->>>>>>> 182522b0
     VALIDATIONCREDITNUMBER: "Tarkista, ovatko antamasi luottokortin numerot ({number}) oikein"
     VALIDATIONNOTUNIQUE: "Syötetty arvo ei ole yksilöllinen"
     VALIDATIONPASSWORDSDONTMATCH: "Salasanat eivät täsmää"
@@ -360,10 +327,7 @@
     CSSCLASSRIGHT: "Oikealla, tesktin ympätöimänä."
     DETAILS: Tiedot
     EMAIL: Sähköposti
-<<<<<<< HEAD
-=======
     FILE: SilverStripe\Assets\File
->>>>>>> 182522b0
     FOLDER: Kansio
     IMAGEALT: "Vaihtoehtoinen teksti (alt)"
     IMAGEALTTEXT: "Vaihtoehtoinen teksti (alt) - näytetään jos kuvaa ei voida näyttää"
@@ -376,10 +340,6 @@
     IMAGEWIDTHPX: Leveys
     INSERTMEDIA: "Liitä media kohteesta"
     LINK: "Lisää linkki"
-<<<<<<< HEAD
-    LINKDESCR: "Linkin kuvaus"
-    LINKOPENNEWWIN: "Avataanko linkki uudessa ikkunassa?"
-=======
     LINKANCHOR: "Linkki ankkuriin tällä sivulla"
     LINKDESCR: "Linkin kuvaus"
     LINKDETAILS: "Linkin tiedot"
@@ -389,7 +349,6 @@
     LINKINTERNAL: "Linkki sivuston toiseen sivuun"
     LINKOPENNEWWIN: "Avataanko linkki uudessa ikkunassa?"
     LINKTO: "Linkin tyyppi"
->>>>>>> 182522b0
     PAGE: Sivu
     SUBJECT: "Sähköpostin aihe"
     URL: URL
@@ -401,10 +360,7 @@
     ERROR_HOSTNAME: "Tämän tiedoston isäntänimi ei ole sallitujen listalla"
     ERROR_ID: "\"ID\" tai \"FileURL\" parametri on pakollinen tiedoston tunnistamiseksi"
     ERROR_NOTFOUND: "Näytettävää tiedostoa ei löydy"
-<<<<<<< HEAD
-=======
     ERROR_OEMBED_REMOTE: "Upotus on yhteensopiva vain etätiedostoihin"
->>>>>>> 182522b0
     ERROR_SCHEME: "Tämän tiedoston skeema ei ole sallittujen listalla"
   Hierarchy:
     InfiniteLoopNotAllowed: "\"{type}\" -hierarkiasta löytyi loputon silmukka. Ole hyvä ja muuta isäntää korjataksesi ongelman."
@@ -434,11 +390,8 @@
     FROMWEB: Webistä
     FindInFolder: "Etsi kansiosta"
     IMAGEALT: "Vaihtoehtoinen teksti (alt)"
-<<<<<<< HEAD
-=======
     IMAGEALTTEXT: "Vaihtoehtoinen teksti (alt) - näytetään jos kuvaa ei voida näyttää"
     IMAGEALTTEXTDESC: "Näytetään ruudunlukuohjelmille tai jos kuvaa ei voi näyttää"
->>>>>>> 182522b0
     IMAGEDIMENSIONS: Mitat
     IMAGEHEIGHTPX: Korkeus
     IMAGETITLE: "Otsikko (tooltip) - kuvan lisätietoja varten"
@@ -475,27 +428,18 @@
     DELETED: Poistettu.
     DropdownBatchActionsDefault: Toiminnot
     HELP: Ohje
-<<<<<<< HEAD
-    PERMAGAIN: "Olet kirjautunut ulos CMS:stä. Jos haluat kirjautua uudelleen sisään, syötä käyttäjätunnuksesi ja salasanasi alla."
-    PERMALREADY: "Pahoittelut, mutta et pääse tähän osaan CMS:ää. Jos haluat kirjautua jonain muuna, voit tehdä sen alta."
-    PERMDEFAULT: "Sinun tulee olla kirjautuneena ylläpito-osioon; syötä tunnuksesi kenttiin."
-=======
     PAGETYPE: "Sivutyyppi:"
     PERMAGAIN: "Olet kirjautunut ulos CMS:stä. Jos haluat kirjautua uudelleen sisään, syötä käyttäjätunnuksesi ja salasanasi alla."
     PERMALREADY: "Pahoittelut, mutta et pääse tähän osaan CMS:ää. Jos haluat kirjautua jonain muuna, voit tehdä sen alta."
     PERMDEFAULT: "Sinun tulee olla kirjautuneena ylläpito-osioon; syötä tunnuksesi kenttiin."
     PLEASESAVE: "Tallenna sivu: tätä sivua ei voitu päivittää, koska sitä ei ole vielä tallennettu."
->>>>>>> 182522b0
     PreviewButton: Esikatselu
     REORGANISATIONSUCCESSFUL: "Hakemistopuu uudelleenjärjestettiin onnistuneesti."
     SAVEDUP: Tallennettu.
     ShowAsList: "näytä listana"
     TooManyPages: "Liian monta sivua"
     ValidationError: "Virhe vahvistuksessa"
-<<<<<<< HEAD
-=======
     VersionUnknown: tuntematon
->>>>>>> 182522b0
   LeftAndMain_Menu_ss:
     Hello: Hei
     LOGOUT: "Kirjaudu ulos"
@@ -538,19 +482,13 @@
     PASSWORD: Salasana
     PASSWORDEXPIRED: "Salasanasi on vanhentunut. Ole hyvä ja valitse uusi."
     PLURALNAME: Jäsenet
-<<<<<<< HEAD
-=======
     REMEMBERME: "Muista seuraavalla kerralla?"
->>>>>>> 182522b0
     SINGULARNAME: Jäsen
     SUBJECTPASSWORDCHANGED: "Salasanasi on vaihdettu"
     SUBJECTPASSWORDRESET: "Salasanasi palautuslinkki"
     SURNAME: Sukunimi
     TIMEFORMAT: Aikamuoto
-<<<<<<< HEAD
-=======
     VALIDATIONMEMBEREXISTS: "Toisella käyttäjällä on jo olemassa sama %s"
->>>>>>> 182522b0
     ValidationIdentifierFailed: "Olemassa olevan käyttäjän id:n #{id} päälle ei voida kirjoittaa samalla tunnisteella ({name} = {value}))"
     WELCOMEBACK: "Tervetuloa takaisin, {firstname}"
     YOUROLDPASSWORD: "Vanha salasanasi"
@@ -571,11 +509,8 @@
     DIGITSDECFRACTIONSECOND: "Yksi tai useampi desimaali osoittamaan sekunnin osia"
     FOURDIGITYEAR: "Nelinumeroinen vuosiluku"
     FULLNAMEMONTH: "Kuukausi kirjoitettuna (esim. kesäkuu)"
-<<<<<<< HEAD
-=======
     HOURNOLEADING: "Tunti ilman edessä olevaa nollaa"
     HOURNOLEADING24: "Tunti ilman edessä olevaa nollaa, 24h muoto"
->>>>>>> 182522b0
     MINUTENOLEADING: "Minuutti ilman edessä olevaa nollaa"
     MONTHNOLEADING: "Kuukausi ilman ensimmäistä nollaa (0)"
     Preview: Esikatselu
