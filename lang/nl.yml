nl:
  AssetAdmin:
    ALLOWEDEXTS: "Toegestane extensies"
    HIDEALLOWEDEXTS: "Verberg toegestane extensies"
    NEWFOLDER: "Nieuwe map"
    SHOWALLOWEDEXTS: "Toon toegestane extensies"
  AssetTableField:
    CREATED: "Eerste upload"
    DIM: Afmetingen
    FILENAME: Bestandsnaam
    FOLDER: Map
    HEIGHT: Hoogte
    LASTEDIT: "Laatste wijziging"
    OWNER: Eigenaar
    SIZE: Grootte
    TITLE: Titel
    TYPE: Type
    URL: URL
    WIDTH: Breedte
  AssetUploadField:
    ChooseFiles: "Selecteer bestand"
    DRAGFILESHERE: "Sleep bestanden hierheen"
    DROPAREA: "Sleep hierheen"
    EDITALL: "Alle bewerken"
    EDITANDORGANIZE: "Bewerk en beheer"
    EDITINFO: "Bewerk alle bestanden"
    FILES: Bestanden
    FROMCOMPUTER: "Selecteer bestanden op uw computer"
    FROMCOMPUTERINFO: "Uploaden vanaf uw computer"
    INSERTURL: "Voeg toe van URL"
    REMOVEINFO: "Verwijder bestand van dit veld"
    TOTAL: Totaal
    UPLOADINPROGRESS: "Een ogenblik geduld... upload wordt uitgevoerd"
    UPLOADOR: OF
  BBCodeParser:
    ALIGNEMENT: Uitlijning
    ALIGNEMENTEXAMPLE: "rechts uitgelijnd"
    BOLD: "Vetgedrukte tekst"
    BOLDEXAMPLE: Vetgedrukt
    CODE: "Code Blok"
    CODEDESCRIPTION: "niet opgemaakt code blok"
    CODEEXAMPLE: "Code Blok"
    COLORED: "Gekleurde tekst"
    COLOREDEXAMPLE: "blauwe tekst"
    EMAILLINK: "Email link"
    EMAILLINKDESCRIPTION: "Maak een koppeling naar een e-mailadres"
    IMAGE: Afbeelding
    IMAGEDESCRIPTION: "Toon een afbeelding in uw bericht"
    ITALIC: "Cursieve tekst"
    ITALICEXAMPLE: Cursief
    LINK: "Website link"
    LINKDESCRIPTION: "Link naar een andere website of URL"
    STRUCK: "Doorgehaalde tekst"
    STRUCKEXAMPLE: Doorgehaald
    UNDERLINE: "Onderstreepte tekst"
    UNDERLINEEXAMPLE: Onderstreept
    UNORDERED: "Ongesorteerde lijst"
    UNORDEREDDESCRIPTION: "Ongesorteerde lijst"
    UNORDEREDEXAMPLE1: "ongesorteerd item 1"
  BackLink_Button_ss:
    Back: Terug
  BasicAuth:
    ENTERINFO: "Voer een gebruikersnaam en wachtwoord in."
    ERRORNOTADMIN: "Die gebruiker is geen beheerder."
    ERRORNOTREC: "De gebruikersnaam en/of het wachtwoord wordt niet herkend"
  Boolean:
    ANY: Elke
    NOANSWER: Nee
    YESANSWER: Ja
  CMSLoadingScreen_ss:
    LOADING: Laden...
    REQUIREJS: "Het CMS vereist dat JavaScript ingeschakeld is."
  CMSMain:
    ACCESS: "Toegang tot het '{title}' gedeelte"
    ACCESSALLINTERFACES: "Toegang tot alle CMS onderdelen"
    ACCESSALLINTERFACESHELP: "Overstemt meer specifieke toegangsinstellingen"
    SAVE: Bewaar
  CMSMemberLoginForm:
    BUTTONFORGOTPASSWORD: "Wachtwoord vergeten?"
    BUTTONLOGIN: "Opnieuw inloggen"
    BUTTONLOGOUT: Uitloggen
    PASSWORDEXPIRED: "<p>Je wachtwoord is verlopen. <a target=\"_top\" href=\"{link}\">Kies een nieuw wachtwoord.</a></p>"
  CMSPageHistoryController_versions_ss:
    PREVIEW: "Website voorbeeld"
  CMSPagesController_Tools_ss:
    FILTER: Filter
  CMSProfileController:
    MENUTITLE: "Mijn Profiel"
  CMSSecurity:
    INVALIDUSER: "<p>Ongeldige gebruiker <a target=\"_top\" href=\"{link}\">Log hier opnieuw in</a> om verder te gaan.</p>"
    LoginMessage: "<p>Je kunt verder met wat je aan het doen was, door opnieuw in te loggen.</p>"
    SUCCESS: Succes
    SUCCESSCONTENT: "<p>Je bent ingelogd. <a target=\"_top\" href=\"{link}\">Klik hier</a> als je niet automatisch wordt doorgestuurd.</p>"
    TimedOutTitleAnonymous: "Sessie is verlopen"
    TimedOutTitleMember: "Hallo {name}!<br />Je sessie is verlopen."
  ChangePasswordEmail_ss:
    CHANGEPASSWORDTEXT1: "U heeft het wachtwoord veranderd voor"
    CHANGEPASSWORDTEXT2: "U kunt nu onderstaande gegevens gebruiken om in te loggen:"
    EMAIL: E-mail
    HELLO: Hallo
    PASSWORD: Wachtwoord
  CheckboxField:
    NOANSWER: Nee
    YESANSWER: Ja
  CheckboxFieldSetField:
    SOURCE_VALIDATION: "Selecteer een optie uit de lijst. {value} is geen geldige keuze."
  CheckboxSetField:
    SOURCE_VALIDATION: "Selecteer een optie uit de lijst. '{value}' is geen geldige keuze."
  ConfirmedPasswordField:
    ATLEAST: "Een wachtwoord moet tenminste {min} karakters hebben."
    BETWEEN: "Een wachtwoord moet tussen de {min} en {max} karakters hebben"
    MAXIMUM: "Een wachtwoord mag maximaal {max} karakters hebben."
    SHOWONCLICKTITLE: "Verander wachtwoord"
  ContentController:
    DRAFT_SITE_ACCESS_RESTRICTION: "Je moet inloggen met je CMS wachtwoord om die inhoud te kunnen zien. <a href=\"%s\">Klik hier</a> om terug te keren naar de gepubliceerde site."
    NOTLOGGEDIN: "Niet ingelogd"
  CreditCardField:
    FIRST: eerste
    FOURTH: vierde
    SECOND: tweede
    THIRD: derde
  CurrencyField:
    CURRENCYSYMBOL: $
  DataObject:
    PLURALNAME: "Data objecten"
    SINGULARNAME: "Data object"
  Date:
    DAY: dag
    DAYS: dagen
    HOUR: uur
    HOURS: uren
    LessThanMinuteAgo: "minder dan één minuut"
    MIN: minuut
    MINS: minuten
    MONTH: maand
    MONTHS: maanden
    SEC: seconde
    SECS: seconden
    TIMEDIFFAGO: "{difference} geleden"
    TIMEDIFFIN: "in {difference}"
    YEAR: jaar
    YEARS: jaren
  DateField:
    NOTSET: "niet ingesteld"
    TODAY: vandaag
    VALIDDATEFORMAT2: "Vul een geldig datumformaat in ({format})"
    VALIDDATEMAXDATE: "De datum moet ouder of gelijk zijn aan de maximale datum ({date})"
    VALIDDATEMINDATE: "De datum moet nieuwer of gelijk zijn aan de minimale datum ({date})"
  DatetimeField:
    NOTSET: "Niet ingesteld"
  Director:
    INVALID_REQUEST: "Fout bij verwerken"
  DropdownField:
    CHOOSE: (Kies)
    SOURCE_VALIDATION: "Selecteer een optie uit de lijst. {value} is geen geldige keuze."
  EmailField:
    VALIDATION: "Gelieve een e-mailadres in te voeren."
  Enum:
    ANY: Elke
  File:
    AviType: "AVI video bestand"
    Content: Inhoud
    CssType: "CSS bestand"
    DmgType: "Apple disk image"
    DocType: "Word document"
    Filename: "Bestandsnaam "
    GifType: "GIF afbeelding - goed voor diagrammen"
    GzType: "GZIP gecomprimeerd bestand"
    HtlType: "HTML bestand"
    HtmlType: "HTML bestand"
    INVALIDEXTENSION: "Extensie is niet toegestaan (Toegestaan: {extensions})"
    INVALIDEXTENSIONSHORT: "Extensie is niet toegestaan"
    IcoType: "Icoon bestand"
    JpgType: "JPEG afbeelding - goed voor foto's"
    JsType: "Javascript bestand"
    Mp3Type: "MP3 audio bestand"
    MpgType: "MPEG video bestand"
    NOVALIDUPLOAD: "Geen geldig bestand"
    Name: Naam
    PLURALNAME: Bestanden
    PdfType: "Adobe Acrobat PDF bestand"
    PngType: "PNG afbeelding - goed voor allerlei afbeeldingen"
    SINGULARNAME: Bestand
    TiffType: "Tagged beeldformaat"
    Title: "Titel "
    WavType: "WAV audio bestand"
    XlsType: "Excel document"
    ZipType: "ZIP bestand"
  Filesystem:
    SYNCRESULTS: "Synchronisatie voltooid: {createdcount} items gemaakt, {deletedcount} items verwijderd"
  Folder:
    PLURALNAME: Mappen
    SINGULARNAME: Map
  ForgotPasswordEmail_ss:
    HELLO: Hallo
    TEXT1: "Hier is uw"
    TEXT2: "wachtwoord reset link"
    TEXT3: voor
  Form:
    CSRF_EXPIRED_MESSAGE: "Uw sessie is verlopen. Verzend het formulier opnieuw."
    CSRF_FAILED_MESSAGE: "Er lijkt een technisch probleem te zijn. Klik op de knop terug, vernieuw uw browser, en probeer het opnieuw."
    FIELDISREQUIRED: "{name} is verplicht"
    SubmitBtnLabel: Versturen
    VALIDATIONCREDITNUMBER: "Gelieve uw credit card number {number} juist in te vullen"
    VALIDATIONNOTUNIQUE: "De ingevoerde waarde is niet uniek"
    VALIDATIONPASSWORDSDONTMATCH: "Wachtwoorden komen niet overeen"
    VALIDATIONPASSWORDSNOTEMPTY: "Wachtwoorden mogen niet leeg zijn"
    VALIDATIONSTRONGPASSWORD: "Wachtwoorden moeten bestaan uit minstens één cijfer en één alfanumeriek karakter."
    VALIDATOR: Validator
    VALIDCURRENCY: "Vul een geldige munteenheid in"
  FormField:
    Example: "bv. %s"
    NONE: geen
  GridAction:
    DELETE_DESCRIPTION: Verwijderen
    Delete: Verwijder
    UnlinkRelation: Ontkoppelen
  GridField:
    Add: "{name} toevoegen"
    Filter: Filter
    FilterBy: Filteren
    Find: Zoeken
    LEVELUP: "Niveau omhoog"
    LinkExisting: "Koppel een bestaand item"
    NewRecord: "Nieuw %s"
    NoItemsFound: "Geen items gevonden."
    PRINTEDAT: "Geprint op"
    PRINTEDBY: "Geprint door"
    PlaceHolder: "Zoek {type}"
    PlaceHolderWithLabels: "Zoek {type} op {name}"
    RelationSearch: "Zoek relatie"
    ResetFilter: Resetten
  GridFieldAction_Delete:
    DeletePermissionsFailure: "Onvoldoende rechten om te verwijderen"
    EditPermissionsFailure: "Geen toelating om te ontkoppelen"
  GridFieldDetailForm:
    CancelBtn: Annuleren
    Create: Aanmaken
    Delete: Verwijderen
    DeletePermissionsFailure: "Onvoldoende rechten om te verwijderen"
    Deleted: "%s %s verwijderd"
    Save: Opslaan
    Saved: "{name} {link} opgeslagen"
  GridFieldEditButton_ss:
    EDIT: Bewerken
  GridFieldItemEditView:
    Go_back: "Ga terug"
  Group:
    AddRole: "Voeg een rol toe aan deze groep"
    Code: "Groep code"
    DefaultGroupTitleAdministrators: Beheerders
    DefaultGroupTitleContentAuthors: "Inhoud Auteurs"
    Description: "Omschrijving "
    GroupReminder: "Als je de bovenliggende groep selecteert, neemt deze groep alle rollen over"
    HierarchyPermsError: "U moet (ADMIN) rechten hebben om de bovenliggende groep \"%s\" toe te kennen"
    Locked: Gesloten?
    NoRoles: "Geen rollen gevonden"
    PLURALNAME: Groepen
    Parent: "Bovenliggende groep"
    RolesAddEditLink: "Rollen beheren"
    SINGULARNAME: Groep
    Sort: Sorteer-richting
    has_many_Permissions: Rechten
    many_many_Members: Leden
  GroupImportForm:
    Help1: "<p>Importeer een of meerdere groepen in <em>CSV</em>-formaat (comma-separated values). <small><a href=\"#\" class=\"toggle-advanced\">Toon geavanceerd gebruik</a></small></p>"
    Help2: "<div class=\"advanced\"> <h4>Geavanceerd gebruik</h4> <ul> <li>Toegestane kolommen: <em>%s</em></li> <li>Bestaande groepen worden geïdentificeerd door middel van hun unieke <em>Code</em>, en aangepast met de nieuwe waarden vanuit het geïmporteerde bestand</li> <li>Groepshiërarchiën kunnen aangemaakt worden door een <em>ParentCode</em> kolom te gebruiken</li>; <li>Toegangscodes kunnen toegewezen worden met de <em>PermissionCode</em> kolom. Bestaande toegangscodes worden niet verwijderd.</li> </ul> </div>"
    ResultCreated: "{count} groepen aangemaakt"
    ResultDeleted: "%d groepen verwijderd"
    ResultUpdated: "%d groepen aangepast"
  Hierarchy:
    InfiniteLoopNotAllowed: "Oneindige lus gevonden in \"{type}\" hiërarchie. Wijzig het hogere niveau om dit op te lossen"
  HtmlEditorField:
    ADDURL: "Voeg URL toe"
    ADJUSTDETAILSDIMENSIONS: "Details en afmetingen"
    ANCHORSCANNOTACCESSPAGE: "Je bent niet gemachtigd om de opgevraagde pagina te bekijken."
    ANCHORSPAGENOTFOUND: "Pagina niet gevonden."
    ANCHORVALUE: Anker
    BUTTONADDURL: "Voeg URL toe"
    BUTTONINSERT: Invoegen
    BUTTONINSERTLINK: "Link invoegen"
    BUTTONREMOVELINK: "Link verwijderen"
    BUTTONUpdate: Bijwerken
    CAPTIONTEXT: Onderschrift
    CSSCLASS: "Uitlijning / stijl"
    CSSCLASSCENTER: Gecentreerd.
    CSSCLASSLEFT: "Aan de linkerkant, met tekst naast."
    CSSCLASSLEFTALONE: "Aan de linkerkant, zonder iets naast."
    CSSCLASSRIGHT: "Aan de rechterkant, met tekst naast."
    DETAILS: Details
    EMAIL: E-mailadres
    FILE: Bestand
    FOLDER: Map
    FROMCMS: "Uit het CMS"
    FROMCOMPUTER: "Vanaf computer"
    FROMWEB: "Vanaf een website"
    FindInFolder: "Zoek in map"
    IMAGEALT: "Alternatieve tekst (alt tekst)"
    IMAGEDIMENSIONS: Dimensies
    IMAGEHEIGHTPX: Hoogte
    IMAGETITLE: "Tooltip (title) - Toon extra informatie over de afbeelding"
    IMAGETITLETEXT: "Tooltip (title)"
    IMAGETITLETEXTDESC: "Toon extra informatie over de afbeelding"
    IMAGEWIDTHPX: Breedte
    INSERTMEDIA: "Voeg media in"
    LINK: "Link invoegen"
    LINKANCHOR: "Anker op deze pagina"
    LINKDESCR: Linkomschrijving
    LINKEMAIL: E-mailadres
    LINKEXTERNAL: "Een andere website"
    LINKFILE: "Een bestand downloaden"
    LINKINTERNAL: "Pagina op deze site"
    LINKOPENNEWWIN: "Link in een nieuw venster openen?"
    LINKTO: "Verwijs naar"
    PAGE: Pagina
    SUBJECT: "Email onderwerp"
    URL: URL
    URLDESCRIPTION: "Voeg video's of afbeeldingen van een andere webpagina toe, door de URL in te voeren. Zorg er voor dat je de juiste toestemming hebt, om het materiaal te delen op het internet.<br><br>De bestanden worden niet opgeslagen in het CMS, maar geëmbed vanaf de originele locatie. Als het bestand niet meer beschikbaar is op de originele locatie, is deze niet meer zichtbaar op deze pagina."
    URLNOTANOEMBEDRESOURCE: "{url} kon niet worden omgezet in een media-bron."
    UpdateMEDIA: "Media bijwerken"
  Image:
    PLURALNAME: Bestanden
    SINGULARNAME: Bestand
  Image_Cached:
    PLURALNAME: Bestanden
    SINGULARNAME: Bestand
  Image_iframe_ss:
    TITLE: "Afbeelding uploaden"
  LeftAndMain:
    CANT_REORGANISE: "U hebt geen rechten om de pagina's op het Top niveau aan te passen. Uw aanpassing is niet opgeslagen. "
    DELETED: Verwijderd.
    HELP: Help
    PERMAGAIN: "U bent uitgelogd uit het CMS.  Als u weer wilt inloggen vul dan uw gebruikersnaam en wachtwoord hieronder in."
    PERMALREADY: "Helaas, je hebt geen toegang tot dat deel van het CMS. Hieronder kun je inloggen als iemand anders."
    PERMDEFAULT: "Je moet ingelogd zijn, om dit deel van de website te bekijken. Vul hieronder je inlog gegevens in."
    PreviewButton: Voorbeeld
    REORGANISATIONSUCCESSFUL: "Menu-indeling is aangepast"
    SAVEDUP: Opgeslagen.
<<<<<<< HEAD
    ShowAsList: 'laat als lijst zien'
    TooManyPages: 'Te veel pagina''s'
    ValidationError: 'Validatiefout'
=======
    ShowAsList: "laat als lijst zien"
    TooManyPages: "Te veel pagina's"
    ValidationError: Validatiefout
>>>>>>> 179996b5
  LeftAndMain_Menu_ss:
    Hello: Hallo
    LOGOUT: Uitloggen
  ListboxField:
    SOURCE_VALIDATION: "Selecteer een optie uit de lijst. %s is geen geldige keuze."
  LoginAttempt:
    Email: "E-mailadres "
    IP: "IP adres"
    PLURALNAME: "Pogingen om in te loggen"
    SINGULARNAME: "Poging om in te loggen"
    Status: Status
  Member:
    ADDGROUP: "Groep toevoegen"
    BUTTONCHANGEPASSWORD: "Wachtwoord veranderen"
    BUTTONLOGIN: Inloggen
    BUTTONLOGINOTHER: "Als iemand anders inloggen"
    BUTTONLOSTPASSWORD: "Ik ben mijn wachtwoord vergeten"
    CANTEDIT: "Je hebt geen rechten hiervoor"
    CONFIRMNEWPASSWORD: "Bevestig het nieuwe wachtwoord"
    CONFIRMPASSWORD: "Bevestig wachtwoord"
    DATEFORMAT: "Datum formaat"
    DefaultAdminFirstname: "Standaard Beheerder"
    DefaultDateTime: standaard
    EMAIL: Email
    EMPTYNEWPASSWORD: "Het nieuwe wachtwoord mag niet leeg zijn, probeer opnieuw"
    ENTEREMAIL: "Typ uw e-mailadres om een link te ontvangen waarmee u uw wachtwoord kunt resetten."
    ERRORLOCKEDOUT2: "Uw account is tijdelijk uitgeschakeld als gevolg van te veel mislukte pogingen om in te loggen. Probeer het over {count} minuten opnieuw."
    ERRORNEWPASSWORD: "Het nieuwe wachtwoord komt niet overeen, probeer het nogmaals"
    ERRORPASSWORDNOTMATCH: "Uw huidige wachtwoord kom niet overeen, probeer het nogmaals"
    ERRORWRONGCRED: "De ingevulde gegevens lijken niet correct. Probeer het nog een keer."
    FIRSTNAME: Voornaam
    INTERFACELANG: "Interface taal"
    INVALIDNEWPASSWORD: "Dit is geen goed wachtwoord: {password}"
    LOGGEDINAS: "U bent ingelogd als {name}."
    NEWPASSWORD: "Nieuw wachtwoord"
    NoPassword: "Er is geen wachtwoord voor deze gebruiker."
    PASSWORD: Wachtwoord
    PASSWORDEXPIRED: "Je wachtwoord is verlopen. Kies een nieuw wachtwoord."
    PLURALNAME: Leden
    SINGULARNAME: Lid
    SUBJECTPASSWORDCHANGED: "Uw wachtwoord is veranderd"
    SUBJECTPASSWORDRESET: "Link om uw wachtwoord opnieuw aan te maken"
    SURNAME: Achternaam
    TIMEFORMAT: "Tijd formaat"
    ValidationIdentifierFailed: "Een bestaande gebruiker #{id} kan niet dezelfde unieke velden hebben ({name} = {value}))"
    WELCOMEBACK: "Welkom terug, {firstname}"
    YOUROLDPASSWORD: "Uw oude wachtwoord"
    belongs_many_many_Groups: Groepen
    db_LastVisited: "Datum van het laatste bezoek"
    db_Locale: "Interface taal"
    db_LockedOutUntil: "Gesloten tot"
    db_NumVisit: "Aantal bezoeken"
    db_Password: Wachtwoord
    db_PasswordExpiry: "Wachtwoord vervaldatum"
  MemberAuthenticator:
    TITLE: "Email &amp; Wachtwoord"
  MemberDatetimeOptionsetField:
    AMORPM: "AM (Ante meridiem) of PM (Post meridiem)"
    Custom: Aangepast
<<<<<<< HEAD
    DATEFORMATBAD: 'Datum is niet correct opgegeven'
    DAYNOLEADING: 'Dag van de maand zonder voorloopnul'
    DIGITSDECFRACTIONSECOND: 'Een of meer cijfers die een decimale fractie van een seconde voorstellen'
    FOURDIGITYEAR: '4-cijfers jaar'
    FULLNAMEMONTH: 'Volledige naam van de maand (bv. juni)'
    MINUTENOLEADING: 'Minuut zonder voorloopnul'
    MONTHNOLEADING: 'Dag van de maand zonder voorloopnul'
=======
    DATEFORMATBAD: "Datum is niet correct opgegeven"
    DAYNOLEADING: "Dag van de maand zonder voorloopnul"
    DIGITSDECFRACTIONSECOND: "Een of meer cijfers die een decimale fractie van een seconde voorstellen"
    FOURDIGITYEAR: "4-cijfers jaar"
    FULLNAMEMONTH: "Volledige naam van de maand (bv. juni)"
    MINUTENOLEADING: "Minuut zonder voorloopnul"
    MONTHNOLEADING: "Dag van de maand zonder voorloopnul"
>>>>>>> 179996b5
    Preview: Voorbeeld
    SHORTMONTH: "Korte naam van de maand (bv. jun)"
    TWODIGITDAY: "Dag van de maand (met voorloopnul)"
    TWODIGITHOUR: "2-cijfers uur (00 tot 23)"
    TWODIGITMINUTE: "2-cijfers minuten (00 tot 59)"
    TWODIGITMONTH: "2-cijfers maand (01 = januari, enz.)"
    TWODIGITSECOND: "2-cijfers seconden (00 tot 59)"
    TWODIGITYEAR: "2-cijfers jaar"
    Toggle: "Toon opmaak hulp"
  MemberImportForm:
    Help1: "<p>Importeer leden in <em>CSV</em>-formaat (comma-separated values). <small><a href=\"#\" class=\"toggle-advanced\">Toon geavanceerd gebruik</a></small></p>"
    Help2: "<div class=\"advanced\"><h4>Geavanceerd gebruik</h4><ul><li>Toegestane kolommen: <em>%s</em></li><li>Bestaande gebruikers worden geïdentificeerd door middel van hun unieke <em>Code</em>, en aangepast met de nieuwe waarden vanuit het geïmporteerde bestand</li><li>Groepen kunnen worden toegekend door <em>Groups</em> column. Groepen worden geïdentificeerd door middel van hun unieke <em>Code</em>, meerdere groepen kunnen worden gescheiden door een komma. Bestaande groepsleden worden niet verwijderd.</li></ul></div>"
    ResultCreated: "{count} leden aangemaakt"
    ResultDeleted: "%d leden verwijderd"
    ResultNone: "Geen wijzingen"
    ResultUpdated: "{count} leden bijgewerkt"
  MemberPassword:
    PLURALNAME: Gebruikerswachtwoorden
    SINGULARNAME: Gebruikerswachtwoord
  MemberTableField:
    APPLY_FILTER: "Filter toepassen"
  ModelAdmin:
    DELETE: Verwijderen
    DELETEDRECORDS: "{count} records verwijderd."
    EMPTYBEFOREIMPORT: "Vervang gegevens"
    IMPORT: "Importeren vanuit CSV"
    IMPORTEDRECORDS: "{count} records geïmporteerd."
    NOCSVFILE: "Selecteer een CSV bestand om te importeren"
    NOIMPORT: "Niets om te importeren"
    RESET: Reset
    Title: "Data modellen"
    UPDATEDRECORDS: "{count} records bijgewerkt"
  ModelAdmin_ImportSpec_ss:
    IMPORTSPECFIELDS: "Database kolommen"
    IMPORTSPECLINK: "Toon specificaties van %s"
    IMPORTSPECRELATIONS: Relaties
    IMPORTSPECTITLE: "Specificatie van %s"
  ModelAdmin_Tools_ss:
    FILTER: Filter
    IMPORT: Importeren
  ModelSidebar_ss:
    IMPORT_TAB_HEADER: Importeren
    SEARCHLISTINGS: Zoeken
  MoneyField:
    FIELDLABELAMOUNT: Aantal
    FIELDLABELCURRENCY: Munteenheid
  NullableField:
    IsNullLabel: "Is null"
  NumericField:
    VALIDATION: "'{value}' is geen getal, enkel getallen worden door dit veld geaccepteerd"
  Pagination:
    Page: Pagina
    View: Bekijk
  PasswordValidator:
    LOWCHARSTRENGTH: "Maak a.u.b. uw wachtwoord sterker door enkele van de volgende karakters te gebruiken: %s"
    PREVPASSWORD: "U heeft dit wachtwoord in het verleden al gebruikt, kies a.u.b. een nieuw wachtwoord."
    TOOSHORT: "Het wachtwoord is te kort, het moet minimaal %s karakters hebben"
  Permission:
    AdminGroup: Beheerder
    CMS_ACCESS_CATEGORY: "CMS Toegang"
    FULLADMINRIGHTS: "Volledige admin rechten"
    FULLADMINRIGHTS_HELP: "Impliceert en overstemt alle andere toegewezen rechten."
    PLURALNAME: Machtigingen
    SINGULARNAME: Machtiging
  PermissionCheckboxSetField:
    AssignedTo: "toegewezen aan \"{title}\""
    FromGroup: "geërfd van de groep \"{title}\""
    FromRole: "geërfd van de rol \"{title}\""
    FromRoleOnGroup: "geërfd van rol \"%s\" in groep \"%s\""
  PermissionRole:
    OnlyAdminCanApply: "Alleen admin kan doorvoeren"
    PLURALNAME: Rollen
    SINGULARNAME: Rol
    Title: Titel
  PermissionRoleCode:
    PLURALNAME: "Permissie codes"
    PermsError: "U moet (ADMIN) rechten hebben om de code \"%s\" toe te kennen"
    SINGULARNAME: "Machtigingen rol code"
  Permissions:
    PERMISSIONS_CATEGORY: "Rollen en toegangsrechten"
    UserPermissionsIntro: "Groepen aan deze gebruiker toewijzen zullen diens permissies aanpassen. Zie de sectie Groepen voor meer informatie over machtigingen voor afzonderlijke groepen."
  PhoneNumberField:
    VALIDATION: "Voer een geldig telefoonnummer in"
  Security:
    ALREADYLOGGEDIN: "U hebt geen toegang tot deze pagina.  Als u een andere account met de nodige rechten hebt, kan u hieronder opnieuw inloggen."
    BUTTONSEND: "Nieuw wachtwoord aanmaken"
    CHANGEPASSWORDBELOW: "U kunt uw wachtwoord hieronder veranderen."
    CHANGEPASSWORDHEADER: "Verander uw wachtwoord"
    ENTERNEWPASSWORD: "Voer een nieuw wachtwoord in."
    ERRORPASSWORDPERMISSION: "U moet ingelogd zijn om uw wachtwoord te kunnen veranderen!"
    LOGGEDOUT: "U bent uitgelogd.  Als u weer wilt inloggen kunt u uw gegevens hieronder invoeren."
    LOGIN: "Meld aan"
    LOSTPASSWORDHEADER: "Wachtwoord vergeten"
    NOTEPAGESECURED: "Deze pagina is beveiligd. Voer uw gegevens in en u wordt automatisch doorgestuurd."
    NOTERESETLINKINVALID: "<p>De link om uw wachtwoord te kunnen wijzigen is niet meer geldig.</p><p>U kunt <a href=\"{link1}\">een nieuwe link aanvragen</a> of uw wachtwoord aanpassen door <a href=\"{link2}\">in te loggen</a>.</p>"
    NOTERESETPASSWORD: "Voer uw e-mailadres in en we sturen een link waarmee u een nieuw wachtwoord kunt instellen."
    PASSWORDSENTHEADER: "Wachtwoord herstel link verzonden naar {email}"
    PASSWORDSENTTEXT: "Bedankt! Er is een link verstuurd naar {email} om uw wachtwoord opnieuw in te stellen, in de veronderstelling dat er een account bestaat voor dit e-mailadres."
  SecurityAdmin:
    ACCESS_HELP: "Bevoegdheid voor bekijken, toevoegen en bewerken van leden, en toewijzen van rechten en rollen aan hen."
    APPLY_ROLES: "Pas rollen toe aan groepen"
    APPLY_ROLES_HELP: "Bewerkingsmogelijkheid van rollen voor groepen. Heeft rechten voor \"Gebruikerssectie\" nodig."
    EDITPERMISSIONS: "Bewerk rechten voor groepen"
    EDITPERMISSIONS_HELP: "Bewerkingsmogelijkheid van Rechten en IP adressen voor groepen. Heeft rechten voor \"Beveiligingsectie\" nodig."
    GROUPNAME: "Groep naam"
    IMPORTGROUPS: "Importeer groepen"
    IMPORTUSERS: "Importeer gebruikers"
    MEMBERS: Leden
    MENUTITLE: Beveiliging
    MemberListCaution: "Let op: Verwijderen van leden van deze lijst heeft als gevolg dat deze uit alle groepen en de database worden verwijderd"
    NEWGROUP: "Nieuwe Groep"
    PERMISSIONS: Rechten
    ROLES: Rollen
    ROLESDESCRIPTION: "In deze sectie kan je rollen toevoegen aan deze groep. Rollen zijn logische groeperingen van rechten die in het Rollen tabblad gewijzigd kunnen worden."
    TABROLES: Rollen
    Users: Gebruikers
  SecurityAdmin_MemberImportForm:
    BtnImport: "Importeer vanuit CSV"
    FileFieldLabel: "CSV Bestand <small>(Toegestane extensies: *.csv)</small>"
  SilverStripeNavigator:
    Auto: Automatisch
    ChangeViewMode: "Wijzig weergavemodus"
    Desktop: Desktop
    DualWindowView: Dubbelvenster
    Edit: Bewerken
    EditView: Bewerkmodus
    Mobile: Mobiel
    PreviewState: Voorbeeldstatus
    PreviewView: Voorbeeldmodus
    Responsive: Responsive
    SplitView: Split-modus
    Tablet: Tablet
    ViewDeviceWidth: "Selecteer een voorbeeldbreedte"
    Width: breedte
  SiteTree:
    TABMAIN: Hoofdgedeelte
  TableListField:
    CSVEXPORT: "Exporteer naar CSV"
    Print: Afdrukken
  TableListField_PageControls_ss:
    OF: van
  TextField:
    VALIDATEMAXLENGTH: "De waarde voor {name} mag niet langer zijn dan {maxLength} tekens."
  TimeField:
    VALIDATEFORMAT: "Vul een geldig datumformaat in ({format})"
  ToggleField:
    LESS: minder
    MORE: meer
  UploadField:
    ATTACHFILE: "Voeg een bestand toe"
    ATTACHFILES: "Voeg bestanden toe"
    AttachFile: "Voeg bestand(en) toe"
    CHOOSEANOTHERFILE: "Kies een ander bestand"
    CHOOSEANOTHERINFO: "Vervang dit bestand met een ander uit de bestandsopslag"
    DELETE: "Volledig verwijderen"
    DELETEINFO: "Verwijder dit bestand definitief van de bestandsopslag"
    DOEDIT: Opslaan
    DROPFILE: "sleep een bestand hierheen"
    DROPFILES: "sleep hier bestanden heen"
    Dimensions: Afmetingen
    EDIT: Bewerken
    EDITINFO: "Bewerk dit bestand"
    FIELDNOTSET: "Bestandsinformatie niet gevonden"
    FROMCOMPUTER: "Vanaf computer"
    FROMCOMPUTERINFO: "Kies uit bestanden"
    FROMFILES: "Vanuit bestaande bestanden"
    HOTLINKINFO: "Info: Deze afbeelding wordt hotlinked. Zorg ervoor dat u de machtigingen van de oorspronkelijke site maker om dit te doen."
    MAXNUMBEROFFILES: "Maximale aantal van {count} bestand(en) overschreden."
    MAXNUMBEROFFILESONE: "Kan slechts één bestand uploaden"
    MAXNUMBEROFFILESSHORT: "Kan alleen {count} bestanden uploaden"
    OVERWRITEWARNING: "Bestand met dezelfde naam bestaat al"
    REMOVE: Verwijder
    REMOVEINFO: "Verwijder (ontkoppel) dit bestand, maar behoud het in bestandsopslag van de website."
    STARTALL: "Start alle"
    Saved: Opgeslagen
    UPLOADSINTO: "wordt opgeslagen in /{path}"
  Versioned:
    has_many_Versions: Versies<|MERGE_RESOLUTION|>--- conflicted
+++ resolved
@@ -336,15 +336,9 @@
     PreviewButton: Voorbeeld
     REORGANISATIONSUCCESSFUL: "Menu-indeling is aangepast"
     SAVEDUP: Opgeslagen.
-<<<<<<< HEAD
-    ShowAsList: 'laat als lijst zien'
-    TooManyPages: 'Te veel pagina''s'
-    ValidationError: 'Validatiefout'
-=======
     ShowAsList: "laat als lijst zien"
     TooManyPages: "Te veel pagina's"
     ValidationError: Validatiefout
->>>>>>> 179996b5
   LeftAndMain_Menu_ss:
     Hello: Hallo
     LOGOUT: Uitloggen
@@ -404,15 +398,6 @@
   MemberDatetimeOptionsetField:
     AMORPM: "AM (Ante meridiem) of PM (Post meridiem)"
     Custom: Aangepast
-<<<<<<< HEAD
-    DATEFORMATBAD: 'Datum is niet correct opgegeven'
-    DAYNOLEADING: 'Dag van de maand zonder voorloopnul'
-    DIGITSDECFRACTIONSECOND: 'Een of meer cijfers die een decimale fractie van een seconde voorstellen'
-    FOURDIGITYEAR: '4-cijfers jaar'
-    FULLNAMEMONTH: 'Volledige naam van de maand (bv. juni)'
-    MINUTENOLEADING: 'Minuut zonder voorloopnul'
-    MONTHNOLEADING: 'Dag van de maand zonder voorloopnul'
-=======
     DATEFORMATBAD: "Datum is niet correct opgegeven"
     DAYNOLEADING: "Dag van de maand zonder voorloopnul"
     DIGITSDECFRACTIONSECOND: "Een of meer cijfers die een decimale fractie van een seconde voorstellen"
@@ -420,7 +405,6 @@
     FULLNAMEMONTH: "Volledige naam van de maand (bv. juni)"
     MINUTENOLEADING: "Minuut zonder voorloopnul"
     MONTHNOLEADING: "Dag van de maand zonder voorloopnul"
->>>>>>> 179996b5
     Preview: Voorbeeld
     SHORTMONTH: "Korte naam van de maand (bv. jun)"
     TWODIGITDAY: "Dag van de maand (met voorloopnul)"
