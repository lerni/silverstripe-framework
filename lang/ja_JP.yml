ja_JP:
  AssetAdmin:
    ALLOWEDEXTS: 'Allowed extensions'
    NEWFOLDER: 新しいフォルダ
  AssetTableField:
    CREATED: 初回アップロード日時
    DIM: Dimensions
    FILENAME: ファイル名
    FOLDER: フォルダ
    LASTEDIT: 最終更新日
<<<<<<< HEAD
    OWNER: '所有者'
=======
    OWNER: 所有者
>>>>>>> d888ea5e
    SIZE: ファイルサイズ
    TITLE: タイトル
    TYPE: ファイルの種類
    URL: URL
  AssetUploadField:
    ChooseFiles: ファイルを選択
    DRAGFILESHERE: ここにファイルをドラッグ
<<<<<<< HEAD
    DROPAREA: 'ドロップ領域'
=======
    DROPAREA: ドロップ領域
>>>>>>> d888ea5e
    EDITALL: すべて編集
    EDITANDORGANIZE: 編集と管理
    EDITINFO: ファイルを編集
    FILES: ファイル
    FROMCOMPUTER: 'Choose files from your computer'
    FROMCOMPUTERINFO: コンピュータからアップロード
    TOTAL: 合計
    TOUPLOAD: 'Choose files to upload...'
<<<<<<< HEAD
    UPLOADINPROGRESS: 'しばらくお待ちください...アップロードは進行中です'
=======
    UPLOADINPROGRESS: しばらくお待ちください...アップロードは進行中です
>>>>>>> d888ea5e
    UPLOADOR: もしくは
  BBCodeParser:
    ALIGNEMENT: 整列
    ALIGNEMENTEXAMPLE: 右寄せ
    BOLD: テキストを強調する
    BOLDEXAMPLE: 強調
    CODE: コードブロック
    CODEDESCRIPTION: 未フォーマットのコードブロックです
    CODEEXAMPLE: コードブロック
    COLORED: テキストに色をつける
    COLOREDEXAMPLE: 青色のテキスト
    EMAILLINK: 'メールアドレス リンク'
    EMAILLINKDESCRIPTION: メールアドレスのリンクを作成
    IMAGE: 画像e
    IMAGEDESCRIPTION: 投函した画像を閲覧
    ITALIC: テキストを斜体にする
    ITALICEXAMPLE: 斜体
    LINK: ウェブサイトのリンク
    LINKDESCRIPTION: 別のウェブサイトかURLにリンクしてください
    STRUCK: テキストに取り消し線を引く
    STRUCKEXAMPLE: 取り消し線
    UNDERLINE: テキストに下線を引く
    UNDERLINEEXAMPLE: 下線
    UNORDERED: 不規則なリストです
    UNORDEREDDESCRIPTION: 不規則なリストです
    UNORDEREDEXAMPLE1: '不規則なアイテム 1'
  BackLink_Button.ss:
    Back: 戻る
  BasicAuth:
    ENTERINFO: ユーザー名とパスワードを入力してください
    ERRORNOTADMIN: このユーザーは管理者（アドミニストレーター）ではありません
    ERRORNOTREC: 'ユーザー名 / パスワードは認識されませんでした'
  Boolean:
    0: 偽
    ANY: 何でも
    1: 真
  CMSLoadingScreen.ss:
    LOADING: 読み込み中...
<<<<<<< HEAD
    REQUIREJS: 'CMSを利用するにはJavascriptが有効化されている必要があります。'
=======
    REQUIREJS: CMSを利用するにはJavascriptが有効化されている必要があります。
>>>>>>> d888ea5e
  CMSMain:
    ACCESS: 'Access to ''{title}'' section'
    ACCESSALLINTERFACES: すべてのCMSのセクションへアクセス
    ACCESSALLINTERFACESHELP: 'Overrules more specific access settings.'
    SAVE: 保存
  CMSProfileController:
    MENUTITLE: 'My Profile'
  ChangePasswordEmail.ss:
    CHANGEPASSWORDTEXT1: このサイトのパスワードが変更されました。
    CHANGEPASSWORDTEXT2: '貴方は現在以下の証明書を使ってログインしています:'
    EMAIL: メールアドレス
    HELLO: こんにちわ！
    PASSWORD: パスワード
  CheckboxField:
    - いいえ
    - はい
  ComplexTableField:
    CLOSEPOPUP: ポップアップを閉じる
    SUCCESSADD2: '{name}を追加しました'
    SUCCESSEDIT: '更新日時 %s %s %s'
  ComplexTableField.ss:
    ADDITEM: '%sを追加する'
<<<<<<< HEAD
    NOITEMSFOUND: '項目が見つかりませんでした'
    SORTASC: '昇順'
    SORTDESC: 'ソート（下順）'
=======
    NOITEMSFOUND: 項目が見つかりませんでした
    SORTASC: 昇順
    SORTDESC: ソート（下順）
>>>>>>> d888ea5e
  ComplexTableField_popup.ss:
    NEXT: 次へ
    PREVIOUS: 前へ
  ConfirmedPasswordField:
    ATLEAST: 'Passwords must be at least {min} characters long.'
    BETWEEN: 'Passwords must be {min} to {max} characters long.'
    MAXIMUM: 'Passwords must be at most {max} characters long.'
    SHOWONCLICKTITLE: パスワード変更
  CreditCardField:
    FIRST: 一番目
    FOURTH: 四番目
    SECOND: 二番目
    THIRD: 三番目
  CurrencyField:
    CURRENCYSYMBOL: $
  DataObject:
    PLURALNAME: データオブジェクト
    SINGULARNAME: データオブジェクト
  Date:
    DAY: ' 日'
    DAYS: 日
    HOUR: 時
    HOURS: 時
    MIN: 分
    MINS: 分
    MONTH: ' 月'
    MONTHS: ' 月'
    SEC: 秒
    SECS: 秒
    TIMEDIFFAGO: '{difference}前'
    TIMEDIFFIN: '{difference}以内'
    YEAR: 年
    YEARS: 年
  DateField:
    NOTSET: セットされていません
    TODAY: 今日
    VALIDDATEFORMAT2: '{{format}}日付フォーマットの正しい日付を入力してください。'
    VALIDDATEMAXDATE: '許可されている最も新しい日付{{date}}より古い日付か同じ日付である必要があります。'
    VALIDDATEMINDATE: '許可されている最も古い日付{{date}}より新しい日付か同じ日付である必要があります'
  DatetimeField:
    NOTSET: 'Not set'
  Director:
    INVALID_REQUEST: 不正なリクエスト
  DropdownField:
    CHOOSE: (選択)
  EmailField:
<<<<<<< HEAD
    VALIDATION: 'メールアドレスを入力してください'
=======
    VALIDATION: メールアドレスを入力してください
>>>>>>> d888ea5e
  Email_BounceRecord:
    PLURALNAME: 'Eメール 反応記録'
    SINGULARNAME: 'Eメール 反応記録'
  Enum:
    ANY: 何でも
  File:
    AviType: 'AVI video file'
<<<<<<< HEAD
    Content: '内容'
=======
    Content: 内容
>>>>>>> d888ea5e
    CssType: 'CSS file'
    DmgType: 'Apple disk image'
    DocType: 'Word document'
    Filename: ファイル名
    GifType: 'GIF image - good for diagrams'
    GzType: 'GZIP compressed file'
    HtlType: 'HTML file'
    HtmlType: 'HTML file'
    INVALIDEXTENSION: 'Extension is not allowed (valid: {extensions})'
    INVALIDEXTENSIONSHORT: 'Extension is not allowed'
    IcoType: 'Icon image'
    JpgType: 'JPEG image - good for photos'
    JsType: 'Javascript file'
    Mp3Type: 'MP3 audio file'
    MpgType: 'MPEG video file'
    NOFILESIZE: ファイルサイズが0バイトです。
    NOVALIDUPLOAD: 'File is not a valid upload'
    Name: 名前
    PLURALNAME: ファイル
    PdfType: 'Adobe Acrobat PDF file'
    PngType: 'PNG image - good general-purpose format'
    SINGULARNAME: ファイル
    TOOLARGE: 'ファイルサイズが大きすぎます。許可されている最大サイズは{size}です。'
    TOOLARGESHORT: '{size}をファイルサイズは超えました'
    TiffType: 'Tagged image format'
    Title: タイトル
    WavType: 'WAV audo file'
    XlsType: 'Excel spreadsheet'
    ZipType: 'ZIP compressed file'
  FileIFrameField:
    ATTACH: 'Attach {type}'
    ATTACHONCESAVED: '{type}s can be attached once you have saved the record for the first time.'
    ATTACHONCESAVED2: 'Files can be attached once you have saved the record for the first time.'
    DELETE: 'Delete {type}'
    DISALLOWEDFILETYPE: このファイルの種類はアップロードすることを許可されていません
    FILE: ファイル
    FROMCOMPUTER: コンピューターから
    FROMFILESTORE: ファイルストレージから
    NOSOURCE: 'Please select a source file to attach'
    REPLACE: 'Replace {type}'
  FileIFrameField_iframe.ss:
    TITLE: イメージアップロード（Iframe）
  Filesystem:
    SYNCRESULTS: '同期が完了しました: {createdcount}項目が作成され、{deletedcount}項目が削除されました。'
  Folder:
    PLURALNAME: Folders
    SINGULARNAME: Folder
  ForgotPasswordEmail.ss:
    HELLO: こんにちわ！
    TEXT1: 'ここ''貴方の'
    TEXT2: パスワードリセットのリンク
    TEXT3: は
  Form:
    FIELDISREQUIRED: '%s が必要です'
    SubmitBtnLabel: Go
    VALIDATIONCREDITNUMBER: 'Please ensure you have entered the {number} credit card number correctly'
    VALIDATIONNOTUNIQUE: 入力された値はユニークではありません
    VALIDATIONPASSWORDSDONTMATCH: パスワードが一致しません
    VALIDATIONPASSWORDSNOTEMPTY: パスワードが空欄です
    VALIDATIONSTRONGPASSWORD: 'Passwords must have at least one digit and one alphanumeric character'
    VALIDATOR: 検証
    VALIDCURRENCY: 'Please enter a valid currency'
  FormField:
    NONE: 何もありません
  GridAction:
    DELETE_DESCRIPTION: Delete
    Delete: 削除
    UnlinkRelation: リンク解除
  GridField:
    Add: '{name}を追加'
    Filter: フィルタ
    FilterBy: 'Filter by '
    Find: 探す
    LEVELUP: 'Level up'
    LinkExisting: 'Link Existing'
    NewRecord: 新しい%s
<<<<<<< HEAD
    NoItemsFound: '項目が見つかりませんでした'
=======
    NoItemsFound: 項目が見つかりませんでした
>>>>>>> d888ea5e
    PRINTEDAT: 'Printed at'
    PRINTEDBY: 'Printed by'
    PlaceHolder: '{type}を探す'
    PlaceHolderWithLabels: 'Find {type} by {name}'
    RelationSearch: 'Relation search'
    ResetFilter: リセット
  GridFieldAction_Delete:
    DeletePermissionsFailure: 削除権限がありません
  GridFieldDetailForm:
    CancelBtn: Cancel
    Create: 作成
    Delete: 削除
    DeletePermissionsFailure: 削除権限がありません
    Deleted: '削除済み %s %s'
    Save: 保存
    Saved: '保存済み %s %s'
  GridFieldItemEditView.ss: null
  Group:
<<<<<<< HEAD
    AddRole: 'このグループに役割を追加する'
    Code: グループコード
    DefaultGroupTitleAdministrators: '管理者'
    DefaultGroupTitleContentAuthors: 'コンテンツの著者'
    Description: 説明文
    GroupReminder: '元グループを選択された場合、このグループはその役割をすべて受け継ぎます。'
    Locked: ロックしますか？
    NoRoles: 役割が見つかりませんでした
    PLURALNAME: Groups
    Parent: '元グループ'
    RolesAddEditLink: 役割の管理
    SINGULARNAME: Group
    Sort: '並び順'
=======
    AddRole: このグループに役割を追加する
    Code: グループコード
    DefaultGroupTitleAdministrators: 管理者
    DefaultGroupTitleContentAuthors: コンテンツの著者
    Description: 説明文
    GroupReminder: 元グループを選択された場合、このグループはその役割をすべて受け継ぎます。
    Locked: ロックしますか？
    NoRoles: 役割が見つかりませんでした
    PLURALNAME: Groups
    Parent: 元グループ
    RolesAddEditLink: 役割の管理
    SINGULARNAME: Group
    Sort: 並び順
>>>>>>> d888ea5e
    has_many_Permissions: 承認
    many_many_Members: メンバー
  GroupImportForm:
    Help1: '<p><em>CSV</em>フォーマット(カンマ区切り)から一つ以上のグループを取り込みます。<small><a href="#" class="toggle-advanced">高度な利用法について表示</a></small></p>'
    Help2: '<div class="advanced">	<h4>Advanced usage</h4>	<ul>	<li>Allowed columns: <em>%s</em></li>	<li>Existing groups are matched by their unique <em>Code</em> value, and updated with any new values from the 	imported file</li>	<li>Group hierarchies can be created by using a <em>ParentCode</em> column.</li>	<li>Permission codes can be assigned by the <em>PermissionCode</em> column. Existing permission codes are not	cleared.</li>	</ul></div>'
    ResultCreated: 'Created {count} groups'
    ResultDeleted: '%dグループを削除しました'
    ResultUpdated: '%dグループを更新しました'
  Hierarchy:
    InfiniteLoopNotAllowed: 'Infinite loop found within the "{type}" hierarchy. Please change the parent to resolve this'
  HtmlEditorField:
<<<<<<< HEAD
    ADDURL: 'URLを追加'
    ADJUSTDETAILSDIMENSIONS: 'Details &amp; dimensions'
    ANCHORVALUE: アンカー
    BUTTONINSERT: '追加'
    BUTTONINSERTLINK: 'リンクを追加'
=======
    ADDURL: URLを追加
    ADJUSTDETAILSDIMENSIONS: 'Details &amp; dimensions'
    ANCHORVALUE: アンカー
    BUTTONINSERT: 追加
    BUTTONINSERTLINK: リンクを追加
>>>>>>> d888ea5e
    BUTTONREMOVELINK: リンクを削除
    BUTTONUpdate: 更新
    CAPTIONTEXT: タイトル
    CSSCLASS: '調整 / スタイル'
    CSSCLASSCENTER: 中央はテキストのみ
    CSSCLASSLEFT: 左側にテキストと一緒に処理してください
    CSSCLASSLEFTALONE: 中央はテキストのみ
<<<<<<< HEAD
    CSSCLASSRIGHT: '右側にテキストと一緒に処理してください'
=======
    CSSCLASSRIGHT: 右側にテキストと一緒に処理してください
>>>>>>> d888ea5e
    DETAILS: 詳細
    EMAIL: メールアドレス
    FILE: ファイル
    FOLDER: フォルダ
    FROMCMS: CMSから
    FROMCOMPUTER: コンピュータから
    FROMWEB: Webから
<<<<<<< HEAD
    FindInFolder: 'フォルダ内を探す'
    IMAGEALT: 代替テキスト(Alt)
    IMAGEALTTEXT: '代替(Alt)テキスト - 画像が表示されなかった場合に表示されます'
    IMAGEALTTEXTDESC: 'スクリーンリーダー利用者やイメージが表示されなかった場合に表示されます'
=======
    FindInFolder: フォルダ内を探す
    IMAGEALT: 代替テキスト(Alt)
    IMAGEALTTEXT: '代替(Alt)テキスト - 画像が表示されなかった場合に表示されます'
    IMAGEALTTEXTDESC: スクリーンリーダー利用者やイメージが表示されなかった場合に表示されます
>>>>>>> d888ea5e
    IMAGEDIMENSIONS: サイズ
    IMAGEHEIGHTPX: Height
    IMAGETITLE: 'タイトル(ツールチップ)テキスト - 画像に対する追加的情報'
    IMAGETITLETEXT: タイトルテキスト(ツールチップ)
<<<<<<< HEAD
    IMAGETITLETEXTDESC: '画像に関する追加情報'
    IMAGEWIDTHPX: Width
    INSERTMEDIA: 'メディアを追加'
    LINK: 'ハイライトテキストへのリンクの挿入/削除'
=======
    IMAGETITLETEXTDESC: 画像に関する追加情報
    IMAGEWIDTHPX: Width
    INSERTMEDIA: メディアを追加
    LINK: ハイライトテキストへのリンクの挿入/削除
>>>>>>> d888ea5e
    LINKANCHOR: このページにアンカーを置く
    LINKDESCR: リンクの説明
    LINKEMAIL: メールアドレス
    LINKEXTERNAL: 他のウェブサイト
    LINKFILE: ファイルをダウンロード
    LINKINTERNAL: サイトのページ
    LINKOPENNEWWIN: リンクを新しい新規ウインドウで開く
    LINKTO: リンクする
    PAGE: ページ
    URL: URL
    URLNOTANOEMBEDRESOURCE: 'URL''{url}''はメディアリソースとして扱うことができませんでした。'
    UpdateMEDIA: メディアを更新
  Image:
    PLURALNAME: Files
    SINGULARNAME: File
  ImageField:
    IMAGE: 画像
  Image_Cached:
    PLURALNAME: Files
    SINGULARNAME: File
  Image_iframe.ss:
    TITLE: イメージアップロード（Iframe）
  LeftAndMain:
    CANT_REORGANISE: 最上層のページを変更する権限がありません。あなたの変更は保存されませんでした。
    DELETED: 削除しました。
    DropdownBatchActionsDefault: アクション
    HELP: ヘルプ
    PAGETYPE: 'ページの種類:'
<<<<<<< HEAD
    PERMAGAIN: 'ログアウトしました。再度ログインする場合は下にユーザー名とパスワードを入力してください。'
    PERMALREADY: '申し訳ございません。ご指定になられたCMSの箇所にはアクセスいただけません。別ユーザーとしてログインをされたい場合は、下記より行えます。'
    PERMDEFAULT: '認証方法を選択し、CMSにアクセスするために利用する認証情報を入力してください。'
=======
    PERMAGAIN: ログアウトしました。再度ログインする場合は下にユーザー名とパスワードを入力してください。
    PERMALREADY: 申し訳ございません。ご指定になられたCMSの箇所にはアクセスいただけません。別ユーザーとしてログインをされたい場合は、下記より行えます。
    PERMDEFAULT: 認証方法を選択し、CMSにアクセスするために利用する認証情報を入力してください。
>>>>>>> d888ea5e
    PLEASESAVE: '保存してください: 保存してないため更新できません。'
    PreviewButton: プレビュー
    REORGANISATIONSUCCESSFUL: サイトツリーの再編集に成功しました。
    SAVEDUP: 保存済み
    VersionUnknown: 不明
  LeftAndMain_Menu.ss:
    Hello: こんにちは！
    LOGOUT: ログアウト
  LoginAttempt:
    Email: メールアドレス
    IP: IPアドレス
    PLURALNAME: 'Login Attempts'
    SINGULARNAME: 'Login Attempt'
    Status: ステータス
  Member:
<<<<<<< HEAD
    ADDGROUP: 'グループを追加'
=======
    ADDGROUP: グループを追加
>>>>>>> d888ea5e
    BUTTONCHANGEPASSWORD: パスワードの変更
    BUTTONLOGIN: ログイン
    BUTTONLOGINOTHER: 他の誰かとしてログイン
    BUTTONLOSTPASSWORD: パスワードを紛失
    CANTEDIT: 'You don''t have permission to do that'
    CONFIRMNEWPASSWORD: 新しいパスワードを確認します
    CONFIRMPASSWORD: パスワード（確認のためもう一度）
    DATEFORMAT: 'Date format'
<<<<<<< HEAD
    DefaultAdminFirstname: '初期管理者'
=======
    DefaultAdminFirstname: 初期管理者
>>>>>>> d888ea5e
    DefaultDateTime: 初期設定
    EMAIL: メールアドレス
    EMPTYNEWPASSWORD: パスワードが空です。もう一度入力して下さい。
    ENTEREMAIL: パスワードをリセットするためにメールアドレスを入力してください。
    ERRORLOCKEDOUT: あなたのアカウントは何度もログインに失敗したため一時的に利用できなくなっています。20分後に試してください。
    ERRORNEWPASSWORD: 入力されたパスワードが一致しません。再度お試しください
    ERRORPASSWORDNOTMATCH: 登録されているパスワードと一致しません、もう一度入力し直してください
    ERRORWRONGCRED: メールアドレスまたはパスワードが正しくありません、もう一度入力し直してください
    FIRSTNAME: 名
    INTERFACELANG: 画面言語
    INVALIDNEWPASSWORD: '次のパスワードは受け付けることができません: {password}'
    LOGGEDINAS: '{name}としてログインしています。'
    NEWPASSWORD: 新しいパスワード
    PASSWORD: パスワード
    PLURALNAME: メンバー
    REMEMBERME: パスワードを記憶？
    SINGULARNAME: メンバー
    SUBJECTPASSWORDCHANGED: パスワードが変わりました。
    SUBJECTPASSWORDRESET: パスワード再発行
    SURNAME: 姓
    TIMEFORMAT: 'Time format'
<<<<<<< HEAD
    VALIDATIONMEMBEREXISTS: '入力したメールアドレス（%s）は、他のメンバーにすでに使用されています。'
=======
    VALIDATIONMEMBEREXISTS: 入力したメールアドレス（%s）は、他のメンバーにすでに使用されています。
>>>>>>> d888ea5e
    ValidationIdentifierFailed: 'Can''t overwrite existing member #{id} with identical identifier ({name} = {value}))'
    WELCOMEBACK: '{firstname}さん、おかえりなさい'
    YOUROLDPASSWORD: 古いパスワード
    belongs_many_many_Groups: グループ
    db_LastVisited: 最終訪問日
    db_Locale: インターフェースの言語地域
    db_LockedOutUntil: DBロックがされています。
    db_NumVisit: 訪問者数
    db_Password: パスワード
    db_PasswordExpiry: パスワードの有効期限
  MemberAuthenticator:
    TITLE: メールアドレスとパスワード
  MemberDatetimeOptionsetField:
    AMORPM: 'AM (Ante meridiem) or PM (Post meridiem)'
    'APPLY FILTER': フィルタを適用
    Custom: Custom
    DATEFORMATBAD: 日付フォーマットが不正です
    DAYNOLEADING: 'Day of month without leading zero'
    DIGITSDECFRACTIONSECOND: 'One or more digits representing a decimal fraction of a second'
    FOURDIGITYEAR: 'Four-digit year'
    FULLNAMEMONTH: 'Full name of month (e.g. June)'
    HOURNOLEADING: 'Hour without leading zero'
    MINUTENOLEADING: 'Minute without leading zero'
    MONTHNOLEADING: 'Month digit without leading zero'
    Preview: プレビュー
    SHORTMONTH: 'Short name of month (e.g. Jun)'
    TOGGLEHELP: フォーマットに関するヘルプの表示・非表示
    TWODIGITDAY: 'Two-digit day of month'
    TWODIGITHOUR: 'Two digits of hour (00 through 23)'
    TWODIGITMINUTE: 'Two digits of minute (00 through 59)'
    TWODIGITMONTH: 'Two-digit month (01=January, etc.)'
    TWODIGITSECOND: 'Two digits of second (00 through 59)'
    TWODIGITYEAR: 'Two-digit year'
  MemberImportForm:
    Help1: '<p><em>CSVフォーマット</em>(コンマ区切り)でユーザーを取り込みます。 <small><a href="#" class="toggle-advanced">高度な利用方法を表示</a></small></p>'
    Help2: '<div class="advanced">	<h4>Advanced usage</h4>	<ul>	<li>Allowed columns: <em>%s</em></li>	<li>Existing users are matched by their unique <em>Code</em> property, and updated with any new values from	the imported file.</li>	<li>Groups can be assigned by the <em>Groups</em> column. Groups are identified by their <em>Code</em> property,	multiple groups can be separated by comma. Existing group memberships are not cleared.</li>	</ul></div>'
    ResultCreated: '{count}メンバーを作成しました'
    ResultDeleted: '%d人のメンバーを削除しました'
    ResultNone: 変更なし
    ResultUpdated: '{count}メンバーを更新しました'
  MemberPassword:
    PLURALNAME: 'Member Passwords'
    SINGULARNAME: 'Member Password'
  MemberTableField: null
  ModelAdmin:
    DELETE: 削除
    DELETEDRECORDS: '{count}レコードを削除しました。'
    EMPTYBEFOREIMPORT: 'Clear Database before import'
    IMPORT: CSVからインポート
    IMPORTEDRECORDS: '{count}レコードを取り込みました。'
<<<<<<< HEAD
    NOCSVFILE: 'インポートするためのCSVファイルを参照してください'
=======
    NOCSVFILE: インポートするためのCSVファイルを参照してください
>>>>>>> d888ea5e
    NOIMPORT: インポートするものがありません。
    RESET: リセット
    Title: 'Data Models'
    UPDATEDRECORDS: '{count}レコードを更新しました。'
  ModelAdmin_ImportSpec.ss:
<<<<<<< HEAD
    IMPORTSPECFIELDS: 'データベースカラム'
=======
    IMPORTSPECFIELDS: データベースカラム
>>>>>>> d888ea5e
    IMPORTSPECLINK: 'Show Specification for %s'
    IMPORTSPECRELATIONS: 関連
    IMPORTSPECTITLE: 'Specification for %s'
  ModelAdmin_Tools.ss:
    FILTER: フィルタ
    IMPORT: 取り込み
  ModelSidebar.ss:
    IMPORT_TAB_HEADER: 取り込み
    SEARCHLISTINGS: 検索
  MoneyField:
    FIELDLABELAMOUNT: 総計
    FIELDLABELCURRENCY: 通貨
  NullableField:
    IsNullLabel: NULLである
  NumericField:
    VALIDATION: '''{value}''は数値ではありません。このフィールドには数値のみが入力できます。'
  Pagination:
    Page: Page
    View: View
  Permission:
    AdminGroup: 管理者
    CMS_ACCESS_CATEGORY: 'CMS Access'
    FULLADMINRIGHTS: 完全な管理権
    FULLADMINRIGHTS_HELP: 'Implies and overrules all other assigned permissions.'
    PLURALNAME: Permissions
    SINGULARNAME: Permission
  PermissionCheckboxSetField:
    AssignedTo: 'assigned to "{title}"'
    FromGroup: 'グループ"{title}"から継承'
    FromRole: '役割"{title}"から継承'
    FromRoleOnGroup: 'グループ "%s" のロール "%s"から継承'
  PermissionRole:
    OnlyAdminCanApply: 'Only admin can apply'
    PLURALNAME: Roles
    SINGULARNAME: Role
    Title: Title
  PermissionRoleCode:
    PLURALNAME: 'Permission Role Cods'
    SINGULARNAME: 'Permission Role Code'
  Permissions:
    PERMISSIONS_CATEGORY: 役割とアクセス権限
    UserPermissionsIntro: 'Assigning groups to this user will adjust the permissions they have. See the groups section for details of permissions on individual groups.'
  PhoneNumberField:
<<<<<<< HEAD
    VALIDATION: '電話番号を入力してください'
  RelationComplexTableField.ss:
    ADD: '追加'
    CSVEXPORT: CSVへ書き出し
    NOTFOUND: '項目が見つかりませんでした'
=======
    VALIDATION: 電話番号を入力してください
  RelationComplexTableField.ss:
    ADD: 追加
    CSVEXPORT: CSVへ書き出し
    NOTFOUND: 項目が見つかりませんでした
>>>>>>> d888ea5e
  Security:
    ALREADYLOGGEDIN: 'あなたはこのページにアクセスできません。別のアカウントを持っていたら <a href="%s">再ログイン</a>を行ってください。'
    BUTTONSEND: パスワードリセットのリンクを送信してください
    CHANGEPASSWORDBELOW: 以下のパスワードを変更できます
    CHANGEPASSWORDHEADER: パスワードを変更しました
    ENTERNEWPASSWORD: 新しいパスワードを入力してください
    ERRORPASSWORDPERMISSION: パスワードを変更する為に、ログインしなければなりません！
    LOGGEDOUT: ログアウトしました。再度ログインする場合は証明書キーを入力してください
    LOGIN: ログイン
    NOTEPAGESECURED: このページはセキュリティで保護されております証明書キーを下記に入力してください。こちらからすぐに送信します
    NOTERESETLINKINVALID: '<p>The password reset link is invalid or expired.</p><p>You can request a new one <a href="{link1}">here</a> or change your password after you <a href="{link2}">logged in</a>.</p>'
    NOTERESETPASSWORD: メールアドレスを入力してください、パスワードをリセットするURLを送信致します
    PASSWORDSENTHEADER: 'Password reset link sent to ''{email}'''
    PASSWORDSENTTEXT: 'Thank you! A reset link has been sent to ''{email}'', provided an account exists for this email address.'
  SecurityAdmin:
<<<<<<< HEAD
    ACCESS_HELP: 'ユーザを閲覧、追加、編集すること、及び、そのユーザに対して権限や役割を割り当てることを許可'
=======
    ACCESS_HELP: ユーザを閲覧、追加、編集すること、及び、そのユーザに対して権限や役割を割り当てることを許可
>>>>>>> d888ea5e
    APPLY_ROLES: 役割をグループへ適用
    APPLY_ROLES_HELP: 'Ability to edit the roles assigned to a group. Requires the "Access to ''Users'' section" permission.'
    EDITPERMISSIONS: グループの権限を編集
    EDITPERMISSIONS_HELP: 'Ability to edit Permissions and IP Addresses for a group. Requires the "Access to ''Security'' section" permission.'
    GROUPNAME: グループ名
    IMPORTGROUPS: グループを取り込む
    IMPORTUSERS: ユーザーの取り込み
    MEMBERS: メンバー
    MENUTITLE: セキュリティ
    MemberListCaution: 'Caution: Removing members from this list will remove them from all groups and the database'
    NEWGROUP: 新しいグループを作成
    PERMISSIONS: 承認
    ROLES: 役割
    ROLESDESCRIPTION: 'Roles are predefined sets of permissions, and can be assigned to groups.<br />They are inherited from parent groups if required.'
    TABROLES: 役割
    Users: ユーザ
  SecurityAdmin_MemberImportForm:
    BtnImport: CSVから取り込み
    FileFieldLabel: 'CSVファイル <small>(利用可能な拡張子: *.csv)</small>'
  SilverStripeNavigator:
    Edit: 編集
  SimpleImageField:
    NOUPLOAD: 何も画像がアップロードされていません
  SiteTree:
    TABMAIN: メイン
  TableField:
    ISREQUIRED: 'In %s ''%s'' is required'
  TableField.ss:
<<<<<<< HEAD
    ADD: '新しい行を追加'
=======
    ADD: 新しい行を追加
>>>>>>> d888ea5e
    ADDITEM: '%sを追加'
  TableListField:
    CSVEXPORT: CSVにエクスポート
    PRINT: 印刷
    Print: Print
    SELECT: 選択：
  TableListField.ss:
<<<<<<< HEAD
    NOITEMSFOUND: '項目が見つかりませんでした'
    SORTASC: '昇順で並べ替え'
    SORTDESC: '降順で並べ替え'
=======
    NOITEMSFOUND: 項目が見つかりませんでした
    SORTASC: 昇順で並べ替え
    SORTDESC: 降順で並べ替え
>>>>>>> d888ea5e
  TableListField_PageControls.ss:
    DISPLAYING: Displaying
    OF: of
    TO: to
    VIEWFIRST: 一番目を表示
    VIEWLAST: 最新を表示
    VIEWNEXT: 次を表示
    VIEWPREVIOUS: 前回を表示
  TimeField:
    VALIDATEFORMAT: '正しい時間フォーマット{{format}}を入力してください'
  ToggleField:
    LESS: 減少
    MORE: 増加
  UploadField:
    ATTACHFILE: ファイルを添付
    ATTACHFILES: ファイルを添付
    AttachFile: ファイルを添付
    DELETE: 'Delete from files'
<<<<<<< HEAD
    DELETEINFO: 'ファイルストレージから永久にこのファイルは削除されました'
=======
    DELETEINFO: ファイルストレージから永久にこのファイルは削除されました
>>>>>>> d888ea5e
    DOEDIT: 保存
    DROPFILE: ファイルをドロップ
    DROPFILES: ファイルをドロップ
    Dimensions: Dimensions
    EDIT: 編集
    EDITINFO: このファイルを編集
<<<<<<< HEAD
    FIELDNOTSET: 'ファイル情報が見つかりませんでした'
=======
    FIELDNOTSET: ファイル情報が見つかりませんでした
>>>>>>> d888ea5e
    FROMCOMPUTER: コンピュータから
    FROMCOMPUTERINFO: ファイルから選択
    FROMFILES: ファイルから
    HOTLINKINFO: 'Info: This image will be hotlinked. Please ensure you have permissions from the original site creator to do so.'
    MAXNUMBEROFFILES: '最大数の{count}ファイルを超えました。'
    MAXNUMBEROFFILESSHORT: '{count}ファイルしかアップロードすることができません'
    REMOVE: 削除
    REMOVEERROR: ファイルの削除におけるエラー
<<<<<<< HEAD
    REMOVEINFO: 'ここからこのファイルを削除。ただし、ファイルのストレージからこのファイルの削除はしない。'
=======
    REMOVEINFO: ここからこのファイルを削除。ただし、ファイルのストレージからこのファイルの削除はしない。
>>>>>>> d888ea5e
    STARTALL: すべて開始
    STARTALLINFO: すべてのアップロードを開始
    Saved: 保存しました
  Versioned:
    has_many_Versions: バージョン<|MERGE_RESOLUTION|>--- conflicted
+++ resolved
@@ -8,11 +8,7 @@
     FILENAME: ファイル名
     FOLDER: フォルダ
     LASTEDIT: 最終更新日
-<<<<<<< HEAD
-    OWNER: '所有者'
-=======
     OWNER: 所有者
->>>>>>> d888ea5e
     SIZE: ファイルサイズ
     TITLE: タイトル
     TYPE: ファイルの種類
@@ -20,11 +16,7 @@
   AssetUploadField:
     ChooseFiles: ファイルを選択
     DRAGFILESHERE: ここにファイルをドラッグ
-<<<<<<< HEAD
-    DROPAREA: 'ドロップ領域'
-=======
     DROPAREA: ドロップ領域
->>>>>>> d888ea5e
     EDITALL: すべて編集
     EDITANDORGANIZE: 編集と管理
     EDITINFO: ファイルを編集
@@ -33,11 +25,7 @@
     FROMCOMPUTERINFO: コンピュータからアップロード
     TOTAL: 合計
     TOUPLOAD: 'Choose files to upload...'
-<<<<<<< HEAD
-    UPLOADINPROGRESS: 'しばらくお待ちください...アップロードは進行中です'
-=======
     UPLOADINPROGRESS: しばらくお待ちください...アップロードは進行中です
->>>>>>> d888ea5e
     UPLOADOR: もしくは
   BBCodeParser:
     ALIGNEMENT: 整列
@@ -76,11 +64,7 @@
     1: 真
   CMSLoadingScreen.ss:
     LOADING: 読み込み中...
-<<<<<<< HEAD
-    REQUIREJS: 'CMSを利用するにはJavascriptが有効化されている必要があります。'
-=======
     REQUIREJS: CMSを利用するにはJavascriptが有効化されている必要があります。
->>>>>>> d888ea5e
   CMSMain:
     ACCESS: 'Access to ''{title}'' section'
     ACCESSALLINTERFACES: すべてのCMSのセクションへアクセス
@@ -103,15 +87,9 @@
     SUCCESSEDIT: '更新日時 %s %s %s'
   ComplexTableField.ss:
     ADDITEM: '%sを追加する'
-<<<<<<< HEAD
-    NOITEMSFOUND: '項目が見つかりませんでした'
-    SORTASC: '昇順'
-    SORTDESC: 'ソート（下順）'
-=======
     NOITEMSFOUND: 項目が見つかりませんでした
     SORTASC: 昇順
     SORTDESC: ソート（下順）
->>>>>>> d888ea5e
   ComplexTableField_popup.ss:
     NEXT: 次へ
     PREVIOUS: 前へ
@@ -158,11 +136,7 @@
   DropdownField:
     CHOOSE: (選択)
   EmailField:
-<<<<<<< HEAD
-    VALIDATION: 'メールアドレスを入力してください'
-=======
     VALIDATION: メールアドレスを入力してください
->>>>>>> d888ea5e
   Email_BounceRecord:
     PLURALNAME: 'Eメール 反応記録'
     SINGULARNAME: 'Eメール 反応記録'
@@ -170,11 +144,7 @@
     ANY: 何でも
   File:
     AviType: 'AVI video file'
-<<<<<<< HEAD
-    Content: '内容'
-=======
     Content: 内容
->>>>>>> d888ea5e
     CssType: 'CSS file'
     DmgType: 'Apple disk image'
     DocType: 'Word document'
@@ -251,11 +221,7 @@
     LEVELUP: 'Level up'
     LinkExisting: 'Link Existing'
     NewRecord: 新しい%s
-<<<<<<< HEAD
-    NoItemsFound: '項目が見つかりませんでした'
-=======
     NoItemsFound: 項目が見つかりませんでした
->>>>>>> d888ea5e
     PRINTEDAT: 'Printed at'
     PRINTEDBY: 'Printed by'
     PlaceHolder: '{type}を探す'
@@ -274,21 +240,6 @@
     Saved: '保存済み %s %s'
   GridFieldItemEditView.ss: null
   Group:
-<<<<<<< HEAD
-    AddRole: 'このグループに役割を追加する'
-    Code: グループコード
-    DefaultGroupTitleAdministrators: '管理者'
-    DefaultGroupTitleContentAuthors: 'コンテンツの著者'
-    Description: 説明文
-    GroupReminder: '元グループを選択された場合、このグループはその役割をすべて受け継ぎます。'
-    Locked: ロックしますか？
-    NoRoles: 役割が見つかりませんでした
-    PLURALNAME: Groups
-    Parent: '元グループ'
-    RolesAddEditLink: 役割の管理
-    SINGULARNAME: Group
-    Sort: '並び順'
-=======
     AddRole: このグループに役割を追加する
     Code: グループコード
     DefaultGroupTitleAdministrators: 管理者
@@ -302,7 +253,6 @@
     RolesAddEditLink: 役割の管理
     SINGULARNAME: Group
     Sort: 並び順
->>>>>>> d888ea5e
     has_many_Permissions: 承認
     many_many_Members: メンバー
   GroupImportForm:
@@ -314,19 +264,11 @@
   Hierarchy:
     InfiniteLoopNotAllowed: 'Infinite loop found within the "{type}" hierarchy. Please change the parent to resolve this'
   HtmlEditorField:
-<<<<<<< HEAD
-    ADDURL: 'URLを追加'
-    ADJUSTDETAILSDIMENSIONS: 'Details &amp; dimensions'
-    ANCHORVALUE: アンカー
-    BUTTONINSERT: '追加'
-    BUTTONINSERTLINK: 'リンクを追加'
-=======
     ADDURL: URLを追加
     ADJUSTDETAILSDIMENSIONS: 'Details &amp; dimensions'
     ANCHORVALUE: アンカー
     BUTTONINSERT: 追加
     BUTTONINSERTLINK: リンクを追加
->>>>>>> d888ea5e
     BUTTONREMOVELINK: リンクを削除
     BUTTONUpdate: 更新
     CAPTIONTEXT: タイトル
@@ -334,11 +276,7 @@
     CSSCLASSCENTER: 中央はテキストのみ
     CSSCLASSLEFT: 左側にテキストと一緒に処理してください
     CSSCLASSLEFTALONE: 中央はテキストのみ
-<<<<<<< HEAD
-    CSSCLASSRIGHT: '右側にテキストと一緒に処理してください'
-=======
     CSSCLASSRIGHT: 右側にテキストと一緒に処理してください
->>>>>>> d888ea5e
     DETAILS: 詳細
     EMAIL: メールアドレス
     FILE: ファイル
@@ -346,32 +284,18 @@
     FROMCMS: CMSから
     FROMCOMPUTER: コンピュータから
     FROMWEB: Webから
-<<<<<<< HEAD
-    FindInFolder: 'フォルダ内を探す'
-    IMAGEALT: 代替テキスト(Alt)
-    IMAGEALTTEXT: '代替(Alt)テキスト - 画像が表示されなかった場合に表示されます'
-    IMAGEALTTEXTDESC: 'スクリーンリーダー利用者やイメージが表示されなかった場合に表示されます'
-=======
     FindInFolder: フォルダ内を探す
     IMAGEALT: 代替テキスト(Alt)
     IMAGEALTTEXT: '代替(Alt)テキスト - 画像が表示されなかった場合に表示されます'
     IMAGEALTTEXTDESC: スクリーンリーダー利用者やイメージが表示されなかった場合に表示されます
->>>>>>> d888ea5e
     IMAGEDIMENSIONS: サイズ
     IMAGEHEIGHTPX: Height
     IMAGETITLE: 'タイトル(ツールチップ)テキスト - 画像に対する追加的情報'
     IMAGETITLETEXT: タイトルテキスト(ツールチップ)
-<<<<<<< HEAD
-    IMAGETITLETEXTDESC: '画像に関する追加情報'
-    IMAGEWIDTHPX: Width
-    INSERTMEDIA: 'メディアを追加'
-    LINK: 'ハイライトテキストへのリンクの挿入/削除'
-=======
     IMAGETITLETEXTDESC: 画像に関する追加情報
     IMAGEWIDTHPX: Width
     INSERTMEDIA: メディアを追加
     LINK: ハイライトテキストへのリンクの挿入/削除
->>>>>>> d888ea5e
     LINKANCHOR: このページにアンカーを置く
     LINKDESCR: リンクの説明
     LINKEMAIL: メールアドレス
@@ -400,15 +324,9 @@
     DropdownBatchActionsDefault: アクション
     HELP: ヘルプ
     PAGETYPE: 'ページの種類:'
-<<<<<<< HEAD
-    PERMAGAIN: 'ログアウトしました。再度ログインする場合は下にユーザー名とパスワードを入力してください。'
-    PERMALREADY: '申し訳ございません。ご指定になられたCMSの箇所にはアクセスいただけません。別ユーザーとしてログインをされたい場合は、下記より行えます。'
-    PERMDEFAULT: '認証方法を選択し、CMSにアクセスするために利用する認証情報を入力してください。'
-=======
     PERMAGAIN: ログアウトしました。再度ログインする場合は下にユーザー名とパスワードを入力してください。
     PERMALREADY: 申し訳ございません。ご指定になられたCMSの箇所にはアクセスいただけません。別ユーザーとしてログインをされたい場合は、下記より行えます。
     PERMDEFAULT: 認証方法を選択し、CMSにアクセスするために利用する認証情報を入力してください。
->>>>>>> d888ea5e
     PLEASESAVE: '保存してください: 保存してないため更新できません。'
     PreviewButton: プレビュー
     REORGANISATIONSUCCESSFUL: サイトツリーの再編集に成功しました。
@@ -424,11 +342,7 @@
     SINGULARNAME: 'Login Attempt'
     Status: ステータス
   Member:
-<<<<<<< HEAD
-    ADDGROUP: 'グループを追加'
-=======
     ADDGROUP: グループを追加
->>>>>>> d888ea5e
     BUTTONCHANGEPASSWORD: パスワードの変更
     BUTTONLOGIN: ログイン
     BUTTONLOGINOTHER: 他の誰かとしてログイン
@@ -437,11 +351,7 @@
     CONFIRMNEWPASSWORD: 新しいパスワードを確認します
     CONFIRMPASSWORD: パスワード（確認のためもう一度）
     DATEFORMAT: 'Date format'
-<<<<<<< HEAD
-    DefaultAdminFirstname: '初期管理者'
-=======
     DefaultAdminFirstname: 初期管理者
->>>>>>> d888ea5e
     DefaultDateTime: 初期設定
     EMAIL: メールアドレス
     EMPTYNEWPASSWORD: パスワードが空です。もう一度入力して下さい。
@@ -463,11 +373,7 @@
     SUBJECTPASSWORDRESET: パスワード再発行
     SURNAME: 姓
     TIMEFORMAT: 'Time format'
-<<<<<<< HEAD
-    VALIDATIONMEMBEREXISTS: '入力したメールアドレス（%s）は、他のメンバーにすでに使用されています。'
-=======
     VALIDATIONMEMBEREXISTS: 入力したメールアドレス（%s）は、他のメンバーにすでに使用されています。
->>>>>>> d888ea5e
     ValidationIdentifierFailed: 'Can''t overwrite existing member #{id} with identical identifier ({name} = {value}))'
     WELCOMEBACK: '{firstname}さん、おかえりなさい'
     YOUROLDPASSWORD: 古いパスワード
@@ -518,21 +424,13 @@
     EMPTYBEFOREIMPORT: 'Clear Database before import'
     IMPORT: CSVからインポート
     IMPORTEDRECORDS: '{count}レコードを取り込みました。'
-<<<<<<< HEAD
-    NOCSVFILE: 'インポートするためのCSVファイルを参照してください'
-=======
     NOCSVFILE: インポートするためのCSVファイルを参照してください
->>>>>>> d888ea5e
     NOIMPORT: インポートするものがありません。
     RESET: リセット
     Title: 'Data Models'
     UPDATEDRECORDS: '{count}レコードを更新しました。'
   ModelAdmin_ImportSpec.ss:
-<<<<<<< HEAD
-    IMPORTSPECFIELDS: 'データベースカラム'
-=======
     IMPORTSPECFIELDS: データベースカラム
->>>>>>> d888ea5e
     IMPORTSPECLINK: 'Show Specification for %s'
     IMPORTSPECRELATIONS: 関連
     IMPORTSPECTITLE: 'Specification for %s'
@@ -576,19 +474,11 @@
     PERMISSIONS_CATEGORY: 役割とアクセス権限
     UserPermissionsIntro: 'Assigning groups to this user will adjust the permissions they have. See the groups section for details of permissions on individual groups.'
   PhoneNumberField:
-<<<<<<< HEAD
-    VALIDATION: '電話番号を入力してください'
-  RelationComplexTableField.ss:
-    ADD: '追加'
-    CSVEXPORT: CSVへ書き出し
-    NOTFOUND: '項目が見つかりませんでした'
-=======
     VALIDATION: 電話番号を入力してください
   RelationComplexTableField.ss:
     ADD: 追加
     CSVEXPORT: CSVへ書き出し
     NOTFOUND: 項目が見つかりませんでした
->>>>>>> d888ea5e
   Security:
     ALREADYLOGGEDIN: 'あなたはこのページにアクセスできません。別のアカウントを持っていたら <a href="%s">再ログイン</a>を行ってください。'
     BUTTONSEND: パスワードリセットのリンクを送信してください
@@ -604,11 +494,7 @@
     PASSWORDSENTHEADER: 'Password reset link sent to ''{email}'''
     PASSWORDSENTTEXT: 'Thank you! A reset link has been sent to ''{email}'', provided an account exists for this email address.'
   SecurityAdmin:
-<<<<<<< HEAD
-    ACCESS_HELP: 'ユーザを閲覧、追加、編集すること、及び、そのユーザに対して権限や役割を割り当てることを許可'
-=======
     ACCESS_HELP: ユーザを閲覧、追加、編集すること、及び、そのユーザに対して権限や役割を割り当てることを許可
->>>>>>> d888ea5e
     APPLY_ROLES: 役割をグループへ適用
     APPLY_ROLES_HELP: 'Ability to edit the roles assigned to a group. Requires the "Access to ''Users'' section" permission.'
     EDITPERMISSIONS: グループの権限を編集
@@ -637,11 +523,7 @@
   TableField:
     ISREQUIRED: 'In %s ''%s'' is required'
   TableField.ss:
-<<<<<<< HEAD
-    ADD: '新しい行を追加'
-=======
     ADD: 新しい行を追加
->>>>>>> d888ea5e
     ADDITEM: '%sを追加'
   TableListField:
     CSVEXPORT: CSVにエクスポート
@@ -649,15 +531,9 @@
     Print: Print
     SELECT: 選択：
   TableListField.ss:
-<<<<<<< HEAD
-    NOITEMSFOUND: '項目が見つかりませんでした'
-    SORTASC: '昇順で並べ替え'
-    SORTDESC: '降順で並べ替え'
-=======
     NOITEMSFOUND: 項目が見つかりませんでした
     SORTASC: 昇順で並べ替え
     SORTDESC: 降順で並べ替え
->>>>>>> d888ea5e
   TableListField_PageControls.ss:
     DISPLAYING: Displaying
     OF: of
@@ -676,22 +552,14 @@
     ATTACHFILES: ファイルを添付
     AttachFile: ファイルを添付
     DELETE: 'Delete from files'
-<<<<<<< HEAD
-    DELETEINFO: 'ファイルストレージから永久にこのファイルは削除されました'
-=======
     DELETEINFO: ファイルストレージから永久にこのファイルは削除されました
->>>>>>> d888ea5e
     DOEDIT: 保存
     DROPFILE: ファイルをドロップ
     DROPFILES: ファイルをドロップ
     Dimensions: Dimensions
     EDIT: 編集
     EDITINFO: このファイルを編集
-<<<<<<< HEAD
-    FIELDNOTSET: 'ファイル情報が見つかりませんでした'
-=======
     FIELDNOTSET: ファイル情報が見つかりませんでした
->>>>>>> d888ea5e
     FROMCOMPUTER: コンピュータから
     FROMCOMPUTERINFO: ファイルから選択
     FROMFILES: ファイルから
@@ -700,11 +568,7 @@
     MAXNUMBEROFFILESSHORT: '{count}ファイルしかアップロードすることができません'
     REMOVE: 削除
     REMOVEERROR: ファイルの削除におけるエラー
-<<<<<<< HEAD
-    REMOVEINFO: 'ここからこのファイルを削除。ただし、ファイルのストレージからこのファイルの削除はしない。'
-=======
     REMOVEINFO: ここからこのファイルを削除。ただし、ファイルのストレージからこのファイルの削除はしない。
->>>>>>> d888ea5e
     STARTALL: すべて開始
     STARTALLINFO: すべてのアップロードを開始
     Saved: 保存しました
