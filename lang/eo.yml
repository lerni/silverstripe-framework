--- conflicted
+++ resolved
@@ -19,11 +19,7 @@
     EDITALL: 'Edit all'
     EDITANDORGANIZE: 'Edit & organize'
     EDITINFO: 'Edit files'
-<<<<<<< HEAD
-    FILES: Files
-=======
     FILES: Dosieroj
->>>>>>> d6c2ffe7
     FROMCOMPUTER: 'Choose files from your computer'
     FROMCOMPUTERINFO: 'Upload from your computer'
     TOTAL: Total
@@ -61,15 +57,9 @@
     ERRORNOTADMIN: 'Tiu uzanto ne estas administranto.'
     ERRORNOTREC: 'Kiuj salutnomo / pasvorto ne estas rekonebla'
   Boolean:
-<<<<<<< HEAD
-    0: Ne
-    ANY: Ajna
-    1: Jes
-=======
     0: 'False'
     ANY: Ajna
     1: 'True'
->>>>>>> d6c2ffe7
   CMSLoadingScreen.ss:
     LOADING: Loading...
     REQUIREJS: 'The CMS requires that you have JavaScript enabled.'
@@ -81,17 +71,10 @@
   CMSProfileController:
     MENUTITLE: CMSProfileController
   ChangePasswordEmail.ss:
-<<<<<<< HEAD
-    CHANGEPASSWORDTEXT1: 'Vi ŝanĝis vian pasvorton por'
-    CHANGEPASSWORDTEXT2: 'Nun vi povas uzi la jenan legitimaĵon por ensaluti:'
-    EMAIL: Retpoŝto
-    HELLO: Saluton
-=======
     CHANGEPASSWORDTEXT1: 'You changed your password for'
     CHANGEPASSWORDTEXT2: 'You can now use the following credentials to log in:'
     EMAIL: Retpoŝto
     HELLO: Hi
->>>>>>> d6c2ffe7
     PASSWORD: Pasvorto
   CheckboxField:
     - 'False'
@@ -103,19 +86,11 @@
   ComplexTableField.ss:
     ADDITEM: 'Add %s'
     NOITEMSFOUND: 'No items found'
-<<<<<<< HEAD
-    SORTASC: 'Ordigi kreske'
-    SORTDESC: 'Ordigi malkreske'
-  ComplexTableField_popup.ss:
-    NEXT: Sekva
-    PREVIOUS: Antaŭa
-=======
     SORTASC: 'Sort ascending'
     SORTDESC: 'Sort descending'
   ComplexTableField_popup.ss:
     NEXT: Next
     PREVIOUS: Previous
->>>>>>> d6c2ffe7
   ConfirmedPasswordField:
     ATLEAST: 'Passwords must be at least {min} characters long.'
     BETWEEN: 'Passwords must be {min} to {max} characters long.'
@@ -192,17 +167,10 @@
   Filesystem:
     SYNCRESULTS: 'Sync complete: {createdcount} items created, {deletedcount} items deleted'
   ForgotPasswordEmail.ss:
-<<<<<<< HEAD
-    HELLO: Saluton
-    TEXT1: 'Jen via'
-    TEXT2: 'pasvorta reagorda ligilo'
-    TEXT3: por
-=======
     HELLO: Hi
     TEXT1: 'Here is your'
     TEXT2: 'password reset link'
     TEXT3: for
->>>>>>> d6c2ffe7
   Form:
     FIELDISREQUIRED: '%s estas postulita'
     VALIDATIONCREDITNUMBER: 'Please ensure you have entered the {number} credit card number correctly'
@@ -313,11 +281,7 @@
   ImageField:
     IMAGE: Bildo
   Image_iframe.ss:
-<<<<<<< HEAD
-    TITLE: 'Iframe por alŝuti bildon'
-=======
     TITLE: 'Image Uploading Iframe'
->>>>>>> d6c2ffe7
   LeftAndMain:
     CANT_REORGANISE: 'You do not have permission to alter Top level pages. Your change was not saved.'
     DELETED: Deleted.
@@ -454,11 +418,7 @@
   PhoneNumberField:
     VALIDATION: 'Bonvolu enigi validan telefonnumeron'
   RelationComplexTableField.ss:
-<<<<<<< HEAD
-    ADD: Enmeti
-=======
     ADD: Add
->>>>>>> d6c2ffe7
     CSVEXPORT: 'Export to CSV'
     NOTFOUND: 'No items found'
   Security:
@@ -505,11 +465,7 @@
   TableField:
     ISREQUIRED: 'In %s ''%s'' is required'
   TableField.ss:
-<<<<<<< HEAD
-    ADD: 'Enmeti novan vicon'
-=======
     ADD: 'Add a new row'
->>>>>>> d6c2ffe7
     ADDITEM: 'Add %s'
   TableListField:
     CSVEXPORT: 'Eksporti al CSV'
@@ -536,11 +492,7 @@
   UploadField:
     ATTACHFILE: 'Attach a file'
     ATTACHFILES: 'Attach files'
-<<<<<<< HEAD
-    AttachFile: 'Attach file(s)'
-=======
     AttachFile: 'Attach a file'
->>>>>>> d6c2ffe7
     DELETE: 'Delete from files'
     DELETEINFO: 'Permanently delete this file from the file store'
     DOEDIT: Save
