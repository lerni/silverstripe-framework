--- conflicted
+++ resolved
@@ -336,10 +336,7 @@
   LeftAndMain:
     CANT_REORGANISE: 'Nemáte oprávnenie meniť stránky najvyššej úrovne. Vaša zmena nebola uložená.'
     DELETED: Zmazané.
-<<<<<<< HEAD
-=======
     DropdownBatchActionsDefault: 'Vybrať akciu...'
->>>>>>> 71bf14d5
     HELP: Pomoc
     PAGETYPE: 'Typ stránky:'
     PERMAGAIN: 'Boli ste odhlásený'
