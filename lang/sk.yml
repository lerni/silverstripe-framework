sk:
  AssetAdmin:
    NEWFOLDER: 'Nový priečinok'
  AssetTableField:
    CREATED: 'Prvýkrát nahrané'
    DIM: Rozmery
    FILENAME: Názov
    FOLDER: Adresár
    LASTEDIT: 'Posledne zmenené'
    OWNER: Vlastník
    SIZE: Veľkosť
    TITLE: Titulok
    TYPE: Typ
    URL: URL
  AssetUploadField:
    ChooseFiles: 'Vyberte súbory'
    DRAGFILESHERE: 'Tiahni súbory sem'
    DROPAREA: 'Oblasť tiahni (Drop)'
    EDITALL: 'Editovať všetko'
    EDITANDORGANIZE: 'Editovať a organizovať'
<<<<<<< HEAD
    EDITINFO: 'Edit files'
    FILES: Files
    FROMCOMPUTER: 'Choose files from your computer'
    FROMCOMPUTERINFO: 'Upload from your computer'
    TOTAL: Total
    UPLOADINPROGRESS: 'Please wait… upload in progress'
=======
    EDITINFO: 'Editovať súbory'
    FILES: Súbory
    FROMCOMPUTER: 'Vyberte súbory z vášho počítača'
    FROMCOMPUTERINFO: 'Nahrať z vášho počítača'
    TOTAL: Súhrn
    UPLOADINPROGRESS: 'Čakajte prosím… prebieha nahrávanie'
>>>>>>> d6c2ffe7
    UPLOADOR: ALEBO
  BBCodeParser:
    ALIGNEMENT: Zarovnanie
    ALIGNEMENTEXAMPLE: 'zarovnané vpravo'
    BOLD: 'Tučné písmo'
    BOLDEXAMPLE: Tučné
    CODE: 'Blok kódu'
    CODEDESCRIPTION: 'nezformátovaný blok kódu'
    CODEEXAMPLE: 'Blok kódu'
    COLORED: 'Farebný text'
    COLOREDEXAMPLE: 'modrý text'
    EMAILLINK: 'Odkaz na email'
    EMAILLINKDESCRIPTION: 'Vytvoriť odkaz na emailovú adresu'
    IMAGE: Obrázok
    IMAGEDESCRIPTION: 'Zobraziť obrázok vo vašom príspevku'
    ITALIC: Kurziva
    ITALICEXAMPLE: Kurziva
    LINK: 'Odkaz na stránku'
    LINKDESCRIPTION: 'Odkaz na inú stránku alebo URL'
    STRUCK: 'Prečiarknutý text'
    STRUCKEXAMPLE: Prečiarknuté
    UNDERLINE: 'Podčiarknutý text'
    UNDERLINEEXAMPLE: Podčiarknuté
    UNORDERED: 'neočíslovaný zoznam'
    UNORDEREDDESCRIPTION: 'neočíslovaný zoznam'
    UNORDEREDEXAMPLE1: 'neočíslovaná položka 1'
  BackLink_Button.ss:
<<<<<<< HEAD
    Back: Back
=======
    Back: Späť
>>>>>>> d6c2ffe7
  BasicAuth:
    ENTERINFO: 'Prosím zadajte používateľské meno a heslo.'
    ERRORNOTADMIN: 'Tento používateľ nie je administrátor.'
    ERRORNOTREC: 'Toto používateľské meno / heslo nebolo rozpoznané'
  Boolean:
<<<<<<< HEAD
    0: Nie
    ANY: Ktorýkoľvek
    1: Áno
  CMSLoadingScreen.ss:
    LOADING: Loading...
    REQUIREJS: 'The CMS requires that you have JavaScript enabled.'
=======
    0: Nepravda
    ANY: Ktorýkoľvek
    1: Pravda
  CMSLoadingScreen.ss:
    LOADING: 'Načíta sa ...'
    REQUIREJS: 'CMS vyžaduje, aby ste mali JavaScript povolený.'
>>>>>>> d6c2ffe7
  CMSMain:
    ACCESS: 'Prístup k ''{title}'' sekcii'
    ACCESSALLINTERFACES: 'Pristup do všetkých častí CMS.'
    ACCESSALLINTERFACESHELP: 'Prepisuje viac špecifických  nastavení prístupu.'
    SAVE: Uložiť
  CMSProfileController:
    MENUTITLE: CMSProfileController
  ChangePasswordEmail.ss:
    CHANGEPASSWORDTEXT1: 'Vaše heslo bolo zmenené pre'
    CHANGEPASSWORDTEXT2: 'Teraz môžete použiť nasledujúce prihlasovacie údaje na prihlásenie:'
    EMAIL: Email
    HELLO: 'Dobrý deň'
    PASSWORD: Heslo
  CheckboxField:
    - Nepravda
    - Pravda
  ComplexTableField:
    CLOSEPOPUP: 'Zatvoriť okno'
    SUCCESSADD2: 'Pridané {name}'
    SUCCESSEDIT: 'Uložené %s %s %s'
  ComplexTableField.ss:
<<<<<<< HEAD
    ADDITEM: 'Add %s'
    NOITEMSFOUND: 'No items found'
=======
    ADDITEM: 'Pridať %s'
    NOITEMSFOUND: 'Žiadne položky'
>>>>>>> d6c2ffe7
    SORTASC: 'Zoradiť vzostupne'
    SORTDESC: 'Zoradiť zostupne'
  ComplexTableField_popup.ss:
    NEXT: Ďalší
    PREVIOUS: Predchádzajúci
  ConfirmedPasswordField:
    ATLEAST: 'Heslá musia byť nejmenej {min} znakov dlhé.'
    BETWEEN: 'Heslá musia byť {min} až {max} znakov dlhé.'
    MAXIMUM: 'Heslá musie byť najviac {max} znakov dlhé.'
    SHOWONCLICKTITLE: 'Zmeniť heslo'
  CreditCardField:
    FIRST: prvý
    FOURTH: štvrtý
    SECOND: druhý
    THIRD: tretí
  CurrencyField:
    CURRENCYSYMBOL: Euro
  DataObject:
    PLURALNAME: 'Datové objekty'
    SINGULARNAME: 'Dátový objekt'
  Date:
    DAY: deň
    DAYS: dni
    HOUR: hodina
    HOURS: hodiny
    MIN: minúta
    MINS: minúty
    MONTH: mesiac
    MONTHS: mesiace
    SEC: sekunda
    SECS: sekundy
    TIMEDIFFAGO: '{difference} pred'
    TIMEDIFFIN: 'v {difference}'
    YEAR: rok
    YEARS: roky
  DateField:
    NOTSET: nezadané
    TODAY: dnes
    VALIDDATEFORMAT2: 'Prosím zadajte platný formát dátumu ({format})'
    VALIDDATEMAXDATE: 'Váš dátum musí byť starší alebo odpovedajúci maximu povoleného dátumu ({date})'
    VALIDDATEMINDATE: 'Váš dátum musí byť novší alebo odpovedajúci minimu povoleného dátumu ({date})'
  Director:
<<<<<<< HEAD
    INVALID_REQUEST: 'Invalid request'
=======
    INVALID_REQUEST: 'Neplatná požiadavka'
>>>>>>> d6c2ffe7
  DropdownField:
    CHOOSE: '(Vyberte si)'
  EmailField:
    VALIDATION: 'Prosím zadajte email adresu'
  Email_BounceRecord:
    PLURALNAME: 'Záznamy o odskočených e-mailoch'
    SINGULARNAME: 'Záznam o odskočených e-mailoch'
  Enum:
    ANY: Každý
  File:
    Content: Obsah
    Filename: 'Meno súboru'
    INVALIDEXTENSION: 'Extenzia nie je povolená (platné: {extensions})'
    INVALIDEXTENSIONSHORT: 'Extenzia nie je povolená'
    NOFILESIZE: 'Veľkosť súboru je nula bajtov.'
    NOVALIDUPLOAD: 'Subor nie je povolený pre nahratie'
    Name: Meno
    PLURALNAME: Súbory
    SINGULARNAME: Súbor
    TOOLARGE: 'Veľkosť súboru je príliš veľká, maximum {size} je povolené'
    TOOLARGESHORT: 'Veľkosť súboru prekračuje {size}'
    Title: Názov
  FileIFrameField:
    ATTACH: 'Pripojiť {type}'
    ATTACHONCESAVED: '{type} je možné pripojiť až budete mať najskôr uložený záznam.'
    ATTACHONCESAVED2: 'Súbory je možné pripojiť až budete mať najskôr uložený záznam.'
    DELETE: 'Smazať {type}'
    DISALLOWEDFILETYPE: 'Tento typ súboru nie je povolený nahrať'
    FILE: Súbor
    FROMCOMPUTER: 'Z vášho počitača'
    FROMFILESTORE: 'Z úložiska súborov'
    NOSOURCE: 'Prosím zvolte zdrojový súbor pre priloženie'
<<<<<<< HEAD
    REPLACE: 'Replace {type}'
  FileIFrameField_iframe.ss:
    TITLE: 'Image Uploading Iframe'
  Filesystem:
    SYNCRESULTS: 'Sync complete: {createdcount} items created, {deletedcount} items deleted'
=======
    REPLACE: 'Nahradiť {type}'
  FileIFrameField_iframe.ss:
    TITLE: 'Rámec pre nahranie obrázku'
  Filesystem:
    SYNCRESULTS: 'Synchronizácia kompletná: {createdcount} položky vytvorenéy, {deletedcount} položky smazané'
>>>>>>> d6c2ffe7
  ForgotPasswordEmail.ss:
    HELLO: 'Dobrý deň'
    TEXT1: 'Tu je váš'
    TEXT2: 'odkaz na resetovanie hesla'
    TEXT3: pre
  Form:
    FIELDISREQUIRED: '%s je požadované'
<<<<<<< HEAD
    VALIDATIONCREDITNUMBER: 'Please ensure you have entered the {number} credit card number correctly'
=======
    VALIDATIONCREDITNUMBER: 'Uistite sa, že ste zadali číslo {number} kreditnej karty správne'
>>>>>>> d6c2ffe7
    VALIDATIONNOTUNIQUE: 'Zadaná hodnota nie je unikátna'
    VALIDATIONPASSWORDSDONTMATCH: 'Hesla sa nezhodujú'
    VALIDATIONPASSWORDSNOTEMPTY: 'Heslá nemôžu byť prázdne'
    VALIDATIONSTRONGPASSWORD: 'Heslá musia obsahovať nejmenej jednu číslicu a jeden alfanumerický znak.'
    VALIDATOR: Validácia
    VALIDCURRENCY: 'Prosím zadajte platnú menu'
  FormField:
    NONE: žiadne
  GridAction:
    DELETE_DESCRIPTION: Smazať
    Delete: Smazať
    UnlinkRelation: Odpojiť
  GridField:
    Add: 'Pridať {name}'
    Filter: Filter
    FilterBy: 'Filtrovať podľa'
    Find: Vyhľadať
    LEVELUP: 'Úroveň vyššie'
    LinkExisting: 'Prepojenie existujúcich'
    NewRecord: 'Nový %s'
    NoItemsFound: 'Žiadne položky'
    PRINTEDAT: 'Vytlačene v'
    PRINTEDBY: Vytlačené
    PlaceHolder: 'Vyhľadať {type}'
    PlaceHolderWithLabels: 'Vyhľadať {type} podľa {name}'
    RelationSearch: 'Vzťah hľadania'
    ResetFilter: Resetovať
  GridFieldAction_Delete:
<<<<<<< HEAD
    DeletePermissionsFailure: 'No delete permissions'
  GridFieldDetailForm:
    Create: Create
    Delete: Delete
    DeletePermissionsFailure: 'No delete permissions'
    Deleted: 'Deleted %s %s'
    Save: Save
    Saved: 'Saved %s %s'
=======
    DeletePermissionsFailure: 'Žiadne oprávnenia smazať'
  GridFieldDetailForm:
    Create: Vytvoriť
    Delete: Vymazať
    DeletePermissionsFailure: 'Žiadne oprávnenia smazať'
    Deleted: 'Smazané %s %s'
    Save: Uložiť
    Saved: 'Uložené %s %s'
>>>>>>> d6c2ffe7
  GridFieldItemEditView.ss: null
  Group:
    AddRole: 'Pridať novú úlohu pre túto skupinu'
    Code: 'Kód skupiny'
    DefaultGroupTitleAdministrators: Administratori
    DefaultGroupTitleContentAuthors: 'Autori obsahu'
    Description: Popis
<<<<<<< HEAD
    GroupReminder: 'If you choose a parent group, this group will take all it''s roles'
    Locked: 'Zamknuté?'
    NoRoles: 'Nenašli sa žiadne úlohy'
    Parent: 'Nadradená skupina'
    RolesAddEditLink: 'Pridať/upraviť úlohy'
    Sort: 'Zoradiť podľa'
=======
    GroupReminder: 'Ak vyberiete nadriadenú skupinu, bude táto skupina mať všetky role'
    Locked: 'Zamknuté?'
    NoRoles: 'Nenašli sa role'
    Parent: 'Nadradená skupina'
    RolesAddEditLink: 'Pridať/upraviť úlohy'
    Sort: 'Poradie zoradenia'
>>>>>>> d6c2ffe7
    has_many_Permissions: Právomoci
    many_many_Members: Členovia
  GroupImportForm:
    Help1: 'Importovať jednu alebo viac skupín v CSV formáte (čiarkov oddelené hodnoty). Zobraziť pokročilé použitie'
    Help2: 'pokročilé použitiePovolené stĺpce: %sExistujúce skupiny sú najdené podla ich unikátnej hodnoty <em>Code</em>, a aktualizované novými hodnotami z importovaného súboru.Hierarchia skupín môže byť vytvorená použitím stĺpca <em>ParentCode</em>.Právomoci môžu byt pridelené pomocou stĺpca <em>PermissionCode</em>. Existujúce právomoci nie su vymazané.'
    ResultCreated: 'Vytvorených {count} skupín'
    ResultDeleted: 'Vymazané %d skupiny'
    ResultUpdated: 'Aktualizované %d skupiny'
  Hierarchy:
    InfiniteLoopNotAllowed: 'Nekonečná smyčka sa nachádza v "{type}" hierarchii. Prosím zmeňte rodiča pre vyriešenie tohto problému'
  HtmlEditorField:
    ADDURL: 'Pridať URL'
    ADJUSTDETAILSDIMENSIONS: 'Detaily &amp; rozmery'
    ANCHORVALUE: Odkaz
    BUTTONINSERT: Vložiť
    BUTTONINSERTLINK: 'Vložiť odkaz'
    BUTTONREMOVELINK: 'Odstrániť odkaz'
    BUTTONUpdate: Aktualizovať
    CAPTIONTEXT: 'Text nadpisu'
    CSSCLASS: 'Zarovnanie / štýl'
    CSSCLASSCENTER: 'Centrovať samotné.'
    CSSCLASSLEFT: 'Vľavo, s obtekajúcim textom.'
    CSSCLASSLEFTALONE: 'Vľavo, samostatne.'
    CSSCLASSRIGHT: 'Vpravo, s obtekajúcim textom.'
    DETAILS: Detaily
    EMAIL: 'E-mailovú adresu'
    FILE: Súbory
    FOLDER: Adresár
    FROMCMS: 'Z CMS'
    FROMCOMPUTER: 'Z vášho počitača'
    FROMWEB: 'Z webu'
    FindInFolder: 'Vyhľadať v priečinku'
    IMAGEALT: 'Atlernatívny text (alt)'
    IMAGEALTTEXT: 'Atlernatívny text (alt) - zobrazí sa ak obrázok nemože byť zobrazený'
    IMAGEALTTEXTDESC: 'Zobrazí sa na obrazovke, keď obrázok nemôže byť zobrazený'
    IMAGEDIMENSIONS: Rozmery
    IMAGEHEIGHTPX: Výška
    IMAGETITLE: 'Text titulky (tooltip) - pre doplňujúce informácie o obrázku'
<<<<<<< HEAD
    IMAGETITLETEXT: 'Title text (tooltip)'
    IMAGETITLETEXTDESC: 'For additional information about the image'
    IMAGEWIDTHPX: 'Šírka'
    INSERTMEDIA: 'Insert Media'
=======
    IMAGETITLETEXT: 'Text titulku (tooltip)'
    IMAGETITLETEXTDESC: 'Text titulku (tooltip) - pre doplňujúce informácie o obrázku'
    IMAGEWIDTHPX: Šírka
    INSERTMEDIA: 'Vložiť média'
>>>>>>> d6c2ffe7
    LINK: 'Vložiť/upraviť odkaz na zvýraznený text'
    LINKANCHOR: 'Odkaz na tejto stranke'
    LINKDESCR: 'Popis odkazu'
    LINKEMAIL: 'E-mailovú adresu'
    LINKEXTERNAL: 'Inú webstránku'
    LINKFILE: 'Stiahnutie súboru'
    LINKINTERNAL: 'Stránku na vlastnom webe'
    LINKOPENNEWWIN: 'Otvoriť odkaz v novom okne?'
    LINKTO: 'Odkázať na'
    PAGE: Stránku
    URL: URL
    URLNOTANOEMBEDRESOURCE: 'URL ''{url}'' nemôže byť vložené do zdroja médií.'
    UpdateMEDIA: 'Aktualizovať média'
  ImageField:
    IMAGE: Obrázok
  Image_iframe.ss:
    TITLE: 'Rámec pre nahranie obrázku'
  LeftAndMain:
<<<<<<< HEAD
    CANT_REORGANISE: 'You do not have permission to alter Top level pages. Your change was not saved.'
    DELETED: Deleted.
    DropdownBatchActionsDefault: Actions
=======
    CANT_REORGANISE: 'Nemáte oprávnenie meniť stránky najvyššej úrovne. Vaša zmena nebola uložená.'
    DELETED: Smazané.
    DropdownBatchActionsDefault: Akcie
>>>>>>> d6c2ffe7
    HELP: Pomoc
    PAGETYPE: 'Typ stránky:'
    PERMAGAIN: 'Boli ste odhlásený'
    PERMALREADY: 'Je mi ľúto, ale nemáte prístup k tejto časti CMS. Ak sa chcete prihlásiť ako niekto iný, urobte tak nižšie'
    PERMDEFAULT: 'Vyberte si prosím metódu autentifikácie a zadajte svoje prístupové údaje k CMS.'
    PLEASESAVE: 'Prosím uložte stránku: Táto stránka nemôže byť aktualizovaná, lebo ešte nebola uložená.'
<<<<<<< HEAD
    PreviewButton: Preview
    REORGANISATIONSUCCESSFUL: 'Reorganised the site tree successfully.'
    SAVEDUP: Saved.
    VersionUnknown: unknown
  LeftAndMain_Menu.ss:
    Hello: Hi
    LOGOUT: 'Log out'
=======
    PreviewButton: Náhľad
    REORGANISATIONSUCCESSFUL: 'Strom webu bol reorganizovaný úspešne.'
    SAVEDUP: Uložené.
    VersionUnknown: neznáme
  LeftAndMain_Menu.ss:
    Hello: Ahoj
    LOGOUT: 'Odhlásit sa'
>>>>>>> d6c2ffe7
  LoginAttempt:
    Email: 'Emailová adresa'
    IP: 'IP adreasa'
    Status: Status
  Member:
    ADDGROUP: 'Pridať skupinu'
    BUTTONCHANGEPASSWORD: 'Zmeniť heslo'
    BUTTONLOGIN: 'Prihlásiť sa'
    BUTTONLOGINOTHER: 'Prihlásiť sa ako niekto iný'
    BUTTONLOSTPASSWORD: 'Stratil som svoje heslo'
    CONFIRMNEWPASSWORD: 'Potvrďte nové heslo'
    CONFIRMPASSWORD: 'Potvrďte heslo'
    DefaultAdminFirstname: 'Predvolený administrátor'
    DefaultDateTime: predvolený
    EMAIL: E-mail
    EMPTYNEWPASSWORD: 'Nové heslo nesmie byť prázdne, skúste to prosím znova'
    ENTEREMAIL: 'Prosím zadajte emailovú adresu pre zaslanie odkazu na resetovanie hesla.'
    ERRORLOCKEDOUT: 'Váš účet bol dočasne zablokovaný, kvôli množstvu neúspešných pokusov o prihlásenie. Prosí skúste to znova za 20 minút.'
    ERRORNEWPASSWORD: 'Zadali ste rozdielne nové heslo, skúste to znovu'
    ERRORPASSWORDNOTMATCH: 'Vaše súčasné heslo nie je správne, prosím skúste to znovu'
    ERRORWRONGCRED: 'Toto nevyzerá ako správna e-mailová adresa alebo heslo. Prosím skúste to znovu.'
    FIRSTNAME: 'Krstné meno'
    INTERFACELANG: 'Jazyk rozhrania'
    INVALIDNEWPASSWORD: 'Nemohli sme pripustiť, že heslo: {password}'
    LOGGEDINAS: 'Ste prihlásený/á ako {name}.'
    NEWPASSWORD: 'Nové heslo'
    PASSWORD: Heslo
    PLURALNAME: Uživatelia
    PROFILESAVESUCCESS: 'Úspešne uložné.'
    REMEMBERME: 'Pamätať si ma nabudúce?'
    SINGULARNAME: Uživatel
    SUBJECTPASSWORDCHANGED: 'Vaše heslo bolo zmenené'
    SUBJECTPASSWORDRESET: 'Odkaz na resetovanie hesla'
    SURNAME: Priezvisko
    VALIDATIONMEMBEREXISTS: 'Člen s takýmto e-mailom už existuje'
    ValidationIdentifierFailed: 'Nemôžte prepísať existujúceho člena #{id} s identickým identifikátorm ({name} = {value}))'
    WELCOMEBACK: 'Vitajte späť, {firstname}'
    YOUROLDPASSWORD: 'Vaše staré heslo'
    belongs_many_many_Groups: Skupiny
    db_LastVisited: 'Dátum poslednej navštevy'
    db_Locale: 'Lokalizácia rozhrania'
    db_LockedOutUntil: 'Zamknutý až do'
    db_NumVisit: 'Počet návštev'
    db_Password: Heslo
    db_PasswordExpiry: 'Dátum expirácie hesla'
  MemberAuthenticator:
    TITLE: 'E-mail &amp; Heslo'
  MemberDatetimeOptionsetField:
    AMORPM: 'AM (pred poludním) alebo PM (popoludní)'
    Custom: Vlastné
    DATEFORMATBAD: 'Formát dátumu je neplatný'
    DAYNOLEADING: 'Deň mesiaca bez úvodnej nuly'
    DIGITSDECFRACTIONSECOND: 'Jedna alebo viac číslic zastupujúcich desatinný zlomok sekundy'
    FOURDIGITYEAR: 'Štvorčíslie roka'
    FULLNAMEMONTH: 'Celý názov mesiaca (napr. jún)'
    HOURNOLEADING: 'Hodina bez úvodnej nuly'
    MINUTENOLEADING: 'Minúta bez úvodnej nuly'
    MONTHNOLEADING: 'Číslo mesiaca bez úvodnej nuly'
    Preview: Náhľad
    SHORTMONTH: 'Krátky názov mesiaca (napr. jún)'
    TOGGLEHELP: 'Prepnúť napovedu formátovania'
    TWODIGITDAY: 'Dvojčíslie dňa mesiaca'
    TWODIGITHOUR: 'Dvojčíslie hodiny (00 až 23)'
    TWODIGITMINUTE: 'Dvojčíslie minúty (00 až 59)'
    TWODIGITMONTH: 'Dvojčíslie mesiaca (01=január, atď.)'
    TWODIGITSECOND: 'Dvojčíslie sekundy (00 až 59)'
    TWODIGITYEAR: 'Dvojčíslie roka'
  MemberImportForm:
    Help1: 'Importovať členov v <em>CSV formáte</em> (čiarkov oddelené hodnoty). Zobraziť pokročile použitie'
    Help2: 'Pokročile použitiePovolené stĺpceExistujúci uživatelia sú najdený podľa ich unikátnej <em>Code</em> hodnoty, a aktualizovaný novými hodnotami z importovaného súboru.Skupiny môžu byť pridelené cez stĺpec <em>Groups</em>. Skupiny sú identifikované cez ich <em>Code</em> hodnotu, viacero skupín môže byť oddelených pomocou čiarky. Existujúce členstvá v skupinách nie su vymazané.'
    ResultCreated: 'Vytvorených {count} členov'
    ResultDeleted: 'Zmazaných %d členov'
    ResultNone: 'Žiadne zmeny'
    ResultUpdated: 'Aktualizovaných {count} členov'
  MemberTableField: null
  ModelAdmin:
    'APPLY FILTER': 'Použiť filter'
    DELETE: Vymazať
    DELETEDRECORDS: 'Smazaných {count} záznamov.'
    IMPORT: 'Importovať z CSV'
    IMPORTEDRECORDS: 'Importovaných {count} záznamov.'
    NOCSVFILE: 'Prosím vyhľadajte CSV súbor pre importovanie'
    NOIMPORT: 'Nie je čo importovať'
<<<<<<< HEAD
    RESET: Reset
    Title: 'Data Models'
    UPDATEDRECORDS: 'Updated {count} records.'
  ModelAdmin_ImportSpec.ss:
    IMPORTSPECFIELDS: 'Database columns'
    IMPORTSPECLINK: 'Show Specification for %s'
    IMPORTSPECRELATIONS: Relations
    IMPORTSPECTITLE: 'Specification for %s'
  ModelAdmin_Tools.ss:
    FILTER: Filter
    IMPORT: Import
  ModelSidebar.ss:
    IMPORT_TAB_HEADER: Import
    SEARCHLISTINGS: Search
=======
    RESET: Resetovať
    Title: 'Dátové modely'
    UPDATEDRECORDS: 'Aktualizovaných {count} záznamov.'
  ModelAdmin_ImportSpec.ss:
    IMPORTSPECFIELDS: 'Stĺpce databázy'
    IMPORTSPECLINK: 'Zobraziť špecifikáciu pre %s'
    IMPORTSPECRELATIONS: Relácie
    IMPORTSPECTITLE: 'Špecifikácia pre %s'
  ModelAdmin_Tools.ss:
    FILTER: Filter
    IMPORT: Importovať
  ModelSidebar.ss:
    IMPORT_TAB_HEADER: Importovať
    SEARCHLISTINGS: Vyhľadať
>>>>>>> d6c2ffe7
  MoneyField:
    FIELDLABELAMOUNT: Množstvo
    FIELDLABELCURRENCY: Mena
  NullableField:
    IsNullLabel: 'Je Null'
  NumericField:
    VALIDATION: '''{value}'' nie je číslo, iba čísla môžu byť akceptované pre toto pole'
  Permission:
    AdminGroup: Administrátor
    CMS_ACCESS_CATEGORY: 'Prístup do CMS'
    FULLADMINRIGHTS: 'Plné administrátorské práva'
<<<<<<< HEAD
    FULLADMINRIGHTS_HELP: 'Ma prednosť pred všetkými ostatnými prideleniami a právomocami.'
=======
    FULLADMINRIGHTS_HELP: 'Znamená, a prepíše všetky ostatné pridelené oprávnenia.'
>>>>>>> d6c2ffe7
  PermissionCheckboxSetField:
    AssignedTo: 'pripojené k "{title}"'
    FromGroup: 'zdedené zo skupiny "{title}"'
    FromRole: 'zdedené z role "{title}"'
    FromRoleOnGroup: 'zdediť z úlohy "%s" v skupine "%s"'
  Permissions:
    PERMISSIONS_CATEGORY: 'Role a prístupové práva'
  PhoneNumberField:
    VALIDATION: 'Prosím zadajte platné telefónne číslo'
  RelationComplexTableField.ss:
    ADD: Pridať
<<<<<<< HEAD
    CSVEXPORT: 'Export to CSV'
    NOTFOUND: 'No items found'
=======
    CSVEXPORT: 'Exportovať do CSV'
    NOTFOUND: 'Žiadne položky'
>>>>>>> d6c2ffe7
  Security:
    ALREADYLOGGEDIN: 'K tejto stránke nemáte prístup. Ak máte iný účet, ktorý k nej má prístup, môžete sa <a href="%s">prihlásiť</a>.'
    BUTTONSEND: 'Pošlite mi odkaz na resetovanie hesla'
    CHANGEPASSWORDBELOW: 'Svoje heslo si môžete zmeniť nižšie.'
    CHANGEPASSWORDHEADER: 'Zmeniť heslo'
    ENTERNEWPASSWORD: 'Prosím zadajte nové heslo.'
    ERRORPASSWORDPERMISSION: 'Pre zmenu hesla musíte byť prihlásený!'
    LOGGEDOUT: 'Boli ste odhlásený. Ak sa chcete znovu prihlásiť, zadajte svoje prihlasovacie údaje.'
    LOGIN: Prihlásiť
    NOTEPAGESECURED: 'Táto stránka je zabezpečená. Zadajte svoje prihlasovacie údaje a my Vám zároveň pošleme práva.'
    NOTERESETLINKINVALID: '<p>Odkaz na resetovanie hesla nie je platný alebo je prošlý.</p><p>Môžte požiadať o nový <a href="{link1}">tu</a> alebo zmeňte svoje heslo až <a href="{link2}">sa prihlásite</a>.</p>'
    NOTERESETPASSWORD: 'Zadajte svoju e-mailovú adresu a my Vám pošleme odkaz na resetovanie hesla'
    PASSWORDSENTHEADER: 'Odkaz na resetovanie hesla bol odeslaný na ''{email}'''
    PASSWORDSENTTEXT: 'Ďakujeme! Resetovací odkaz bol odeslaný na ''{email}'', pokiaľ účet existuje pre túto emailovú adresu.'
  SecurityAdmin:
    ACCESS_HELP: 'Povoliť prezeranie, pridávanie a úpravu uživaťeľov, ako aj pridelovanie právomoci pre nich.'
    APPLY_ROLES: 'Aplikovať úlohy skupinám'
    APPLY_ROLES_HELP: 'Schopnosť upravovať úlohy pridelené skupine. Vyžaduje prístup do sekcie "Bezpečnosť".'
    EDITPERMISSIONS: 'Spravovať právomoci pre skupiny'
    EDITPERMISSIONS_HELP: 'Schopnosť upravovať právomoci a IP adresi pre skupinu. Vyžaduje prístup do sekcie "Bezpečnosť".'
    GROUPNAME: 'Názov skupiny'
    IMPORTGROUPS: 'Importovať skupiny'
    IMPORTUSERS: 'Importovať požívateľov'
    MEMBERS: Členovia
    MENUTITLE: Zabezpečenie
    MemberListCaution: 'Upozornenie: Odstánenie členov z tohto zoznamu ich odstáni zo všetkých skupín a databázy.'
    NEWGROUP: 'Nová skupina'
    PERMISSIONS: Právomoci
    ROLES: Úlohy
    ROLESDESCRIPTION: 'Táto sekcia umožnuje pridať úlohy skupine. Úlohy sú logické zoskupenia právomocí, ktoré môžu byť zmenené v záložke Úloh'
    TABROLES: Úlohy
    Users: Bezpečnosť
  SecurityAdmin_MemberImportForm:
    BtnImport: Importovať
    FileFieldLabel: 'CSV súbor <small>(Povoléné koncovki súborov: *.csv)</small>'
  SilverStripeNavigator:
<<<<<<< HEAD
    Edit: Edit
=======
    Edit: Editovať
>>>>>>> d6c2ffe7
  SimpleImageField:
    NOUPLOAD: 'Nebol nahraný žiaden obrázok'
  SiteTree:
    TABMAIN: Hlavné
  TableField:
<<<<<<< HEAD
    ISREQUIRED: 'In %s ''%s'' is required'
  TableField.ss:
    ADD: 'Pridať nový riadok'
    ADDITEM: 'Add %s'
  TableListField:
    CSVEXPORT: 'Exportovať do CSV'
    PRINT: Vytlačiť
    Print: Print
    SELECT: 'Vyberte:'
  TableListField.ss:
    NOITEMSFOUND: 'No items found'
    SORTASC: 'Zoradiť vzostupne'
    SORTDESC: 'Zoradiť zostupne'
  TableListField_PageControls.ss:
    DISPLAYING: Displaying
    OF: of
    TO: to
=======
    ISREQUIRED: 'V %s ''%s'' je požadované'
  TableField.ss:
    ADD: 'Pridať nový riadok'
    ADDITEM: 'Pridať %s'
  TableListField:
    CSVEXPORT: 'Exportovať do CSV'
    PRINT: Vytlačiť
    Print: Tlač
    SELECT: 'Vyberte:'
  TableListField.ss:
    NOITEMSFOUND: 'Žiadne položky'
    SORTASC: 'Triedit v vzostupnom poradí'
    SORTDESC: 'Triediť v zostupnom poradí'
  TableListField_PageControls.ss:
    DISPLAYING: 'Zobrazuje sa'
    OF: z
    TO: do
>>>>>>> d6c2ffe7
    VIEWFIRST: 'Zobraziť prvé'
    VIEWLAST: 'Zobraziť posledné'
    VIEWNEXT: 'Zobraziť nasledujúce'
    VIEWPREVIOUS: 'Zobraziť predchádzajúce'
  TimeField:
    VALIDATEFORMAT: 'Prosím zadajte platný formát času ({format})'
  ToggleField:
    LESS: menej
    MORE: viac
  UploadField:
    ATTACHFILE: 'Priložiť súbor'
    ATTACHFILES: 'Priložiť súbory'
    AttachFile: 'Priložiť súbor(y)'
<<<<<<< HEAD
    DELETE: 'Delete from files'
    DELETEINFO: 'Permanently delete this file from the file store'
    DOEDIT: Uložiť
    DROPFILE: 'drop a file'
    DROPFILES: 'drop files'
    Dimensions: Dimensions
    EDIT: Edit
    EDITINFO: 'Editovať súbor'
    FIELDNOTSET: 'File information not found'
    FROMCOMPUTER: 'From your computer'
    FROMCOMPUTERINFO: 'Select from files'
    FROMFILES: 'From files'
    MAXNUMBEROFFILES: 'Max number of {count} file(s) exceeded.'
    MAXNUMBEROFFILESSHORT: 'Can only upload {count} files'
    REMOVE: Remove
    REMOVEERROR: 'Error removing file'
    REMOVEINFO: 'Remove this file from here, but do not delete it from the file store'
    STARTALL: 'Start all'
    STARTALLINFO: 'Start all uploads'
=======
    DELETE: 'Smazať zo súborov'
    DELETEINFO: 'Trvalo smazať tento súbor z úložiska súborov'
    DOEDIT: Uložiť
    DROPFILE: 'pusť súbor'
    DROPFILES: 'pusť súbory'
    Dimensions: Rozmery
    EDIT: Editovať
    EDITINFO: 'Editovať súbor'
    FIELDNOTSET: 'Žiadna informácia o súbore'
    FROMCOMPUTER: 'Z vášho počítača'
    FROMCOMPUTERINFO: 'Vyberte zo súborov'
    FROMFILES: 'Zo súborov'
    MAXNUMBEROFFILES: 'Maximálny počet {count} súbor(ov) prekročený.'
    MAXNUMBEROFFILESSHORT: 'Môžte nahrať iba {count} súborov'
    REMOVE: Odstrániť
    REMOVEERROR: 'Chyba odstránenia súboru'
    REMOVEINFO: 'Odstrániť tento súbor odtiaľ, ale nesmazať z úložiska súborov'
    STARTALL: 'Začni všetko'
    STARTALLINFO: 'Začni všetko nahrávať'
>>>>>>> d6c2ffe7
    Saved: Uložené
  Versioned:
    has_many_Versions: verzie<|MERGE_RESOLUTION|>--- conflicted
+++ resolved
@@ -18,21 +18,12 @@
     DROPAREA: 'Oblasť tiahni (Drop)'
     EDITALL: 'Editovať všetko'
     EDITANDORGANIZE: 'Editovať a organizovať'
-<<<<<<< HEAD
-    EDITINFO: 'Edit files'
-    FILES: Files
-    FROMCOMPUTER: 'Choose files from your computer'
-    FROMCOMPUTERINFO: 'Upload from your computer'
-    TOTAL: Total
-    UPLOADINPROGRESS: 'Please wait… upload in progress'
-=======
     EDITINFO: 'Editovať súbory'
     FILES: Súbory
     FROMCOMPUTER: 'Vyberte súbory z vášho počítača'
     FROMCOMPUTERINFO: 'Nahrať z vášho počítača'
     TOTAL: Súhrn
     UPLOADINPROGRESS: 'Čakajte prosím… prebieha nahrávanie'
->>>>>>> d6c2ffe7
     UPLOADOR: ALEBO
   BBCodeParser:
     ALIGNEMENT: Zarovnanie
@@ -60,31 +51,18 @@
     UNORDEREDDESCRIPTION: 'neočíslovaný zoznam'
     UNORDEREDEXAMPLE1: 'neočíslovaná položka 1'
   BackLink_Button.ss:
-<<<<<<< HEAD
-    Back: Back
-=======
     Back: Späť
->>>>>>> d6c2ffe7
   BasicAuth:
     ENTERINFO: 'Prosím zadajte používateľské meno a heslo.'
     ERRORNOTADMIN: 'Tento používateľ nie je administrátor.'
     ERRORNOTREC: 'Toto používateľské meno / heslo nebolo rozpoznané'
   Boolean:
-<<<<<<< HEAD
-    0: Nie
-    ANY: Ktorýkoľvek
-    1: Áno
-  CMSLoadingScreen.ss:
-    LOADING: Loading...
-    REQUIREJS: 'The CMS requires that you have JavaScript enabled.'
-=======
     0: Nepravda
     ANY: Ktorýkoľvek
     1: Pravda
   CMSLoadingScreen.ss:
     LOADING: 'Načíta sa ...'
     REQUIREJS: 'CMS vyžaduje, aby ste mali JavaScript povolený.'
->>>>>>> d6c2ffe7
   CMSMain:
     ACCESS: 'Prístup k ''{title}'' sekcii'
     ACCESSALLINTERFACES: 'Pristup do všetkých častí CMS.'
@@ -106,13 +84,8 @@
     SUCCESSADD2: 'Pridané {name}'
     SUCCESSEDIT: 'Uložené %s %s %s'
   ComplexTableField.ss:
-<<<<<<< HEAD
-    ADDITEM: 'Add %s'
-    NOITEMSFOUND: 'No items found'
-=======
     ADDITEM: 'Pridať %s'
     NOITEMSFOUND: 'Žiadne položky'
->>>>>>> d6c2ffe7
     SORTASC: 'Zoradiť vzostupne'
     SORTDESC: 'Zoradiť zostupne'
   ComplexTableField_popup.ss:
@@ -155,11 +128,7 @@
     VALIDDATEMAXDATE: 'Váš dátum musí byť starší alebo odpovedajúci maximu povoleného dátumu ({date})'
     VALIDDATEMINDATE: 'Váš dátum musí byť novší alebo odpovedajúci minimu povoleného dátumu ({date})'
   Director:
-<<<<<<< HEAD
-    INVALID_REQUEST: 'Invalid request'
-=======
     INVALID_REQUEST: 'Neplatná požiadavka'
->>>>>>> d6c2ffe7
   DropdownField:
     CHOOSE: '(Vyberte si)'
   EmailField:
@@ -192,19 +161,11 @@
     FROMCOMPUTER: 'Z vášho počitača'
     FROMFILESTORE: 'Z úložiska súborov'
     NOSOURCE: 'Prosím zvolte zdrojový súbor pre priloženie'
-<<<<<<< HEAD
-    REPLACE: 'Replace {type}'
-  FileIFrameField_iframe.ss:
-    TITLE: 'Image Uploading Iframe'
-  Filesystem:
-    SYNCRESULTS: 'Sync complete: {createdcount} items created, {deletedcount} items deleted'
-=======
     REPLACE: 'Nahradiť {type}'
   FileIFrameField_iframe.ss:
     TITLE: 'Rámec pre nahranie obrázku'
   Filesystem:
     SYNCRESULTS: 'Synchronizácia kompletná: {createdcount} položky vytvorenéy, {deletedcount} položky smazané'
->>>>>>> d6c2ffe7
   ForgotPasswordEmail.ss:
     HELLO: 'Dobrý deň'
     TEXT1: 'Tu je váš'
@@ -212,11 +173,7 @@
     TEXT3: pre
   Form:
     FIELDISREQUIRED: '%s je požadované'
-<<<<<<< HEAD
-    VALIDATIONCREDITNUMBER: 'Please ensure you have entered the {number} credit card number correctly'
-=======
     VALIDATIONCREDITNUMBER: 'Uistite sa, že ste zadali číslo {number} kreditnej karty správne'
->>>>>>> d6c2ffe7
     VALIDATIONNOTUNIQUE: 'Zadaná hodnota nie je unikátna'
     VALIDATIONPASSWORDSDONTMATCH: 'Hesla sa nezhodujú'
     VALIDATIONPASSWORDSNOTEMPTY: 'Heslá nemôžu byť prázdne'
@@ -245,16 +202,6 @@
     RelationSearch: 'Vzťah hľadania'
     ResetFilter: Resetovať
   GridFieldAction_Delete:
-<<<<<<< HEAD
-    DeletePermissionsFailure: 'No delete permissions'
-  GridFieldDetailForm:
-    Create: Create
-    Delete: Delete
-    DeletePermissionsFailure: 'No delete permissions'
-    Deleted: 'Deleted %s %s'
-    Save: Save
-    Saved: 'Saved %s %s'
-=======
     DeletePermissionsFailure: 'Žiadne oprávnenia smazať'
   GridFieldDetailForm:
     Create: Vytvoriť
@@ -263,7 +210,6 @@
     Deleted: 'Smazané %s %s'
     Save: Uložiť
     Saved: 'Uložené %s %s'
->>>>>>> d6c2ffe7
   GridFieldItemEditView.ss: null
   Group:
     AddRole: 'Pridať novú úlohu pre túto skupinu'
@@ -271,21 +217,12 @@
     DefaultGroupTitleAdministrators: Administratori
     DefaultGroupTitleContentAuthors: 'Autori obsahu'
     Description: Popis
-<<<<<<< HEAD
-    GroupReminder: 'If you choose a parent group, this group will take all it''s roles'
-    Locked: 'Zamknuté?'
-    NoRoles: 'Nenašli sa žiadne úlohy'
-    Parent: 'Nadradená skupina'
-    RolesAddEditLink: 'Pridať/upraviť úlohy'
-    Sort: 'Zoradiť podľa'
-=======
     GroupReminder: 'Ak vyberiete nadriadenú skupinu, bude táto skupina mať všetky role'
     Locked: 'Zamknuté?'
     NoRoles: 'Nenašli sa role'
     Parent: 'Nadradená skupina'
     RolesAddEditLink: 'Pridať/upraviť úlohy'
     Sort: 'Poradie zoradenia'
->>>>>>> d6c2ffe7
     has_many_Permissions: Právomoci
     many_many_Members: Členovia
   GroupImportForm:
@@ -324,17 +261,10 @@
     IMAGEDIMENSIONS: Rozmery
     IMAGEHEIGHTPX: Výška
     IMAGETITLE: 'Text titulky (tooltip) - pre doplňujúce informácie o obrázku'
-<<<<<<< HEAD
-    IMAGETITLETEXT: 'Title text (tooltip)'
-    IMAGETITLETEXTDESC: 'For additional information about the image'
-    IMAGEWIDTHPX: 'Šírka'
-    INSERTMEDIA: 'Insert Media'
-=======
     IMAGETITLETEXT: 'Text titulku (tooltip)'
     IMAGETITLETEXTDESC: 'Text titulku (tooltip) - pre doplňujúce informácie o obrázku'
     IMAGEWIDTHPX: Šírka
     INSERTMEDIA: 'Vložiť média'
->>>>>>> d6c2ffe7
     LINK: 'Vložiť/upraviť odkaz na zvýraznený text'
     LINKANCHOR: 'Odkaz na tejto stranke'
     LINKDESCR: 'Popis odkazu'
@@ -353,30 +283,15 @@
   Image_iframe.ss:
     TITLE: 'Rámec pre nahranie obrázku'
   LeftAndMain:
-<<<<<<< HEAD
-    CANT_REORGANISE: 'You do not have permission to alter Top level pages. Your change was not saved.'
-    DELETED: Deleted.
-    DropdownBatchActionsDefault: Actions
-=======
     CANT_REORGANISE: 'Nemáte oprávnenie meniť stránky najvyššej úrovne. Vaša zmena nebola uložená.'
     DELETED: Smazané.
     DropdownBatchActionsDefault: Akcie
->>>>>>> d6c2ffe7
     HELP: Pomoc
     PAGETYPE: 'Typ stránky:'
     PERMAGAIN: 'Boli ste odhlásený'
     PERMALREADY: 'Je mi ľúto, ale nemáte prístup k tejto časti CMS. Ak sa chcete prihlásiť ako niekto iný, urobte tak nižšie'
     PERMDEFAULT: 'Vyberte si prosím metódu autentifikácie a zadajte svoje prístupové údaje k CMS.'
     PLEASESAVE: 'Prosím uložte stránku: Táto stránka nemôže byť aktualizovaná, lebo ešte nebola uložená.'
-<<<<<<< HEAD
-    PreviewButton: Preview
-    REORGANISATIONSUCCESSFUL: 'Reorganised the site tree successfully.'
-    SAVEDUP: Saved.
-    VersionUnknown: unknown
-  LeftAndMain_Menu.ss:
-    Hello: Hi
-    LOGOUT: 'Log out'
-=======
     PreviewButton: Náhľad
     REORGANISATIONSUCCESSFUL: 'Strom webu bol reorganizovaný úspešne.'
     SAVEDUP: Uložené.
@@ -384,7 +299,6 @@
   LeftAndMain_Menu.ss:
     Hello: Ahoj
     LOGOUT: 'Odhlásit sa'
->>>>>>> d6c2ffe7
   LoginAttempt:
     Email: 'Emailová adresa'
     IP: 'IP adreasa'
@@ -468,22 +382,6 @@
     IMPORTEDRECORDS: 'Importovaných {count} záznamov.'
     NOCSVFILE: 'Prosím vyhľadajte CSV súbor pre importovanie'
     NOIMPORT: 'Nie je čo importovať'
-<<<<<<< HEAD
-    RESET: Reset
-    Title: 'Data Models'
-    UPDATEDRECORDS: 'Updated {count} records.'
-  ModelAdmin_ImportSpec.ss:
-    IMPORTSPECFIELDS: 'Database columns'
-    IMPORTSPECLINK: 'Show Specification for %s'
-    IMPORTSPECRELATIONS: Relations
-    IMPORTSPECTITLE: 'Specification for %s'
-  ModelAdmin_Tools.ss:
-    FILTER: Filter
-    IMPORT: Import
-  ModelSidebar.ss:
-    IMPORT_TAB_HEADER: Import
-    SEARCHLISTINGS: Search
-=======
     RESET: Resetovať
     Title: 'Dátové modely'
     UPDATEDRECORDS: 'Aktualizovaných {count} záznamov.'
@@ -498,7 +396,6 @@
   ModelSidebar.ss:
     IMPORT_TAB_HEADER: Importovať
     SEARCHLISTINGS: Vyhľadať
->>>>>>> d6c2ffe7
   MoneyField:
     FIELDLABELAMOUNT: Množstvo
     FIELDLABELCURRENCY: Mena
@@ -510,11 +407,7 @@
     AdminGroup: Administrátor
     CMS_ACCESS_CATEGORY: 'Prístup do CMS'
     FULLADMINRIGHTS: 'Plné administrátorské práva'
-<<<<<<< HEAD
-    FULLADMINRIGHTS_HELP: 'Ma prednosť pred všetkými ostatnými prideleniami a právomocami.'
-=======
     FULLADMINRIGHTS_HELP: 'Znamená, a prepíše všetky ostatné pridelené oprávnenia.'
->>>>>>> d6c2ffe7
   PermissionCheckboxSetField:
     AssignedTo: 'pripojené k "{title}"'
     FromGroup: 'zdedené zo skupiny "{title}"'
@@ -526,13 +419,8 @@
     VALIDATION: 'Prosím zadajte platné telefónne číslo'
   RelationComplexTableField.ss:
     ADD: Pridať
-<<<<<<< HEAD
-    CSVEXPORT: 'Export to CSV'
-    NOTFOUND: 'No items found'
-=======
     CSVEXPORT: 'Exportovať do CSV'
     NOTFOUND: 'Žiadne položky'
->>>>>>> d6c2ffe7
   Security:
     ALREADYLOGGEDIN: 'K tejto stránke nemáte prístup. Ak máte iný účet, ktorý k nej má prístup, môžete sa <a href="%s">prihlásiť</a>.'
     BUTTONSEND: 'Pošlite mi odkaz na resetovanie hesla'
@@ -569,35 +457,12 @@
     BtnImport: Importovať
     FileFieldLabel: 'CSV súbor <small>(Povoléné koncovki súborov: *.csv)</small>'
   SilverStripeNavigator:
-<<<<<<< HEAD
-    Edit: Edit
-=======
     Edit: Editovať
->>>>>>> d6c2ffe7
   SimpleImageField:
     NOUPLOAD: 'Nebol nahraný žiaden obrázok'
   SiteTree:
     TABMAIN: Hlavné
   TableField:
-<<<<<<< HEAD
-    ISREQUIRED: 'In %s ''%s'' is required'
-  TableField.ss:
-    ADD: 'Pridať nový riadok'
-    ADDITEM: 'Add %s'
-  TableListField:
-    CSVEXPORT: 'Exportovať do CSV'
-    PRINT: Vytlačiť
-    Print: Print
-    SELECT: 'Vyberte:'
-  TableListField.ss:
-    NOITEMSFOUND: 'No items found'
-    SORTASC: 'Zoradiť vzostupne'
-    SORTDESC: 'Zoradiť zostupne'
-  TableListField_PageControls.ss:
-    DISPLAYING: Displaying
-    OF: of
-    TO: to
-=======
     ISREQUIRED: 'V %s ''%s'' je požadované'
   TableField.ss:
     ADD: 'Pridať nový riadok'
@@ -615,7 +480,6 @@
     DISPLAYING: 'Zobrazuje sa'
     OF: z
     TO: do
->>>>>>> d6c2ffe7
     VIEWFIRST: 'Zobraziť prvé'
     VIEWLAST: 'Zobraziť posledné'
     VIEWNEXT: 'Zobraziť nasledujúce'
@@ -629,27 +493,6 @@
     ATTACHFILE: 'Priložiť súbor'
     ATTACHFILES: 'Priložiť súbory'
     AttachFile: 'Priložiť súbor(y)'
-<<<<<<< HEAD
-    DELETE: 'Delete from files'
-    DELETEINFO: 'Permanently delete this file from the file store'
-    DOEDIT: Uložiť
-    DROPFILE: 'drop a file'
-    DROPFILES: 'drop files'
-    Dimensions: Dimensions
-    EDIT: Edit
-    EDITINFO: 'Editovať súbor'
-    FIELDNOTSET: 'File information not found'
-    FROMCOMPUTER: 'From your computer'
-    FROMCOMPUTERINFO: 'Select from files'
-    FROMFILES: 'From files'
-    MAXNUMBEROFFILES: 'Max number of {count} file(s) exceeded.'
-    MAXNUMBEROFFILESSHORT: 'Can only upload {count} files'
-    REMOVE: Remove
-    REMOVEERROR: 'Error removing file'
-    REMOVEINFO: 'Remove this file from here, but do not delete it from the file store'
-    STARTALL: 'Start all'
-    STARTALLINFO: 'Start all uploads'
-=======
     DELETE: 'Smazať zo súborov'
     DELETEINFO: 'Trvalo smazať tento súbor z úložiska súborov'
     DOEDIT: Uložiť
@@ -669,7 +512,6 @@
     REMOVEINFO: 'Odstrániť tento súbor odtiaľ, ale nesmazať z úložiska súborov'
     STARTALL: 'Začni všetko'
     STARTALLINFO: 'Začni všetko nahrávať'
->>>>>>> d6c2ffe7
     Saved: Uložené
   Versioned:
     has_many_Versions: verzie