sk:
  AddToCampaign:
    ErrorCampaignPermissionDenied: 'Vyzerá to tak, že nemáte dostatok oprávnení pridať {ObjectTitle} do {CampaignTitle}'
    ErrorGeneral: 'Ospravedlňujeme sa, ale nastala chyba'
    ErrorItemPermissionDenied: 'Vyzerá to tak, že nemáte dostatok oprávnení pridať {ObjectTitle} do kampane'
    ErrorNotFound: 'Toto {Type} nebolo nájdené'
    Success: 'Úspešne pridané {ObjectTitle} do {CampaignTitle}'
  AssetAdmin:
    ALLOWEDEXTS: 'Povolené extenzie nahratia súboru'
    HIDEALLOWEDEXTS: 'Skryť povolené extenzie'
    NEWFOLDER: 'Nový priečinok'
    SHOWALLOWEDEXTS: 'Ukázať povolené extenzie'
  AssetTableField:
    CREATED: 'Prvýkrát nahrané'
    DIM: Rozmery
    FILENAME: Názov
    FOLDER: Adresár
    HEIGHT: Výška
    LASTEDIT: 'Posledne zmenené'
    OWNER: Vlastník
    PATH: Cesta
    SIZE: Veľkosť
    TITLE: Titulok
    TYPE: Typ
    URL: URL
    WIDTH: 'Šírka'
  AssetUploadField:
    ChooseFiles: 'Vyberte súbory'
    DRAGFILESHERE: 'Tiahni súbory tu'
    DROPAREA: 'Oblasť upustenia'
    EDITALL: 'Editovať všetko'
    EDITANDORGANIZE: 'Editovať a organizovať'
    EDITINFO: 'Editovať súbory'
    FILES: Súbory
    FROMCOMPUTER: 'Vyberte súbory z vášho počítača'
    FROMCOMPUTERINFO: 'Nahrat z vášho počítača'
    INSERTURL: 'Vložiť z URL'
    REMOVEINFO: 'Odstrániť tento soubor z tohto poľa'
    TOTAL: Súhrn
    UPLOADINPROGRESS: 'Čakajte prosím… prebieha nahrávanie'
    UPLOADOR: ALEBO
  BBCodeParser:
    ALIGNEMENT: Zarovnanie
    ALIGNEMENTEXAMPLE: 'zarovnané vpravo'
    BOLD: 'Tučné písmo'
    BOLDEXAMPLE: Tučné
    CODE: 'Blok kódu'
    CODEDESCRIPTION: 'nezformátovaný blok kódu'
    CODEEXAMPLE: 'Blok kódu'
    COLORED: 'Farebný text'
    COLOREDEXAMPLE: 'modrý text'
    EMAILLINK: 'Odkaz na email'
    EMAILLINKDESCRIPTION: 'Vytvoriť odkaz na emailovú adresu'
    IMAGE: Obrázok
    IMAGEDESCRIPTION: 'Zobraziť obrázok vo vašom príspevku'
    ITALIC: Kurziva
    ITALICEXAMPLE: Kurziva
    LINK: 'Odkaz na stránku'
    LINKDESCRIPTION: 'Odkaz na inú stránku alebo URL'
    STRUCK: 'Prečiarknutý text'
    STRUCKEXAMPLE: Prečiarknuté
    UNDERLINE: 'Podčiarknutý text'
    UNDERLINEEXAMPLE: Podčiarknuté
    UNORDERED: 'neočíslovaný zoznam'
    UNORDEREDDESCRIPTION: 'neočíslovaný zoznam'
    UNORDEREDEXAMPLE1: 'neočíslovaná položka 1'
  BackLink_Button_ss:
    Back: Späť
  BasicAuth:
    ENTERINFO: 'Prosím zadajte používateľské meno a heslo.'
    ERRORNOTADMIN: 'Tento používateľ nie je administrátor.'
    ERRORNOTREC: 'Toto používateľské meno / heslo nebolo rozpoznané'
  Boolean:
    ANY: Ktorýkoľvek
    NOANSWER: Nie
    YESANSWER: Áno
  CAMPAIGNS:
    ADDTOCAMPAIGN: 'Pridať do kampane'
  CMSLoadingScreen_ss:
    LOADING: 'Načíta sa ...'
    REQUIREJS: 'CMS vyžaduje, aby ste mali JavaScript zapnutý.'
  CMSMain:
    ACCESS: 'Prístup k ''{title}'' sekcii'
    ACCESSALLINTERFACES: 'Pristup do všetkých častí CMS.'
    ACCESSALLINTERFACESHELP: 'Prepisuje viac špecifických  nastavení prístupu.'
    SAVE: Uložiť
  CMSMemberLoginForm:
    BUTTONFORGOTPASSWORD: 'Zabudnuté heslo?'
    BUTTONLOGIN: 'Prihlásiť sa späť'
    BUTTONLOGOUT: 'Odhlásiť sa'
    PASSWORDEXPIRED: '<p>Vaše heslo bolo expirované. <a target="_top" href="{link}">Prosím zvoľte nové heslo.</a></p>'
  CMSPageHistoryController_versions_ss:
    PREVIEW: 'Náhľad webu'
  CMSPagesController_Tools_ss:
    FILTER: Filter
  CMSProfileController:
    MENUTITLE: 'Môj profil'
  CMSSecurity:
    INVALIDUSER: '<p>Neplatný užívateľ. <a target="_top" href="{link}">Prosím overte sa znovu tu</a> pre pokračovanie.</p>'
    LoginMessage: '<p>Ak máte akúkoľvek neuloženú prácu, môžete sa vrátiť na miesto, kde ste prestali, prihlásením sa späť nižšie.</p>'
    SUCCESS: Úspešné
    SUCCESSCONTENT: '<p>Úspešné prihlásenie. Ak nebudete automaticky presmerovaní <a target="_top" href="{link}">kliknite tu</a></p>'
    TimedOutTitleAnonymous: 'Čas Vášho sedenia vypršal.'
    TimedOutTitleMember: 'Ahoj {name}!<br />Čas Vášho sedenia vypršal.'
  CampaignAdmin:
    ACCESS_HELP: 'Povoliť zobrazenie kamane zverejnenej sekcie.'
    MENUTITLE: Kampane
  Campaigns:
    AddToCampaign: 'Pridať do kampane'
    AddToCampaignFormFieldLabel: 'Vyberte kampaň'
  ChangePasswordEmail_ss:
    CHANGEPASSWORDTEXT1: 'Vaše heslo bolo zmenené pre'
    CHANGEPASSWORDTEXT2: 'Teraz môžete použiť nasledujúce prihlasovacie údaje na prihlásenie:'
    CHANGEPASSWORDTEXT3: 'Zmeniť heslo'
    EMAIL: E-mail
    HELLO: 'Dobrý deň'
    PASSWORD: Heslo
  ChangeSet:
    DESCRIPTION_AND: '{first} a {second}'
    DESCRIPTION_ITEM: Položka
    DESCRIPTION_ITEMS: Položky
    DESCRIPTION_LIST_FIRST: '{item}'
    DESCRIPTION_LIST_LAST: '{list}, a {item}'
    DESCRIPTION_LIST_MID: '{list}, {item}'
    DESCRIPTION_OTHER_ITEM: 'iná položka'
    DESCRIPTION_OTHER_ITEMS: 'iné položky'
    NAME: Meno
    PLURALNAME: Kampane
    SINGULARNAME: Kampaň
    STATE: Stav
  ChangeSetItem:
    PLURALNAME: 'Zmeniť položky'
    SINGULARNAME: 'Zmeniť položku'
  CheckboxField:
    NOANSWER: Nie
    YESANSWER: Áno
  CheckboxFieldSetField:
    SOURCE_VALIDATION: 'Prosím vyberte hodnotu v zozname. {value} nie je platná voľba'
  CheckboxSetField:
    SOURCE_VALIDATION: 'Prosím vyberte hodnotu v zozname. ''{value}'' nie je platná voľba'
  ConfirmedPasswordField:
    ATLEAST: 'Heslá musia byť nejmenej {min} znakov dlhé.'
    BETWEEN: 'Heslá musia byť {min} až {max} znakov dlhé.'
    CURRENT_PASSWORD_ERROR: 'Vaše terajšie heslo, ktore ste zadali nie je správne.'
    CURRENT_PASSWORD_MISSING: 'Musíte zadat vaše terajšie heslo.'
    LOGGED_IN_ERROR: 'Pre zmenu vášho hesla musíte byť prihlásený.'
    MAXIMUM: 'Heslá musia byť najviac {max} znakov dlhé.'
    SHOWONCLICKTITLE: 'Zmeniť heslo'
  ContentController:
    DRAFT_SITE_ACCESS_RESTRICTION: 'Musíte sa prihlásiť so svojím CMS heslom pre zobrazenie návrhu alebo archivovaného obsahu. <a href="%s">Kliknite tu pre návrat na publikovaný web .</a>'
    NOTLOGGEDIN: Neprihlásený
  CreditCardField:
    FIRST: prvý
    FOURTH: štvrtý
    SECOND: druhý
    THIRD: tretí
  CurrencyField:
    CURRENCYSYMBOL: $
  DataObject:
    PLURALNAME: 'Datové objekty'
    SINGULARNAME: 'Dátový objekt'
  Date:
    DAY: deň
    DAYS: dni
    HOUR: hodina
    HOURS: hodiny
    LessThanMinuteAgo: 'menej ako minúta'
    MIN: minúta
    MINS: minúty
    MONTH: mesiac
    MONTHS: mesiace
    SEC: sekunda
    SECS: sekundy
    TIMEDIFFAGO: '{difference} pred'
    TIMEDIFFIN: 'v {difference}'
    YEAR: rok
    YEARS: roky
  DateField:
    NOTSET: nezadané
    TODAY: dnes
    VALIDDATEFORMAT2: 'Prosím zadajte platný formát dátumu ({format})'
    VALIDDATEMAXDATE: 'Váš dátum musí byť starší alebo odpovedajúci maximu povoleného dátumu ({date})'
    VALIDDATEMINDATE: 'Váš dátum musí byť novší alebo odpovedajúci minimu povoleného dátumu ({date})'
  DatetimeField:
    NOTSET: 'Nie je nastavené'
  Director:
    INVALID_REQUEST: 'Neplatná požiadavka'
  DropdownField:
    CHOOSE: '(Vyberte si)'
    CHOOSESEARCH: '(Vybrať alebo vyhľadať)'
    CHOOSE_MODEL: '(Vyberte {name})'
    SOURCE_VALIDATION: 'Prosím vyberte hodnotu v zozname. {value} nie je platná voľba'
  EmailField:
    VALIDATION: 'Prosím zadajte email adresu'
  Enum:
    ANY: Každý
  File:
    AviType: 'AVI video súbor'
    Content: Obsah
    CssType: 'CSS súbor'
    DmgType: 'Apple obraz disku'
    DocType: 'Word dokument'
    Filename: 'Meno súboru'
    GifType: 'GIF obrázok - vhodné pre diagramy'
    GzType: 'GZIP komprimačný súbor'
    HtlType: 'HTML súbor'
    HtmlType: 'HTML súbor'
    INVALIDEXTENSION: 'Extenzia nie je povolená (platné: {extensions})'
    INVALIDEXTENSIONSHORT: 'Extenzia nie je povolená'
    IcoType: 'Ikona obrázok'
    JpgType: 'JPEG obrázok - vhodné pre fotografie'
    JsType: 'Javascript súbor'
    Mp3Type: 'MP3 audio súbor'
    MpgType: 'MPEG video súbor'
    NOVALIDUPLOAD: 'Subor nie je povolený pre nahratie'
    Name: Meno
    PLURALNAME: Súbory
    PdfType: 'Adobe Acrobat PDF súbor'
    PngType: 'PNG obrázok - vhodný univerzálny formát'
    SINGULARNAME: Súbor
    TiffType: 'Tiff formát obrázku'
    Title: Názov
    WavType: 'WAV audo súbor'
    XlsType: 'Excel tabuľka'
    ZipType: 'ZIP komprimačný súbor'
  Filesystem:
    SYNCRESULTS: 'Synchronizácia kompletná: {createdcount} položky vytvorené, {deletedcount} položky zmazané'
  Folder:
    PLURALNAME: Priečinky
    SINGULARNAME: Priečinok
  ForgotPasswordEmail_ss:
    HELLO: 'Dobrý deň'
    TEXT1: 'Tu je váš'
    TEXT2: 'odkaz na resetovanie hesla'
    TEXT3: pre
  Form:
    CSRF_EXPIRED_MESSAGE: 'Čas Vášho sedenia vypršal. Prosím znova odošlite formulár.'
    CSRF_FAILED_MESSAGE: 'Zdá sa, že nastal technický problém. Kliknite prosím na tlačítko späť, obnovte váš prehliadač, a skúste to opäť.'
    FIELDISREQUIRED: '{name} je požadované'
    SubmitBtnLabel: Choď
    VALIDATIONCREDIT: 'Uistite sa, že ste zadali číslo kreditnej karty správne'
    VALIDATIONCREDITNUMBER: 'Uistite sa, že ste zadali číslo {number} kreditnej karty správne'
    VALIDATIONNOTUNIQUE: 'Zadaná hodnota nie je unikátna'
    VALIDATIONPASSWORDSDONTMATCH: 'Hesla sa nezhodujú'
    VALIDATIONPASSWORDSNOTEMPTY: 'Heslá nemôžu byť prázdne'
    VALIDATIONSTRONGPASSWORD: 'Heslá musia obsahovať aspoň jednu číslicu a jedno písmeno'
    VALIDATOR: Validácia
    VALIDCURRENCY: 'Prosím zadajte platnú menu'
  FormField:
    Example: 'napr. %s'
    NONE: žiadne
  GridAction:
    DELETE_DESCRIPTION: Zmazať
    Delete: Zmazať
    UnlinkRelation: Odpojiť
  GridField:
    Add: 'Pridať {name}'
    Filter: Filter
    FilterBy: 'Filtrovať podľa'
    Find: Vyhľadať
    LEVELUP: 'Úroveň vyššie'
    LinkExisting: 'Prepojenie existujúcich'
    NewRecord: 'Nový %s'
    NoItemsFound: 'Žiadne položky'
    PRINTEDAT: 'Vytlačené v'
    PRINTEDBY: Vytlačené
    PlaceHolder: 'Vyhľadať {type}'
    PlaceHolderWithLabels: 'Vyhľadať {type} podľa {name}'
    RelationSearch: 'Vzťah hľadania'
    ResetFilter: Reset
  GridFieldAction_Delete:
    DeletePermissionsFailure: 'Žiadne oprávnenia zmazať'
    EditPermissionsFailure: 'Žiadne oprávnenie pre odpojenie záznamu'
  GridFieldDetailForm:
    CancelBtn: Zrušiť
    Create: Vytvoriť
    Delete: Zmazať
    DeletePermissionsFailure: 'Žiadne oprávnenia zmazať'
    Deleted: 'Zmazané %s %s'
    Save: Uložiť
    Saved: 'Uložené {name} {link}'
  GridFieldEditButton_ss:
    EDIT: Editovať
  GridFieldItemEditView:
    Go_back: 'Choď späť'
  Group:
    AddRole: 'Pridať úlohu pre túto skupinu'
    Code: 'Kód skupiny'
    DefaultGroupTitleAdministrators: Administratori
    DefaultGroupTitleContentAuthors: 'Autori obsahu'
    Description: Popis
    GroupReminder: 'Ak vyberiete nadriadenú skupinu, bude táto skupina mať všetky úlohy'
    HierarchyPermsError: 'Nie je možné pripojiť nadriadenú skupinu "%s" s privilegovanými právami (vyžaduje ADMIN prístup)'
    Locked: 'Zamknuté?'
    NoRoles: 'Nenašli sa úlohy'
    PLURALNAME: Skupiny
    Parent: 'Nadradená skupina'
    RolesAddEditLink: 'Spravovať úlohy'
    SINGULARNAME: Skupina
    Sort: 'Poradie zoradenia'
    has_many_Permissions: Právomoci
    many_many_Members: Členovia
  GroupImportForm:
    Help1: '<p>Importovať jednu alebo viac skupín v <em>CSV</em> formáte (čiarkou oddelené hodnoty). <small><a href="#" class="toggle-advanced">Zobraziť pokročilé použitie</a></small></p>'
    Help2: '<div class=''advanced''>\n<h4>Pokročilé použitie</h4>\n<ul>\n<li>Povolené stĺpce: <em>%s</em></li>\n<li>Existujúce skupiny sú porovnávané ich unikátnou vlastnosťou <em>Code</em>, a aktualizované s novými hodnotami z\nimportovaného súboru.</li>\n<li>Hierarchia skupín môže byť tvorená použitím stĺpca <em>ParentCode</em>.</li>\n<li>Kódy oprávnení môžu byť priradené stĺpcom <em>PermissionCode</em>. Existujúce oprávnenia nie sú zmazané.</li>\n</ul>\n</div>'
    ResultCreated: 'Vytvorených {count} skupín'
    ResultDeleted: 'Zmazané %d skupiny'
    ResultUpdated: 'Aktualizované %d skupiny'
  HTMLEditorField:
    ANCHORSCANNOTACCESSPAGE: 'Nemáte povolený prístup k obsahu cieľovej stránky.'
    ANCHORSPAGENOTFOUND: 'Cieľová stránka nebola nájdená.'
    ANCHORVALUE: Kotva
    BUTTONADDURL: 'Pridať url'
    CAPTIONTEXT: 'Text nadpisu'
    CSSCLASS: 'Zarovnanie / štýl'
    CSSCLASSCENTER: 'Centrované samotné.'
    CSSCLASSLEFT: 'Vľavo, s obtekajúcim textom.'
    CSSCLASSLEFTALONE: 'Vľavo, samostatne.'
    CSSCLASSRIGHT: 'Vpravo, s obtekajúcim textom.'
    DETAILS: Podrobnosti
    EMAIL: 'Emailová adresa'
    FOLDER: Priečinok
    IMAGEALT: 'Atlernatívny text (alt)'
    IMAGEALTTEXT: 'Atlernatívny text (alt) - zobrazí sa ak obrázok nemože byť zobrazený '
    IMAGEALTTEXTDESC: 'Zobrazí sa na obrazovke, ak obrázok nemôže byť zobrazený'
    IMAGEDIMENSIONS: Rozmery
    IMAGEHEIGHTPX: Výška
    IMAGETITLE: 'Text titulky (tooltip) - pre doplňujúce informácie o obrázku'
    IMAGETITLETEXT: 'Text titulky (tooltip)'
    IMAGETITLETEXTDESC: 'Pre doplňujúce informácie o obrázku'
    IMAGEWIDTHPX: 'Šírka'
    INSERTMEDIA: 'Vložiť média zo'
    LINK: 'Vložiť odkaz'
    LINKANCHOR: 'Odkaz na kotvu na tejto stránke'
    LINKDESCR: 'Popis odkazu'
    LINKDETAILS: 'Popis odkazu'
    LINKEMAIL: 'Odkaz na emailovú adresu'
    LINKEXTERNAL: 'Odkaz na inú stránku'
    LINKFILE: 'Odkaz na stiahnutie súboru'
    LINKINTERNAL: 'Odkaz na stránku tohto webu'
    LINKOPENNEWWIN: 'Otvoriť odkaz v novom okne?'
    LINKTO: 'Typ odkazu'
    PAGE: Stránka
    SUBJECT: 'Predmet emailu'
    URL: URL
    URLDESCRIPTION: 'Vložte videá a obrázky z webu do Vašej stránky, jednoduchým zadaním URL súboru. Uistite sa, že máte príslušné práva pred zdielaním médií z webu.<br /><br />Prosím, uvedomte si, že súbory nie sú pridané do úložiska CMS, ale súbor je vstavaný z jeho pôvodného umiestenia, ak z nejakých dôvodov súbor nie je dostupný v jeho pôvodnom umiestení, nebude zobraziteľný na tejto stránke.'
    URLNOTANOEMBEDRESOURCE: 'URL ''{url}'' nemôže byť vložené do zdroja médií.'
    UpdateMEDIA: 'Aktualizovať média'
  HTMLEditorField_Toolbar:
    ERROR_ABSOLUTE: 'Iba absolutné url môžu byť zabudované'
    ERROR_HOSTNAME: 'Toto hostname nie je obsiahnuté v whitelist'
    ERROR_ID: 'Je potreba buď "ID" alebo "FileURL" parameter pre identifikáciu súboru'
    ERROR_NOTFOUND: 'Nie je možné nájsť súbor pre náhľad'
    ERROR_OEMBED_REMOTE: 'Vstavané je kompatibilné so vzdialenými súbormi'
    ERROR_SCHEME: 'Táto schéma súboru nie je obsiahnutá v whitelist'
  Hierarchy:
    InfiniteLoopNotAllowed: 'Nekonečná smyčka sa nachádza v {type} hierarchii. Prosím zmeňte rodiča pre vyriešenie tohto problému'
  HtmlEditorField:
    ADDURL: 'Pridať URL'
    ADJUSTDETAILSDIMENSIONS: 'Detaily &amp; rozmery'
    ANCHORSCANNOTACCESSPAGE: 'Nemáte povolený prístup k obsahu cieľovej stránky.'
    ANCHORSPAGENOTFOUND: 'Cielova stránka nebola nájdená.'
    ANCHORVALUE: Odkaz
    BUTTONADDURL: 'Pridať url'
    BUTTONINSERT: Vložiť
    BUTTONINSERTLINK: 'Vložiť odkaz'
    BUTTONREMOVELINK: 'Odstrániť odkaz'
    BUTTONUpdate: Aktualizovať
    CAPTIONTEXT: 'Text nadpisu'
    CSSCLASS: 'Zarovnanie / štýl'
    CSSCLASSCENTER: 'Centrovať samotné.'
    CSSCLASSLEFT: 'Vľavo, s obtekajúcim textom.'
    CSSCLASSLEFTALONE: 'Vľavo, samostatne.'
    CSSCLASSRIGHT: 'Vpravo, s obtekajúcim textom.'
    DETAILS: Detaily
    EMAIL: 'E-mailovú adresu'
    FILE: Súbor
    FOLDER: Adresár
    FROMCMS: 'Z CMS'
    FROMCOMPUTER: 'Z vášho počitača'
    FROMWEB: 'Z webu'
    FindInFolder: 'Vyhľadať v priečinku'
    IMAGEALT: 'Atlernatívny text (alt)'
    IMAGEDIMENSIONS: Rozmery
    IMAGEHEIGHTPX: Výška
    IMAGETITLE: 'Text titulky (tooltip) - pre doplňujúce informácie o obrázku'
    IMAGETITLETEXT: 'Text titulky (tooltip)'
    IMAGETITLETEXTDESC: 'Pre doplňujúce informácie o obrázku'
    IMAGEWIDTHPX: 'Šírka'
    INSERTMEDIA: 'Vložiť média'
    LINK: 'Vložiť/upraviť odkaz na zvýraznený text'
    LINKANCHOR: 'Odkaz na tejto stranke'
    LINKDESCR: 'Popis odkazu'
    LINKEMAIL: 'E-mailovú adresu'
    LINKEXTERNAL: 'Inú webstránku'
    LINKFILE: 'Stiahnutie súboru'
    LINKINTERNAL: 'Stránku na vlastnom webe'
    LINKOPENNEWWIN: 'Otvoriť odkaz v novom okne?'
    LINKTO: 'Odkázať na'
    PAGE: Stránku
    SUBJECT: 'Predmet emailu'
    URL: URL
    URLDESCRIPTION: 'Vložiť videá a obrázky z webu do Vašej stránky, jednoduchým zadaním URL súboru. Uistite sa, že máte príslušné práva pred zdielaním médií z webu.<br /><br />Prosím, uvedomte si, že súbory nie sú pridané do úložiska CMS, ale súbor je vstavaný z jeho pôvodného umiestenia, ak z nejakých dôvodov súbor nie je dostupný v jeho pôvodnom umiestení, nebude zobraziteľný na tejo stránke.'
    URLNOTANOEMBEDRESOURCE: 'URL ''{url}'' nemôže byť vložené do zdroja médií.'
    UpdateMEDIA: 'Aktualizovať média'
  Image:
    PLURALNAME: Súbory
    SINGULARNAME: Súbor
  Image_Cached:
    PLURALNAME: Súbory
    SINGULARNAME: Súbor
  Image_iframe_ss:
    TITLE: 'Rámec pre nahranie obrázku'
  LeftAndMain:
    CANCEL: Zrušiť
    CANT_REORGANISE: 'Nemáte oprávnenie meniť stránky najvyššej úrovne. Vaša zmena nebola uložená.'
    DELETED: Zmazané.
    HELP: Pomoc
    PERMAGAIN: 'Boli ste odhlásený'
    PERMALREADY: 'Je nám ľúto, ale k tejto časti CMS nemáte prístup . Ak sa chcete prihlásiť ako niekto iný, urobte tak nižšie.'
    PERMDEFAULT: 'Musíte byť prihlásený/á k prístupu do oblasti administrácie, zadajte vaše prihlasovacie údaje dole, prosím.'
    PreviewButton: Náhľad
    REORGANISATIONSUCCESSFUL: 'Strom webu bol reorganizovaný úspešne.'
    SAVEDUP: Uložené.
    ShowAsList: 'ukázať ako zoznam'
    TooManyPages: 'Príliž veľa stránok'
    ValidationError: 'Chyba platnosti'
  LeftAndMain_Menu_ss:
    Hello: Ahoj
    LOGOUT: 'Odhlásiť sa'
  ListboxField:
    SOURCE_VALIDATION: 'Prosím vyberte hodnotu v zozname. %s nie je platná voľba'
  LoginAttempt:
    Email: 'Emailová adresa'
    IP: 'IP adreasa'
    PLURALNAME: 'Pokusy o prihlásenie'
    SINGULARNAME: 'Pokus o prihlásenie'
    Status: Stav
  Member:
    ADDGROUP: 'Pridať skupinu'
    BUTTONCHANGEPASSWORD: 'Zmeniť heslo'
    BUTTONLOGIN: 'Prihlásiť sa'
    BUTTONLOGINOTHER: 'Prihlásiť sa ako niekto iný'
    BUTTONLOSTPASSWORD: 'Stratil som svoje heslo'
    CANTEDIT: 'Nemáte oprávnenie toto vykonať'
    CONFIRMNEWPASSWORD: 'Potvrďte nové heslo'
    CONFIRMPASSWORD: 'Potvrďte heslo'
    CURRENT_PASSWORD: 'Terajšie heslo'
    DATEFORMAT: 'Formát dátumu'
    DefaultAdminFirstname: 'Predvolený administrátor'
    DefaultDateTime: predvolený
    EDIT_PASSWORD: 'Nové heslo'
    EMAIL: E-mail
    EMPTYNEWPASSWORD: 'Nové heslo nesmie byť prázdne, skúste to prosím znova'
    ENTEREMAIL: 'Prosím zadajte emailovú adresu pre zaslanie odkazu na resetovanie hesla.'
    ERRORLOCKEDOUT2: 'Váš účet bol dočasne zablokovaný, kvôli množstvu neúspešných pokusov o prihlásenie. Prosím skúste to znova za {count} minút.'
    ERRORNEWPASSWORD: 'Zadali ste rozdielne nové heslo, skúste to znovu'
    ERRORPASSWORDNOTMATCH: 'Vaše súčasné heslo nie je správne, prosím skúste to znovu'
    ERRORWRONGCRED: 'Poskytnuté detaily vyzerajú byť nesprávne. Prosím skúste opäť.'
    FIRSTNAME: Meno
    INTERFACELANG: 'Jazyk rozhrania'
    INVALIDNEWPASSWORD: 'Nemohli sme pripustiť, že heslo: {password}'
    KEEPMESIGNEDIN: 'Držať ma prihláseného'
    LOGGEDINAS: 'Ste prihlásený/á ako {name}.'
    NEWPASSWORD: 'Nové heslo'
    NoPassword: 'Nie je tu heslo pre tohto člena.'
    PASSWORD: Heslo
    PASSWORDEXPIRED: 'Vaše heslo bolo expirované. Zvoľte nové heslo.'
    PLURALNAME: Členovia
    SINGULARNAME: Člen
    SUBJECTPASSWORDCHANGED: 'Vaše heslo bolo zmenené'
    SUBJECTPASSWORDRESET: 'Odkaz na resetovanie hesla'
    SURNAME: Priezvisko
    TIMEFORMAT: 'Formát času'
    ValidationIdentifierFailed: 'Nemôžte prepísať existujúceho člena #{id} s identickým identifikátorm ({name} = {value})'
    WELCOMEBACK: 'Vitajte späť, {firstname}'
    YOUROLDPASSWORD: 'Vaše staré heslo'
    belongs_many_many_Groups: Skupiny
    db_LastVisited: 'Dátum poslednej návštevy'
    db_Locale: 'Lokalizácia rozhrania'
    db_LockedOutUntil: 'Zamknutý až do'
    db_NumVisit: 'Počet návštev'
    db_Password: Heslo
    db_PasswordExpiry: 'Dátum expirácie hesla'
  MemberAuthenticator:
    TITLE: 'E-mail &amp; Heslo'
  MemberDatetimeOptionsetField:
    AMORPM: 'AM (pred poludním) alebo PM (popoludní)'
    Custom: Vlastné
    DATEFORMATBAD: 'Formát dátumu je neplatný'
    DAYNOLEADING: 'Deň mesiaca bez úvodnej nuly'
    DIGITSDECFRACTIONSECOND: 'Jedna alebo viac číslic zastupujúcich desatinný zlomok sekundy'
    FOURDIGITYEAR: 'Štvorčíslie roka'
    FULLNAMEMONTH: 'Celý názov mesiaca (napr. jún)'
    HOURNOLEADING24: 'Hodina bez úvodnej nuly, 24 hodinový formát'
    MINUTENOLEADING: 'Minúta bez úvodnej nuly'
    MONTHNOLEADING: 'Číslo mesiaca bez úvodnej nuly'
    Preview: Náhľad
    SHORTMONTH: 'Krátky názov mesiaca (napr. jún)'
    TWODIGITDAY: 'Dvojčíslie dňa mesiaca'
    TWODIGITHOUR: 'Dvojčíslie hodiny (00 až 23)'
    TWODIGITMINUTE: 'Dvojčíslie minúty (00 až 59)'
    TWODIGITMONTH: 'Dvojčíslie mesiaca (01=január, atď.)'
    TWODIGITSECOND: 'Dvojčíslie sekundy (00 až 59)'
    TWODIGITYEAR: 'Dvojčíslie roka'
    Toggle: 'Ukázať nápovedu formátovania'
  MemberImportForm:
    Help1: '<p>Importovať členov v <em>CSV formáte</em> (čiarkou oddelené hodnoty). <small><a href="#" class="toggle-advanced">Zobraziť pokročile použitie</a></small></p>'
    Help2: '<div class="advanced">\n<h4>Pokročilé použitie</h4>\n<ul>\n<li>Povolené stĺpce: <em>%s</em></li>\n<li>Existujúci užívatelia sú porovnávaní ich unikátnou vlastnosťou <em>Code</em>, a aktualizovaní s novými hodnotami z\nimportovaného súboru.</li>\n<li>Skupiny môžu byť priradené stĺpcom <em>Groups</em>. Skupiny sú identifikované ich vlastnosťou <em>Code</em>,\nviacero skupín môže byť oddelené čiarkou. Existujúce členstvá skupiny nie sú zmazané.</li>\n</ul>\n</div>'
    ResultCreated: 'Vytvorených {count} členov'
    ResultDeleted: 'Zmazaných %d členov'
    ResultNone: 'Žiadne zmeny'
    ResultUpdated: 'Aktualizovaných {count} členov'
  MemberPassword:
    PLURALNAME: 'Heslá člena'
    SINGULARNAME: 'Heslo člena'
  MemberTableField:
    APPLY_FILTER: 'Použiť filter'
  ModelAdmin:
    DELETE: Zmazať
    DELETEDRECORDS: 'Zmazaných {count} záznamov.'
    EMPTYBEFOREIMPORT: 'Nahradiť dáta'
    IMPORT: 'Importovať z CSV'
    IMPORTEDRECORDS: 'Importovaných {count} záznamov.'
    NOCSVFILE: 'Prosím vyhľadajte CSV súbor pre importovanie'
    NOIMPORT: 'Nie je čo importovať'
    RESET: Reset
    Title: 'Dátové modely'
    UPDATEDRECORDS: 'Aktualizovaných {count} záznamov.'
  ModelAdmin_ImportSpec_ss:
    IMPORTSPECFIELDS: 'Stĺpce databázy'
    IMPORTSPECLINK: 'Zobraziť špecifikáciu pre %s'
    IMPORTSPECRELATIONS: Relácie
    IMPORTSPECTITLE: 'Špecifikácia pre %s'
  ModelAdmin_Tools_ss:
    FILTER: Filtrovať
    IMPORT: Importovať
  ModelSidebar_ss:
    IMPORT_TAB_HEADER: Importovať
    SEARCHLISTINGS: Hľadať
  MoneyField:
    FIELDLABELAMOUNT: Množstvo
    FIELDLABELCURRENCY: Mena
  MultiSelectField:
    SOURCE_VALIDATION: 'Prosím vyberte hodnoty zo zoznamu. Daná neplatná voľba(y) {value}'
  NullableField:
    IsNullLabel: 'Je Null'
  NumericField:
    VALIDATION: 'Zadaná hodnota ''{value}'' nie je číslo. Iba čísla môžu byť akceptované pre toto pole!'
  Pagination:
    Page: Stránka
    View: Zobraziť
  PasswordValidator:
    LOWCHARSTRENGTH: 'Prosím posilnite heslo pridaním z týchto niektorých znakov: %s'
    PREVPASSWORD: 'Už ste použili toto heslo v minulosti, vyberte nové hoslo, prosím'
    TOOSHORT: 'Heslo je príliš krátke, musí byť %s alebo viacej znakov dlhé'
  Permission:
    AdminGroup: Administrátor
    CMS_ACCESS_CATEGORY: 'Prístup do CMS'
    FULLADMINRIGHTS: 'Plné administrátorské práva'
    FULLADMINRIGHTS_HELP: 'Ma prednosť pred všetkými ostatnými prideleniami a právomocami.'
    PLURALNAME: Oprávnenia
    SINGULARNAME: Oprávnenie
  PermissionCheckboxSetField:
    AssignedTo: 'pripojené k "{title}"'
    FromGroup: 'zdedené zo skupiny "{title}"'
    FromRole: 'zdedené z úlohy "{title}"'
    FromRoleOnGroup: 'zdedené z úlohy "%s" v skupine "%s"'
  PermissionRole:
    OnlyAdminCanApply: 'Iba administrátor môže použiť'
    PLURALNAME: Úlohy
    SINGULARNAME: Úloha
    Title: Názov
  PermissionRoleCode:
    PLURALNAME: 'Kódy právomocí úloh'
    PermsError: 'Nie je možné pripojiť kód "%s" s privilegovanými právami (vyžaduje ADMIN prístup)'
    SINGULARNAME: 'Kód právomocí úloh'
  Permissions:
    PERMISSIONS_CATEGORY: 'Úlohy a prístupové práva'
    UserPermissionsIntro: 'Priradenie skupín tomuto užívateľovi upraví oprávnenia, ktoré má. Pozri sekcia skupiny pre podrobnosti o oprávneniach k jednotlivým skupinám.'
  PhoneNumberField:
    VALIDATION: 'Prosím zadajte platné telefónne číslo'
  RememberLoginHash:
    PLURALNAME: 'Pamätať si hash-e prihlásenia'
    SINGULARNAME: 'Pamätať si hash prihlásenia'
  Security:
    ALREADYLOGGEDIN: 'K tejto stránke nemáte prístup. Ak máte iný účet, ktorý k nej má prístup, môžete sa prihlásiť.'
    BUTTONSEND: 'Pošlite mi odkaz na resetovanie hesla'
    CHANGEPASSWORDBELOW: 'Svoje heslo si môžete zmeniť nižšie.'
    CHANGEPASSWORDHEADER: 'Zmeniť heslo'
    ENTERNEWPASSWORD: 'Prosím zadajte nové heslo.'
    ERRORPASSWORDPERMISSION: 'Pre zmenu hesla musíte byť prihlásený!'
    LOGGEDOUT: 'Boli ste odhlásený. Ak sa chcete znovu prihlásiť, zadajte svoje prihlasovacie údaje.'
    LOGIN: Prihlásiť
    LOSTPASSWORDHEADER: 'Zabudnuté heslo'
    NOTEPAGESECURED: 'Táto stránka je zabezpečená. Zadajte svoje prihlasovacie údaje a my Vám zároveň pošleme práva.'
    NOTERESETLINKINVALID: '<p>Odkaz na resetovanie hesla nie je platný alebo je prošlý.</p><p>Môžte požiadať o nový <a href="{link1}">tu</a> alebo zmeňte svoje heslo až <a href="{link2}">sa prihlásite</a>.</p>'
    NOTERESETPASSWORD: 'Zadajte svoju e-mailovú adresu a my Vám pošleme odkaz na resetovanie hesla'
    PASSWORDSENTHEADER: 'Odkaz na resetovanie hesla bol odoslaný na ''{email}'''
    PASSWORDSENTTEXT: 'Ďakujeme! Resetovací odkaz bol odoslaný na ''''{email}'''', pokiaľ účet existuje pre túto emailovú adresu.'
  SecurityAdmin:
<<<<<<< HEAD
    ACCESS_HELP: 'Povoliť prezeranie, pridávanie a editovanie uživaťeľov, ako aj pridelovanie ich právomoci.'
    APPLY_ROLES: 'Aplikovať úlohy skupinám'
    APPLY_ROLES_HELP: 'Schopnosť editovať úlohy pridelené k skupine. Vyžaduje "Prístup k ''Užívatelia'' sekcii".'
    EDITPERMISSIONS: 'Spravovať právomoci pre skupiny'
    EDITPERMISSIONS_HELP: 'Schopnosť upravovať právomoci a IP adresi pre skupinu. Vyžaduje prístup do sekcie "Bezpečnosť".'
    GROUPNAME: 'Názov skupiny'
    IMPORTGROUPS: 'Importovať skupiny'
    IMPORTUSERS: 'Importovať požívateľov'
=======
    ACCESS_HELP: "Povoliť prezeranie, pridávanie a editovanie uživaťeľov, ako aj pridelovanie ich právomoci."
    APPLY_ROLES: "Aplikovať úlohy skupinám"
    APPLY_ROLES_HELP: "Schopnosť editovať úlohy pridelené k skupine. Vyžaduje \"Prístup k 'Užívatelia' sekcii\"."
    EDITPERMISSIONS: "Spravovať právomoci pre skupiny"
    EDITPERMISSIONS_HELP: "Schopnosť upravovať právomoci a IP adresy pre skupinu. Vyžaduje prístup do sekcie \"Bezpečnosť\"."
    GROUPNAME: "Názov skupiny"
    IMPORTGROUPS: "Importovať skupiny"
    IMPORTUSERS: "Importovať používateľov"
>>>>>>> 0ddf3b41
    MEMBERS: Členovia
    MENUTITLE: Bezpečnosť
    MemberListCaution: 'Upozornenie: Odstránenie členov z tohto zoznamu ich odstráni zo všetkých skupín a databázy.'
    NEWGROUP: 'Nová skupina'
    PERMISSIONS: Právomoci
    ROLES: Úlohy
    ROLESDESCRIPTION: 'Úlohy sú logické zoskupenia právomocí a môžu byť pridelené k skupinám.<br />Sú zdedené z nadradených skupín, ak je to požadované.'
    TABROLES: Úlohy
    Users: Používatelia
  SecurityAdmin_MemberImportForm:
    BtnImport: Importovať
    FileFieldLabel: 'CSV súbor <small>(Povolené koncovky súborov: *.csv)</small>'
  SilverStripeNavigator:
    Auto: Auto
    ChangeViewMode: 'Zmeniť nód zobrazenia'
    Desktop: Desktop
    DualWindowView: 'Duálne okno'
    Edit: Editovať
    EditView: 'Mód editácie'
    Mobile: 'Mobilný telefón'
    PreviewState: 'Náhľad stavu'
    PreviewView: 'Mód náhľadu'
    Responsive: Responzívny
    SplitView: 'Mód rozdelenia'
    Tablet: Tablet
    ViewDeviceWidth: 'Vyberte šírku náhľadu'
    Width: šírka
  SilverStripe\Admin\CMSProfileController:
    MENUTITLE: 'Môj profil'
  SilverStripe\Admin\CampaignAdmin:
    MENUTITLE: Kampane
  SilverStripe\Admin\SecurityAdmin:
    MENUTITLE: Bezpečnosť
  SilverStripe\Assets\File:
    PLURALNAME: Súbory
    SINGULARNAME: Súbor
  SilverStripe\Assets\Folder:
    PLURALNAME: Priečinky
    SINGULARNAME: Priečinok
  SilverStripe\Assets\Image:
    PLURALNAME: Obrázky
    SINGULARNAME: Obrázok
  SilverStripe\ORM\DataObject:
    PLURALNAME: 'Dátové objekty'
    SINGULARNAME: 'Dátový objekt'
  SilverStripe\ORM\Versioning\ChangeSet:
    PLURALNAME: Kampane
    SINGULARNAME: Kampaň
  SilverStripe\ORM\Versioning\ChangeSetItem:
    PLURALNAME: 'Zmeniť položky'
    SINGULARNAME: 'Zmeniť položku'
  SilverStripe\Security\Group:
    PLURALNAME: Skupiny
    SINGULARNAME: Skupina
  SilverStripe\Security\LoginAttempt:
    PLURALNAME: 'Pokusy o prihlásenie'
    SINGULARNAME: 'Pokus o prihlásenie'
  SilverStripe\Security\Member:
    PLURALNAME: Členovia
    SINGULARNAME: Člen
  SilverStripe\Security\MemberPassword:
    PLURALNAME: 'Heslá člena'
    SINGULARNAME: 'Heslo člena'
  SilverStripe\Security\Permission:
    PLURALNAME: Oprávnenia
    SINGULARNAME: Oprávnenie
  SilverStripe\Security\PermissionRole:
    PLURALNAME: Roly
    SINGULARNAME: Rola
  SilverStripe\Security\PermissionRoleCode:
    PLURALNAME: 'Kódy oprávnenia role'
    SINGULARNAME: 'Kód oprávnenia role'
  SilverStripe\Security\RememberLoginHash:
    PLURALNAME: 'Pamätať si hash-e prihlásenia'
    SINGULARNAME: 'Pamätať si hash prihlásenia'
  SiteTree:
    TABMAIN: Hlavné
  TableListField:
    CSVEXPORT: 'Exportovať do CSV'
    Print: Tlačiť
  TableListField_PageControls_ss:
    OF: z
  TextField:
    VALIDATEMAXLENGTH: 'Hodnota pre {name} nesmie prekročiť {maxLength} v dĺžke znakov'
  TimeField:
    VALIDATEFORMAT: 'Prosím zadajte platný formát času ({format})'
  ToggleField:
    LESS: menej
    MORE: viac
  UploadField:
    ATTACHFILE: 'Pripojiť súbor'
    ATTACHFILES: 'Pripojiť súbory'
    AttachFile: 'Pripojiť súbor(y)'
    CHOOSEANOTHERFILE: 'Vyberte iný súbor'
    CHOOSEANOTHERINFO: 'Nahradiť tento súbor iným z úložiska súborov'
    DELETE: 'Zmazať zo súborov'
    DELETEINFO: 'Trvalo zmazať tento súbor z úložiska súborov'
    DOEDIT: Uložiť
    DROPFILE: 'pusť súbor'
    DROPFILES: 'pusť súbory'
    Dimensions: Rozmery
    EDIT: Editovať
    EDITINFO: 'Editovať súbor'
    FIELDNOTSET: 'Žiadna informácia o súbore'
    FROMCOMPUTER: 'Z vášho počitača'
    FROMCOMPUTERINFO: 'Vyberte zo súborov'
    FROMFILES: 'Zo súborov'
    HOTLINKINFO: 'Info: Tento obrázok bude "hotlinkovaný". Uistete sa prosím, že máte oprávnenie od pôvodneho tvorcu webu, aby sa tak stalo.'
    MAXNUMBEROFFILES: 'Maximálny počet {count} súbor(ov) prekročený.'
    MAXNUMBEROFFILESONE: 'Je možno nahrať iba jeden súbor'
    MAXNUMBEROFFILESSHORT: 'Môžte nahrať iba {count} súborov'
    OVERWRITEWARNING: 'Súbor s rovnakým názvom už existuje'
    REMOVE: Odstrániť
    REMOVEINFO: 'Odstrániť tento súbor odtiaľ, ale nezmazať z úložiska súborov'
    STARTALL: 'Začni všetko'
    Saved: Uložené
    UPLOADSINTO: 'uloží do /{path}'
  Versioned:
    has_many_Versions: verzie
  VersionedGridFieldItemRequest:
    ARCHIVE: Archív
    Archived: 'Archivované %s %s'
    BUTTONARCHIVEDESC: 'Nezverejniť a odoslať do archívu'
    BUTTONPUBLISH: Zverejniť
    BUTTONUNPUBLISH: Nezverejniť
    BUTTONUNPUBLISHDESC: 'Odstrániť tento záznam z publikovaného webu'
    Published: 'Zverejnené {name} {link}'
    Unpublished: 'Nezverejné %s %s'
  i18n:
    PLURAL: '{number} {form}'<|MERGE_RESOLUTION|>--- conflicted
+++ resolved
@@ -1,153 +1,156 @@
 sk:
   AddToCampaign:
-    ErrorCampaignPermissionDenied: 'Vyzerá to tak, že nemáte dostatok oprávnení pridať {ObjectTitle} do {CampaignTitle}'
-    ErrorGeneral: 'Ospravedlňujeme sa, ale nastala chyba'
-    ErrorItemPermissionDenied: 'Vyzerá to tak, že nemáte dostatok oprávnení pridať {ObjectTitle} do kampane'
-    ErrorNotFound: 'Toto {Type} nebolo nájdené'
-    Success: 'Úspešne pridané {ObjectTitle} do {CampaignTitle}'
+    ErrorCampaignPermissionDenied: "Vyzerá to tak, že nemáte dostatok oprávnení pridať {ObjectTitle} do {CampaignTitle}"
+    ErrorGeneral: "Ospravedlňujeme sa, ale nastala chyba"
+    ErrorItemPermissionDenied: "Vyzerá to tak, že nemáte dostatok oprávnení pridať {ObjectTitle} do kampane"
+    ErrorNotFound: "Toto {Type} nebolo nájdené"
+    Success: "Úspešne pridané {ObjectTitle} do {CampaignTitle}"
   AssetAdmin:
-    ALLOWEDEXTS: 'Povolené extenzie nahratia súboru'
-    HIDEALLOWEDEXTS: 'Skryť povolené extenzie'
-    NEWFOLDER: 'Nový priečinok'
-    SHOWALLOWEDEXTS: 'Ukázať povolené extenzie'
+    ALLOWEDEXTS: "Povolené extenzie nahratia súboru"
+    HIDEALLOWEDEXTS: "Skryť povolené extenzie"
+    NEWFOLDER: "Nový priečinok"
+    SHOWALLOWEDEXTS: "Ukázať povolené extenzie"
   AssetTableField:
-    CREATED: 'Prvýkrát nahrané'
+    CREATED: "Prvýkrát nahrané"
     DIM: Rozmery
     FILENAME: Názov
     FOLDER: Adresár
     HEIGHT: Výška
-    LASTEDIT: 'Posledne zmenené'
+    LASTEDIT: "Posledne zmenené"
     OWNER: Vlastník
     PATH: Cesta
     SIZE: Veľkosť
     TITLE: Titulok
     TYPE: Typ
     URL: URL
-    WIDTH: 'Šírka'
+    WIDTH: Šírka
   AssetUploadField:
-    ChooseFiles: 'Vyberte súbory'
-    DRAGFILESHERE: 'Tiahni súbory tu'
-    DROPAREA: 'Oblasť upustenia'
-    EDITALL: 'Editovať všetko'
-    EDITANDORGANIZE: 'Editovať a organizovať'
-    EDITINFO: 'Editovať súbory'
+    ChooseFiles: "Vyberte súbory"
+    DRAGFILESHERE: "Presuňte súbory sem"
+    DROPAREA: "Oblasť upustenia"
+    EDITALL: "Editovať všetko"
+    EDITANDORGANIZE: "Editovať a organizovať"
+    EDITINFO: "Editovať súbory"
     FILES: Súbory
-    FROMCOMPUTER: 'Vyberte súbory z vášho počítača'
-    FROMCOMPUTERINFO: 'Nahrat z vášho počítača'
-    INSERTURL: 'Vložiť z URL'
-    REMOVEINFO: 'Odstrániť tento soubor z tohto poľa'
+    FROMCOMPUTER: "Vyberte súbory z vášho počítača"
+    FROMCOMPUTERINFO: "Nahrat z vášho počítača"
+    INSERTURL: "Vložiť z URL"
+    REMOVEINFO: "Odstrániť tento soubor z tohto poľa"
     TOTAL: Súhrn
-    UPLOADINPROGRESS: 'Čakajte prosím… prebieha nahrávanie'
+    TOUPLOAD: "Vyberte súbory na nahratie ..."
+    UPLOADINPROGRESS: "Čakajte prosím… prebieha nahrávanie"
     UPLOADOR: ALEBO
   BBCodeParser:
     ALIGNEMENT: Zarovnanie
-    ALIGNEMENTEXAMPLE: 'zarovnané vpravo'
-    BOLD: 'Tučné písmo'
+    ALIGNEMENTEXAMPLE: "zarovnané vpravo"
+    BOLD: "Tučné písmo"
     BOLDEXAMPLE: Tučné
-    CODE: 'Blok kódu'
-    CODEDESCRIPTION: 'nezformátovaný blok kódu'
-    CODEEXAMPLE: 'Blok kódu'
-    COLORED: 'Farebný text'
-    COLOREDEXAMPLE: 'modrý text'
-    EMAILLINK: 'Odkaz na email'
-    EMAILLINKDESCRIPTION: 'Vytvoriť odkaz na emailovú adresu'
+    CODE: "Blok kódu"
+    CODEDESCRIPTION: "nezformátovaný blok kódu"
+    CODEEXAMPLE: "Blok kódu"
+    COLORED: "Farebný text"
+    COLOREDEXAMPLE: "modrý text"
+    EMAILLINK: "Odkaz na email"
+    EMAILLINKDESCRIPTION: "Vytvoriť odkaz na emailovú adresu"
     IMAGE: Obrázok
-    IMAGEDESCRIPTION: 'Zobraziť obrázok vo vašom príspevku'
+    IMAGEDESCRIPTION: "Zobraziť obrázok vo vašom príspevku"
     ITALIC: Kurziva
     ITALICEXAMPLE: Kurziva
-    LINK: 'Odkaz na stránku'
-    LINKDESCRIPTION: 'Odkaz na inú stránku alebo URL'
-    STRUCK: 'Prečiarknutý text'
+    LINK: "Odkaz na stránku"
+    LINKDESCRIPTION: "Odkaz na inú stránku alebo URL"
+    STRUCK: "Prečiarknutý text"
     STRUCKEXAMPLE: Prečiarknuté
-    UNDERLINE: 'Podčiarknutý text'
+    UNDERLINE: "Podčiarknutý text"
     UNDERLINEEXAMPLE: Podčiarknuté
-    UNORDERED: 'neočíslovaný zoznam'
-    UNORDEREDDESCRIPTION: 'neočíslovaný zoznam'
-    UNORDEREDEXAMPLE1: 'neočíslovaná položka 1'
+    UNORDERED: "neočíslovaný zoznam"
+    UNORDEREDDESCRIPTION: "neočíslovaný zoznam"
+    UNORDEREDEXAMPLE1: "neočíslovaná položka 1"
   BackLink_Button_ss:
     Back: Späť
+    NavigateUp: "Navigovať na priečinok"
   BasicAuth:
-    ENTERINFO: 'Prosím zadajte používateľské meno a heslo.'
-    ERRORNOTADMIN: 'Tento používateľ nie je administrátor.'
-    ERRORNOTREC: 'Toto používateľské meno / heslo nebolo rozpoznané'
+    ENTERINFO: "Prosím zadajte používateľské meno a heslo."
+    ERRORNOTADMIN: "Tento používateľ nie je administrátor."
+    ERRORNOTREC: "Toto používateľské meno / heslo nebolo rozpoznané"
   Boolean:
     ANY: Ktorýkoľvek
     NOANSWER: Nie
     YESANSWER: Áno
   CAMPAIGNS:
-    ADDTOCAMPAIGN: 'Pridať do kampane'
+    ADDTOCAMPAIGN: "Pridať do kampane"
   CMSLoadingScreen_ss:
-    LOADING: 'Načíta sa ...'
-    REQUIREJS: 'CMS vyžaduje, aby ste mali JavaScript zapnutý.'
+    LOADING: "Načíta sa ..."
+    REQUIREJS: "CMS vyžaduje, aby ste mali JavaScript zapnutý."
   CMSMain:
-    ACCESS: 'Prístup k ''{title}'' sekcii'
-    ACCESSALLINTERFACES: 'Pristup do všetkých častí CMS.'
-    ACCESSALLINTERFACESHELP: 'Prepisuje viac špecifických  nastavení prístupu.'
+    ACCESS: "Prístup k '{title}' sekcii"
+    ACCESSALLINTERFACES: "Pristup do všetkých častí CMS."
+    ACCESSALLINTERFACESHELP: "Prepisuje viac špecifických  nastavení prístupu."
     SAVE: Uložiť
   CMSMemberLoginForm:
-    BUTTONFORGOTPASSWORD: 'Zabudnuté heslo?'
-    BUTTONLOGIN: 'Prihlásiť sa späť'
-    BUTTONLOGOUT: 'Odhlásiť sa'
-    PASSWORDEXPIRED: '<p>Vaše heslo bolo expirované. <a target="_top" href="{link}">Prosím zvoľte nové heslo.</a></p>'
+    BUTTONFORGOTPASSWORD: "Zabudnuté heslo?"
+    BUTTONLOGIN: "Prihlásiť sa späť"
+    BUTTONLOGOUT: "Odhlásiť sa"
+    PASSWORDEXPIRED: "<p>Vaše heslo bolo expirované. <a target=\"_top\" href=\"{link}\">Prosím zvoľte nové heslo.</a></p>"
   CMSPageHistoryController_versions_ss:
-    PREVIEW: 'Náhľad webu'
+    PREVIEW: "Náhľad webu"
   CMSPagesController_Tools_ss:
     FILTER: Filter
   CMSProfileController:
-    MENUTITLE: 'Môj profil'
+    MENUTITLE: "Môj profil"
   CMSSecurity:
-    INVALIDUSER: '<p>Neplatný užívateľ. <a target="_top" href="{link}">Prosím overte sa znovu tu</a> pre pokračovanie.</p>'
-    LoginMessage: '<p>Ak máte akúkoľvek neuloženú prácu, môžete sa vrátiť na miesto, kde ste prestali, prihlásením sa späť nižšie.</p>'
+    INVALIDUSER: "<p>Neplatný užívateľ. <a target=\"_top\" href=\"{link}\">Prosím overte sa znovu tu</a> pre pokračovanie.</p>"
+    LoginMessage: "<p>Ak máte akúkoľvek neuloženú prácu, môžete sa vrátiť na miesto, kde ste prestali, prihlásením sa späť nižšie.</p>"
     SUCCESS: Úspešné
-    SUCCESSCONTENT: '<p>Úspešné prihlásenie. Ak nebudete automaticky presmerovaní <a target="_top" href="{link}">kliknite tu</a></p>'
-    TimedOutTitleAnonymous: 'Čas Vášho sedenia vypršal.'
-    TimedOutTitleMember: 'Ahoj {name}!<br />Čas Vášho sedenia vypršal.'
+    SUCCESSCONTENT: "<p>Úspešné prihlásenie. Ak nebudete automaticky presmerovaní <a target=\"_top\" href=\"{link}\">kliknite tu</a></p>"
+    TimedOutTitleAnonymous: "Čas Vášho sedenia vypršal."
+    TimedOutTitleMember: "Ahoj {name}!<br />Čas Vášho sedenia vypršal."
   CampaignAdmin:
-    ACCESS_HELP: 'Povoliť zobrazenie kamane zverejnenej sekcie.'
+    ACCESS_HELP: "Povoliť zobrazenie kamane zverejnenej sekcie."
     MENUTITLE: Kampane
   Campaigns:
-    AddToCampaign: 'Pridať do kampane'
-    AddToCampaignFormFieldLabel: 'Vyberte kampaň'
+    AddToCampaign: "Pridať do kampane"
+    AddToCampaignFormFieldLabel: "Vyberte kampaň"
   ChangePasswordEmail_ss:
-    CHANGEPASSWORDTEXT1: 'Vaše heslo bolo zmenené pre'
-    CHANGEPASSWORDTEXT2: 'Teraz môžete použiť nasledujúce prihlasovacie údaje na prihlásenie:'
-    CHANGEPASSWORDTEXT3: 'Zmeniť heslo'
+    CHANGEPASSWORDFOREMAIL: "Heslo pre účet s e-mailovou adresou {email} bol zmenené. Ak ste nechceli zmeniť vaše heslo, prosím zmeňte ho pomocou odkazu uvedeného nižšie."
+    CHANGEPASSWORDTEXT1: "Vaše heslo bolo zmenené pre"
+    CHANGEPASSWORDTEXT2: "Teraz môžete použiť nasledujúce prihlasovacie údaje na prihlásenie:"
+    CHANGEPASSWORDTEXT3: "Zmeniť heslo"
     EMAIL: E-mail
-    HELLO: 'Dobrý deň'
+    HELLO: "Dobrý deň"
     PASSWORD: Heslo
   ChangeSet:
-    DESCRIPTION_AND: '{first} a {second}'
+    DESCRIPTION_AND: "{first} a {second}"
     DESCRIPTION_ITEM: Položka
     DESCRIPTION_ITEMS: Položky
-    DESCRIPTION_LIST_FIRST: '{item}'
-    DESCRIPTION_LIST_LAST: '{list}, a {item}'
-    DESCRIPTION_LIST_MID: '{list}, {item}'
-    DESCRIPTION_OTHER_ITEM: 'iná položka'
-    DESCRIPTION_OTHER_ITEMS: 'iné položky'
+    DESCRIPTION_LIST_FIRST: "{item}"
+    DESCRIPTION_LIST_LAST: "{list}, a {item}"
+    DESCRIPTION_LIST_MID: "{list}, {item}"
+    DESCRIPTION_OTHER_ITEM: "iná položka"
+    DESCRIPTION_OTHER_ITEMS: "iné položky"
     NAME: Meno
     PLURALNAME: Kampane
     SINGULARNAME: Kampaň
     STATE: Stav
   ChangeSetItem:
-    PLURALNAME: 'Zmeniť položky'
-    SINGULARNAME: 'Zmeniť položku'
+    PLURALNAME: "Zmeniť položky"
+    SINGULARNAME: "Zmeniť položku"
   CheckboxField:
     NOANSWER: Nie
     YESANSWER: Áno
   CheckboxFieldSetField:
-    SOURCE_VALIDATION: 'Prosím vyberte hodnotu v zozname. {value} nie je platná voľba'
+    SOURCE_VALIDATION: "Prosím vyberte hodnotu v zozname. {value} nie je platná voľba"
   CheckboxSetField:
-    SOURCE_VALIDATION: 'Prosím vyberte hodnotu v zozname. ''{value}'' nie je platná voľba'
+    SOURCE_VALIDATION: "Prosím vyberte hodnotu v zozname. '{value}' nie je platná voľba"
   ConfirmedPasswordField:
-    ATLEAST: 'Heslá musia byť nejmenej {min} znakov dlhé.'
-    BETWEEN: 'Heslá musia byť {min} až {max} znakov dlhé.'
-    CURRENT_PASSWORD_ERROR: 'Vaše terajšie heslo, ktore ste zadali nie je správne.'
-    CURRENT_PASSWORD_MISSING: 'Musíte zadat vaše terajšie heslo.'
-    LOGGED_IN_ERROR: 'Pre zmenu vášho hesla musíte byť prihlásený.'
-    MAXIMUM: 'Heslá musia byť najviac {max} znakov dlhé.'
-    SHOWONCLICKTITLE: 'Zmeniť heslo'
+    ATLEAST: "Heslá musia byť nejmenej {min} znakov dlhé."
+    BETWEEN: "Heslá musia byť {min} až {max} znakov dlhé."
+    CURRENT_PASSWORD_ERROR: "Vaše terajšie heslo, ktore ste zadali nie je správne."
+    CURRENT_PASSWORD_MISSING: "Musíte zadat vaše terajšie heslo."
+    LOGGED_IN_ERROR: "Pre zmenu vášho hesla musíte byť prihlásený."
+    MAXIMUM: "Heslá musia byť najviac {max} znakov dlhé."
+    SHOWONCLICKTITLE: "Zmeniť heslo"
   ContentController:
-    DRAFT_SITE_ACCESS_RESTRICTION: 'Musíte sa prihlásiť so svojím CMS heslom pre zobrazenie návrhu alebo archivovaného obsahu. <a href="%s">Kliknite tu pre návrat na publikovaný web .</a>'
+    DRAFT_SITE_ACCESS_RESTRICTION: "Musíte sa prihlásiť so svojím CMS heslom pre zobrazenie návrhu alebo archivovaného obsahu. <a href=\"%s\">Kliknite tu pre návrat na publikovaný web .</a>"
     NOTLOGGEDIN: Neprihlásený
   CreditCardField:
     FIRST: prvý
@@ -157,252 +160,261 @@
   CurrencyField:
     CURRENCYSYMBOL: $
   DataObject:
-    PLURALNAME: 'Datové objekty'
-    SINGULARNAME: 'Dátový objekt'
+    PLURALNAME: "Datové objekty"
+    SINGULARNAME: "Dátový objekt"
   Date:
     DAY: deň
     DAYS: dni
     HOUR: hodina
     HOURS: hodiny
-    LessThanMinuteAgo: 'menej ako minúta'
+    LessThanMinuteAgo: "menej ako minúta"
     MIN: minúta
     MINS: minúty
     MONTH: mesiac
     MONTHS: mesiace
     SEC: sekunda
     SECS: sekundy
-    TIMEDIFFAGO: '{difference} pred'
-    TIMEDIFFIN: 'v {difference}'
+    TIMEDIFFAGO: "{difference} pred"
+    TIMEDIFFIN: "v {difference}"
     YEAR: rok
     YEARS: roky
   DateField:
     NOTSET: nezadané
     TODAY: dnes
-    VALIDDATEFORMAT2: 'Prosím zadajte platný formát dátumu ({format})'
-    VALIDDATEMAXDATE: 'Váš dátum musí byť starší alebo odpovedajúci maximu povoleného dátumu ({date})'
-    VALIDDATEMINDATE: 'Váš dátum musí byť novší alebo odpovedajúci minimu povoleného dátumu ({date})'
+    VALIDDATEFORMAT2: "Prosím zadajte platný formát dátumu ({format})"
+    VALIDDATEMAXDATE: "Váš dátum musí byť starší alebo odpovedajúci maximu povoleného dátumu ({date})"
+    VALIDDATEMINDATE: "Váš dátum musí byť novší alebo odpovedajúci minimu povoleného dátumu ({date})"
   DatetimeField:
-    NOTSET: 'Nie je nastavené'
+    NOTSET: "Nie je nastavené"
   Director:
-    INVALID_REQUEST: 'Neplatná požiadavka'
+    INVALID_REQUEST: "Neplatná požiadavka"
   DropdownField:
-    CHOOSE: '(Vyberte si)'
-    CHOOSESEARCH: '(Vybrať alebo vyhľadať)'
-    CHOOSE_MODEL: '(Vyberte {name})'
-    SOURCE_VALIDATION: 'Prosím vyberte hodnotu v zozname. {value} nie je platná voľba'
+    CHOOSE: "(Vyberte si)"
+    CHOOSESEARCH: "(Vybrať alebo vyhľadať)"
+    CHOOSE_MODEL: "(Vyberte {name})"
+    SOURCE_VALIDATION: "Prosím vyberte hodnotu v zozname. {value} nie je platná voľba"
   EmailField:
-    VALIDATION: 'Prosím zadajte email adresu'
+    VALIDATION: "Prosím zadajte email adresu"
   Enum:
     ANY: Každý
   File:
-    AviType: 'AVI video súbor'
+    AviType: "AVI video súbor"
     Content: Obsah
-    CssType: 'CSS súbor'
-    DmgType: 'Apple obraz disku'
-    DocType: 'Word dokument'
-    Filename: 'Meno súboru'
-    GifType: 'GIF obrázok - vhodné pre diagramy'
-    GzType: 'GZIP komprimačný súbor'
-    HtlType: 'HTML súbor'
-    HtmlType: 'HTML súbor'
-    INVALIDEXTENSION: 'Extenzia nie je povolená (platné: {extensions})'
-    INVALIDEXTENSIONSHORT: 'Extenzia nie je povolená'
-    IcoType: 'Ikona obrázok'
-    JpgType: 'JPEG obrázok - vhodné pre fotografie'
-    JsType: 'Javascript súbor'
-    Mp3Type: 'MP3 audio súbor'
-    MpgType: 'MPEG video súbor'
-    NOVALIDUPLOAD: 'Subor nie je povolený pre nahratie'
+    CssType: "CSS súbor"
+    DRAFT: Koncept
+    DmgType: "Apple obraz disku"
+    DocType: "Word dokument"
+    Filename: "Meno súboru"
+    GifType: "GIF obrázok - vhodné pre diagramy"
+    GzType: "GZIP komprimačný súbor"
+    HtlType: "HTML súbor"
+    HtmlType: "HTML súbor"
+    INVALIDEXTENSION: "Extenzia nie je povolená (platné: {extensions})"
+    INVALIDEXTENSIONSHORT: "Extenzia nie je povolená"
+    INVALIDEXTENSION_SHORT: "Formát súboru nie je povolený"
+    IcoType: "Ikona obrázok"
+    JpgType: "JPEG obrázok - vhodné pre fotografie"
+    JsType: "Javascript súbor"
+    MODIFIED: Zmenené
+    Mp3Type: "MP3 audio súbor"
+    MpgType: "MPEG video súbor"
+    NOFILESIZE: "Veľkosť súboru je nula bajtov."
+    NOVALIDUPLOAD: "Subor nie je povolený pre nahratie"
     Name: Meno
     PLURALNAME: Súbory
-    PdfType: 'Adobe Acrobat PDF súbor'
-    PngType: 'PNG obrázok - vhodný univerzálny formát'
+    PdfType: "Adobe Acrobat PDF súbor"
+    PngType: "PNG obrázok - vhodný univerzálny formát"
     SINGULARNAME: Súbor
-    TiffType: 'Tiff formát obrázku'
+    TOOLARGE: "Veľkosť súboru je príliš veľká, maximálna povolená veľkosť je {size}"
+    TOOLARGESHORT: "Veľkosť súboru prekračuje {size}"
+    TiffType: "Tiff formát obrázku"
     Title: Názov
-    WavType: 'WAV audo súbor'
-    XlsType: 'Excel tabuľka'
-    ZipType: 'ZIP komprimačný súbor'
+    WavType: "WAV audo súbor"
+    XlsType: "Excel tabuľka"
+    ZipType: "ZIP komprimačný súbor"
   Filesystem:
-    SYNCRESULTS: 'Synchronizácia kompletná: {createdcount} položky vytvorené, {deletedcount} položky zmazané'
+    SYNCRESULTS: "Synchronizácia kompletná: {createdcount} položky vytvorené, {deletedcount} položky zmazané"
   Folder:
     PLURALNAME: Priečinky
     SINGULARNAME: Priečinok
   ForgotPasswordEmail_ss:
-    HELLO: 'Dobrý deň'
-    TEXT1: 'Tu je váš'
-    TEXT2: 'odkaz na resetovanie hesla'
+    HELLO: "Dobrý deň"
+    TEXT1: "Tu je váš"
+    TEXT2: "odkaz na resetovanie hesla"
     TEXT3: pre
   Form:
-    CSRF_EXPIRED_MESSAGE: 'Čas Vášho sedenia vypršal. Prosím znova odošlite formulár.'
-    CSRF_FAILED_MESSAGE: 'Zdá sa, že nastal technický problém. Kliknite prosím na tlačítko späť, obnovte váš prehliadač, a skúste to opäť.'
-    FIELDISREQUIRED: '{name} je požadované'
+    CSRF_EXPIRED_MESSAGE: "Čas Vášho sedenia vypršal. Prosím znova odošlite formulár."
+    CSRF_FAILED_MESSAGE: "Zdá sa, že nastal technický problém. Kliknite prosím na tlačítko späť, obnovte váš prehliadač, a skúste to opäť."
+    FIELDISREQUIRED: "{name} je požadované"
     SubmitBtnLabel: Choď
-    VALIDATIONCREDIT: 'Uistite sa, že ste zadali číslo kreditnej karty správne'
-    VALIDATIONCREDITNUMBER: 'Uistite sa, že ste zadali číslo {number} kreditnej karty správne'
-    VALIDATIONNOTUNIQUE: 'Zadaná hodnota nie je unikátna'
-    VALIDATIONPASSWORDSDONTMATCH: 'Hesla sa nezhodujú'
-    VALIDATIONPASSWORDSNOTEMPTY: 'Heslá nemôžu byť prázdne'
-    VALIDATIONSTRONGPASSWORD: 'Heslá musia obsahovať aspoň jednu číslicu a jedno písmeno'
+    VALIDATIONCREDIT: "Uistite sa, že ste zadali číslo kreditnej karty správne"
+    VALIDATIONCREDITNUMBER: "Uistite sa, že ste zadali číslo {number} kreditnej karty správne"
+    VALIDATIONNOTUNIQUE: "Zadaná hodnota nie je unikátna"
+    VALIDATIONPASSWORDSDONTMATCH: "Hesla sa nezhodujú"
+    VALIDATIONPASSWORDSNOTEMPTY: "Heslá nemôžu byť prázdne"
+    VALIDATIONSTRONGPASSWORD: "Heslá musia obsahovať aspoň jednu číslicu a jedno písmeno"
     VALIDATOR: Validácia
-    VALIDCURRENCY: 'Prosím zadajte platnú menu'
+    VALIDCURRENCY: "Prosím zadajte platnú menu"
   FormField:
-    Example: 'napr. %s'
+    Example: "napr. %s"
     NONE: žiadne
   GridAction:
     DELETE_DESCRIPTION: Zmazať
     Delete: Zmazať
     UnlinkRelation: Odpojiť
   GridField:
-    Add: 'Pridať {name}'
+    Add: "Pridať {name}"
     Filter: Filter
-    FilterBy: 'Filtrovať podľa'
+    FilterBy: "Filtrovať podľa"
     Find: Vyhľadať
-    LEVELUP: 'Úroveň vyššie'
-    LinkExisting: 'Prepojenie existujúcich'
-    NewRecord: 'Nový %s'
-    NoItemsFound: 'Žiadne položky'
-    PRINTEDAT: 'Vytlačené v'
+    LEVELUP: "Úroveň vyššie"
+    LinkExisting: "Prepojenie existujúcich"
+    NewRecord: "Nový %s"
+    NoItemsFound: "Žiadne položky"
+    PRINTEDAT: "Vytlačené v"
     PRINTEDBY: Vytlačené
-    PlaceHolder: 'Vyhľadať {type}'
-    PlaceHolderWithLabels: 'Vyhľadať {type} podľa {name}'
-    RelationSearch: 'Vzťah hľadania'
+    PlaceHolder: "Vyhľadať {type}"
+    PlaceHolderWithLabels: "Vyhľadať {type} podľa {name}"
+    RelationSearch: "Vzťah hľadania"
     ResetFilter: Reset
   GridFieldAction_Delete:
-    DeletePermissionsFailure: 'Žiadne oprávnenia zmazať'
-    EditPermissionsFailure: 'Žiadne oprávnenie pre odpojenie záznamu'
+    DeletePermissionsFailure: "Žiadne oprávnenia zmazať"
+    EditPermissionsFailure: "Žiadne oprávnenie pre odpojenie záznamu"
   GridFieldDetailForm:
     CancelBtn: Zrušiť
     Create: Vytvoriť
     Delete: Zmazať
-    DeletePermissionsFailure: 'Žiadne oprávnenia zmazať'
-    Deleted: 'Zmazané %s %s'
+    DeletePermissionsFailure: "Žiadne oprávnenia zmazať"
+    Deleted: "Zmazané %s %s"
     Save: Uložiť
-    Saved: 'Uložené {name} {link}'
+    Saved: "Uložené {name} {link}"
   GridFieldEditButton_ss:
     EDIT: Editovať
   GridFieldItemEditView:
-    Go_back: 'Choď späť'
+    Go_back: "Choď späť"
   Group:
-    AddRole: 'Pridať úlohu pre túto skupinu'
-    Code: 'Kód skupiny'
+    AddRole: "Pridať úlohu pre túto skupinu"
+    Code: "Kód skupiny"
     DefaultGroupTitleAdministrators: Administratori
-    DefaultGroupTitleContentAuthors: 'Autori obsahu'
+    DefaultGroupTitleContentAuthors: "Autori obsahu"
     Description: Popis
-    GroupReminder: 'Ak vyberiete nadriadenú skupinu, bude táto skupina mať všetky úlohy'
-    HierarchyPermsError: 'Nie je možné pripojiť nadriadenú skupinu "%s" s privilegovanými právami (vyžaduje ADMIN prístup)'
-    Locked: 'Zamknuté?'
-    NoRoles: 'Nenašli sa úlohy'
+    GroupReminder: "Ak vyberiete nadriadenú skupinu, bude táto skupina mať všetky úlohy"
+    HierarchyPermsError: "Nie je možné pripojiť nadriadenú skupinu \"%s\" s privilegovanými právami (vyžaduje ADMIN prístup)"
+    Locked: Zamknuté?
+    NoRoles: "Nenašli sa úlohy"
     PLURALNAME: Skupiny
-    Parent: 'Nadradená skupina'
-    RolesAddEditLink: 'Spravovať úlohy'
+    Parent: "Nadradená skupina"
+    RolesAddEditLink: "Spravovať úlohy"
     SINGULARNAME: Skupina
-    Sort: 'Poradie zoradenia'
+    Sort: "Poradie zoradenia"
     has_many_Permissions: Právomoci
     many_many_Members: Členovia
   GroupImportForm:
-    Help1: '<p>Importovať jednu alebo viac skupín v <em>CSV</em> formáte (čiarkou oddelené hodnoty). <small><a href="#" class="toggle-advanced">Zobraziť pokročilé použitie</a></small></p>'
-    Help2: '<div class=''advanced''>\n<h4>Pokročilé použitie</h4>\n<ul>\n<li>Povolené stĺpce: <em>%s</em></li>\n<li>Existujúce skupiny sú porovnávané ich unikátnou vlastnosťou <em>Code</em>, a aktualizované s novými hodnotami z\nimportovaného súboru.</li>\n<li>Hierarchia skupín môže byť tvorená použitím stĺpca <em>ParentCode</em>.</li>\n<li>Kódy oprávnení môžu byť priradené stĺpcom <em>PermissionCode</em>. Existujúce oprávnenia nie sú zmazané.</li>\n</ul>\n</div>'
-    ResultCreated: 'Vytvorených {count} skupín'
-    ResultDeleted: 'Zmazané %d skupiny'
-    ResultUpdated: 'Aktualizované %d skupiny'
+    Help1: "<p>Importovať jednu alebo viac skupín v <em>CSV</em> formáte (čiarkou oddelené hodnoty). <small><a href=\"#\" class=\"toggle-advanced\">Zobraziť pokročilé použitie</a></small></p>"
+    Help2: "<div class='advanced'>\n<h4>Pokročilé použitie</h4>\n<ul>\n<li>Povolené stĺpce: <em>%s</em></li>\n<li>Existujúce skupiny sú porovnávané ich unikátnou vlastnosťou <em>Code</em>, a aktualizované s novými hodnotami z\nimportovaného súboru.</li>\n<li>Hierarchia skupín môže byť tvorená použitím stĺpca <em>ParentCode</em>.</li>\n<li>Kódy oprávnení môžu byť priradené stĺpcom <em>PermissionCode</em>. Existujúce oprávnenia nie sú zmazané.</li>\n</ul>\n</div>"
+    ResultCreated: "Vytvorených {count} skupín"
+    ResultDeleted: "Zmazané %d skupiny"
+    ResultUpdated: "Aktualizované %d skupiny"
   HTMLEditorField:
-    ANCHORSCANNOTACCESSPAGE: 'Nemáte povolený prístup k obsahu cieľovej stránky.'
-    ANCHORSPAGENOTFOUND: 'Cieľová stránka nebola nájdená.'
+    ANCHORSCANNOTACCESSPAGE: "Nemáte povolený prístup k obsahu cieľovej stránky."
+    ANCHORSPAGENOTFOUND: "Cieľová stránka nebola nájdená."
     ANCHORVALUE: Kotva
-    BUTTONADDURL: 'Pridať url'
-    CAPTIONTEXT: 'Text nadpisu'
-    CSSCLASS: 'Zarovnanie / štýl'
-    CSSCLASSCENTER: 'Centrované samotné.'
-    CSSCLASSLEFT: 'Vľavo, s obtekajúcim textom.'
-    CSSCLASSLEFTALONE: 'Vľavo, samostatne.'
-    CSSCLASSRIGHT: 'Vpravo, s obtekajúcim textom.'
+    BUTTONADDURL: "Pridať url"
+    CAPTIONTEXT: "Text nadpisu"
+    CSSCLASS: "Zarovnanie / štýl"
+    CSSCLASSCENTER: "Centrované samotné."
+    CSSCLASSLEFT: "Vľavo, s obtekajúcim textom."
+    CSSCLASSLEFTALONE: "Vľavo, samostatne."
+    CSSCLASSRIGHT: "Vpravo, s obtekajúcim textom."
     DETAILS: Podrobnosti
-    EMAIL: 'Emailová adresa'
+    EMAIL: "Emailová adresa"
+    FILE: Súbor
     FOLDER: Priečinok
-    IMAGEALT: 'Atlernatívny text (alt)'
-    IMAGEALTTEXT: 'Atlernatívny text (alt) - zobrazí sa ak obrázok nemože byť zobrazený '
-    IMAGEALTTEXTDESC: 'Zobrazí sa na obrazovke, ak obrázok nemôže byť zobrazený'
+    IMAGEALT: "Atlernatívny text (alt)"
+    IMAGEALTTEXT: "Atlernatívny text (alt) - zobrazí sa ak obrázok nemože byť zobrazený "
+    IMAGEALTTEXTDESC: "Zobrazí sa na obrazovke, ak obrázok nemôže byť zobrazený"
     IMAGEDIMENSIONS: Rozmery
     IMAGEHEIGHTPX: Výška
-    IMAGETITLE: 'Text titulky (tooltip) - pre doplňujúce informácie o obrázku'
-    IMAGETITLETEXT: 'Text titulky (tooltip)'
-    IMAGETITLETEXTDESC: 'Pre doplňujúce informácie o obrázku'
-    IMAGEWIDTHPX: 'Šírka'
-    INSERTMEDIA: 'Vložiť média zo'
-    LINK: 'Vložiť odkaz'
-    LINKANCHOR: 'Odkaz na kotvu na tejto stránke'
-    LINKDESCR: 'Popis odkazu'
-    LINKDETAILS: 'Popis odkazu'
-    LINKEMAIL: 'Odkaz na emailovú adresu'
-    LINKEXTERNAL: 'Odkaz na inú stránku'
-    LINKFILE: 'Odkaz na stiahnutie súboru'
-    LINKINTERNAL: 'Odkaz na stránku tohto webu'
-    LINKOPENNEWWIN: 'Otvoriť odkaz v novom okne?'
-    LINKTO: 'Typ odkazu'
+    IMAGETITLE: "Text titulky (tooltip) - pre doplňujúce informácie o obrázku"
+    IMAGETITLETEXT: "Text titulky (tooltip)"
+    IMAGETITLETEXTDESC: "Pre doplňujúce informácie o obrázku"
+    IMAGEWIDTHPX: Šírka
+    INSERTMEDIA: "Vložiť média zo"
+    LINK: "Vložiť odkaz"
+    LINKANCHOR: "Odkaz na kotvu na tejto stránke"
+    LINKDESCR: "Popis odkazu"
+    LINKDETAILS: "Popis odkazu"
+    LINKEMAIL: "Odkaz na emailovú adresu"
+    LINKEXTERNAL: "Odkaz na inú stránku"
+    LINKFILE: "Odkaz na stiahnutie súboru"
+    LINKINTERNAL: "Odkaz na stránku tohto webu"
+    LINKOPENNEWWIN: "Otvoriť odkaz v novom okne?"
+    LINKTO: "Typ odkazu"
     PAGE: Stránka
-    SUBJECT: 'Predmet emailu'
+    SUBJECT: "Predmet emailu"
     URL: URL
-    URLDESCRIPTION: 'Vložte videá a obrázky z webu do Vašej stránky, jednoduchým zadaním URL súboru. Uistite sa, že máte príslušné práva pred zdielaním médií z webu.<br /><br />Prosím, uvedomte si, že súbory nie sú pridané do úložiska CMS, ale súbor je vstavaný z jeho pôvodného umiestenia, ak z nejakých dôvodov súbor nie je dostupný v jeho pôvodnom umiestení, nebude zobraziteľný na tejto stránke.'
-    URLNOTANOEMBEDRESOURCE: 'URL ''{url}'' nemôže byť vložené do zdroja médií.'
-    UpdateMEDIA: 'Aktualizovať média'
+    URLDESCRIPTION: "Vložte videá a obrázky z webu do Vašej stránky, jednoduchým zadaním URL súboru. Uistite sa, že máte príslušné práva pred zdielaním médií z webu.<br /><br />Prosím, uvedomte si, že súbory nie sú pridané do úložiska CMS, ale súbor je vstavaný z jeho pôvodného umiestenia, ak z nejakých dôvodov súbor nie je dostupný v jeho pôvodnom umiestení, nebude zobraziteľný na tejto stránke."
+    URLNOTANOEMBEDRESOURCE: "URL '{url}' nemôže byť vložené do zdroja médií."
+    UpdateMEDIA: "Aktualizovať média"
   HTMLEditorField_Toolbar:
-    ERROR_ABSOLUTE: 'Iba absolutné url môžu byť zabudované'
-    ERROR_HOSTNAME: 'Toto hostname nie je obsiahnuté v whitelist'
-    ERROR_ID: 'Je potreba buď "ID" alebo "FileURL" parameter pre identifikáciu súboru'
-    ERROR_NOTFOUND: 'Nie je možné nájsť súbor pre náhľad'
-    ERROR_OEMBED_REMOTE: 'Vstavané je kompatibilné so vzdialenými súbormi'
-    ERROR_SCHEME: 'Táto schéma súboru nie je obsiahnutá v whitelist'
+    ERROR_ABSOLUTE: "Iba absolutné url môžu byť zabudované"
+    ERROR_HOSTNAME: "Toto hostname nie je obsiahnuté v whitelist"
+    ERROR_ID: "Je potreba buď \"ID\" alebo \"FileURL\" parameter pre identifikáciu súboru"
+    ERROR_NOTFOUND: "Nie je možné nájsť súbor pre náhľad"
+    ERROR_OEMBED_REMOTE: "Vstavané je kompatibilné so vzdialenými súbormi"
+    ERROR_SCHEME: "Táto schéma súboru nie je obsiahnutá v whitelist"
   Hierarchy:
-    InfiniteLoopNotAllowed: 'Nekonečná smyčka sa nachádza v {type} hierarchii. Prosím zmeňte rodiča pre vyriešenie tohto problému'
+    InfiniteLoopNotAllowed: "Nekonečná smyčka sa nachádza v {type} hierarchii. Prosím zmeňte rodiča pre vyriešenie tohto problému"
   HtmlEditorField:
-    ADDURL: 'Pridať URL'
-    ADJUSTDETAILSDIMENSIONS: 'Detaily &amp; rozmery'
-    ANCHORSCANNOTACCESSPAGE: 'Nemáte povolený prístup k obsahu cieľovej stránky.'
-    ANCHORSPAGENOTFOUND: 'Cielova stránka nebola nájdená.'
+    ADDURL: "Pridať URL"
+    ADJUSTDETAILSDIMENSIONS: "Detaily &amp; rozmery"
+    ANCHORSCANNOTACCESSPAGE: "Nemáte povolený prístup k obsahu cieľovej stránky."
+    ANCHORSPAGENOTFOUND: "Cielova stránka nebola nájdená."
     ANCHORVALUE: Odkaz
-    BUTTONADDURL: 'Pridať url'
+    BUTTONADDURL: "Pridať url"
     BUTTONINSERT: Vložiť
-    BUTTONINSERTLINK: 'Vložiť odkaz'
-    BUTTONREMOVELINK: 'Odstrániť odkaz'
+    BUTTONINSERTLINK: "Vložiť odkaz"
+    BUTTONREMOVELINK: "Odstrániť odkaz"
     BUTTONUpdate: Aktualizovať
-    CAPTIONTEXT: 'Text nadpisu'
-    CSSCLASS: 'Zarovnanie / štýl'
-    CSSCLASSCENTER: 'Centrovať samotné.'
-    CSSCLASSLEFT: 'Vľavo, s obtekajúcim textom.'
-    CSSCLASSLEFTALONE: 'Vľavo, samostatne.'
-    CSSCLASSRIGHT: 'Vpravo, s obtekajúcim textom.'
+    CAPTIONTEXT: "Text nadpisu"
+    CSSCLASS: "Zarovnanie / štýl"
+    CSSCLASSCENTER: "Centrovať samotné."
+    CSSCLASSLEFT: "Vľavo, s obtekajúcim textom."
+    CSSCLASSLEFTALONE: "Vľavo, samostatne."
+    CSSCLASSRIGHT: "Vpravo, s obtekajúcim textom."
     DETAILS: Detaily
-    EMAIL: 'E-mailovú adresu'
+    EMAIL: "E-mailovú adresu"
     FILE: Súbor
     FOLDER: Adresár
-    FROMCMS: 'Z CMS'
-    FROMCOMPUTER: 'Z vášho počitača'
-    FROMWEB: 'Z webu'
-    FindInFolder: 'Vyhľadať v priečinku'
-    IMAGEALT: 'Atlernatívny text (alt)'
+    FROMCMS: "Z CMS"
+    FROMCOMPUTER: "Z vášho počitača"
+    FROMWEB: "Z webu"
+    FindInFolder: "Vyhľadať v priečinku"
+    IMAGEALT: "Atlernatívny text (alt)"
+    IMAGEALTTEXT: "Alternatívny text (alt) - zobrazuje sa v prípade, ak obrázok nie je možné zobraziť"
+    IMAGEALTTEXTDESC: "Zobrazuje sa na čítačkách alebo ak obrázok nie je možné zobraziť"
     IMAGEDIMENSIONS: Rozmery
     IMAGEHEIGHTPX: Výška
-    IMAGETITLE: 'Text titulky (tooltip) - pre doplňujúce informácie o obrázku'
-    IMAGETITLETEXT: 'Text titulky (tooltip)'
-    IMAGETITLETEXTDESC: 'Pre doplňujúce informácie o obrázku'
-    IMAGEWIDTHPX: 'Šírka'
-    INSERTMEDIA: 'Vložiť média'
-    LINK: 'Vložiť/upraviť odkaz na zvýraznený text'
-    LINKANCHOR: 'Odkaz na tejto stranke'
-    LINKDESCR: 'Popis odkazu'
-    LINKEMAIL: 'E-mailovú adresu'
-    LINKEXTERNAL: 'Inú webstránku'
-    LINKFILE: 'Stiahnutie súboru'
-    LINKINTERNAL: 'Stránku na vlastnom webe'
-    LINKOPENNEWWIN: 'Otvoriť odkaz v novom okne?'
-    LINKTO: 'Odkázať na'
+    IMAGETITLE: "Text titulky (tooltip) - pre doplňujúce informácie o obrázku"
+    IMAGETITLETEXT: "Text titulky (tooltip)"
+    IMAGETITLETEXTDESC: "Pre doplňujúce informácie o obrázku"
+    IMAGEWIDTHPX: Šírka
+    INSERTMEDIA: "Vložiť média"
+    LINK: "Vložiť/upraviť odkaz na zvýraznený text"
+    LINKANCHOR: "Odkaz na tejto stranke"
+    LINKDESCR: "Popis odkazu"
+    LINKEMAIL: "E-mailovú adresu"
+    LINKEXTERNAL: "Inú webstránku"
+    LINKFILE: "Stiahnutie súboru"
+    LINKINTERNAL: "Stránku na vlastnom webe"
+    LINKOPENNEWWIN: "Otvoriť odkaz v novom okne?"
+    LINKTO: "Odkázať na"
     PAGE: Stránku
-    SUBJECT: 'Predmet emailu'
+    SUBJECT: "Predmet emailu"
     URL: URL
-    URLDESCRIPTION: 'Vložiť videá a obrázky z webu do Vašej stránky, jednoduchým zadaním URL súboru. Uistite sa, že máte príslušné práva pred zdielaním médií z webu.<br /><br />Prosím, uvedomte si, že súbory nie sú pridané do úložiska CMS, ale súbor je vstavaný z jeho pôvodného umiestenia, ak z nejakých dôvodov súbor nie je dostupný v jeho pôvodnom umiestení, nebude zobraziteľný na tejo stránke.'
-    URLNOTANOEMBEDRESOURCE: 'URL ''{url}'' nemôže byť vložené do zdroja médií.'
-    UpdateMEDIA: 'Aktualizovať média'
+    URLDESCRIPTION: "Vložiť videá a obrázky z webu do Vašej stránky, jednoduchým zadaním URL súboru. Uistite sa, že máte príslušné práva pred zdielaním médií z webu.<br /><br />Prosím, uvedomte si, že súbory nie sú pridané do úložiska CMS, ale súbor je vstavaný z jeho pôvodného umiestenia, ak z nejakých dôvodov súbor nie je dostupný v jeho pôvodnom umiestení, nebude zobraziteľný na tejo stránke."
+    URLNOTANOEMBEDRESOURCE: "URL '{url}' nemôže byť vložené do zdroja médií."
+    UpdateMEDIA: "Aktualizovať média"
   Image:
     PLURALNAME: Súbory
     SINGULARNAME: Súbor
@@ -410,128 +422,139 @@
     PLURALNAME: Súbory
     SINGULARNAME: Súbor
   Image_iframe_ss:
-    TITLE: 'Rámec pre nahranie obrázku'
+    TITLE: "Rámec pre nahranie obrázku"
   LeftAndMain:
     CANCEL: Zrušiť
-    CANT_REORGANISE: 'Nemáte oprávnenie meniť stránky najvyššej úrovne. Vaša zmena nebola uložená.'
+    CANT_REORGANISE: "Nemáte oprávnenie meniť stránky najvyššej úrovne. Vaša zmena nebola uložená."
+    CollapsePanel: "zbaliť panel"
     DELETED: Zmazané.
+    DropdownBatchActionsDefault: "Vyberte akciu ..."
+    ExpandPanel: "rozbaliť panel"
     HELP: Pomoc
-    PERMAGAIN: 'Boli ste odhlásený'
-    PERMALREADY: 'Je nám ľúto, ale k tejto časti CMS nemáte prístup . Ak sa chcete prihlásiť ako niekto iný, urobte tak nižšie.'
-    PERMDEFAULT: 'Musíte byť prihlásený/á k prístupu do oblasti administrácie, zadajte vaše prihlasovacie údaje dole, prosím.'
+    MenuToggleAuto: Auto
+    MenuToggleStickyNav: "Sticky nav"
+    PAGETYPE: "Typ stránky"
+    PERMAGAIN: "Boli ste odhlásený"
+    PERMALREADY: "Je nám ľúto, ale k tejto časti CMS nemáte prístup. Ak sa chcete prihlásiť ako niekto iný, urobte tak nižšie."
+    PERMDEFAULT: "Musíte byť prihlásený/á k prístupu do oblasti administrácie, zadajte vaše prihlasovacie údaje dole, prosím."
+    PLEASESAVE: "Prosím uložte stránku: Táto stránka nemôže byť aktualizovaná, pretože ešte nebola uložená."
     PreviewButton: Náhľad
-    REORGANISATIONSUCCESSFUL: 'Strom webu bol reorganizovaný úspešne.'
+    REORGANISATIONSUCCESSFUL: "Strom webu bol reorganizovaný úspešne."
     SAVEDUP: Uložené.
-    ShowAsList: 'ukázať ako zoznam'
-    TooManyPages: 'Príliž veľa stránok'
-    ValidationError: 'Chyba platnosti'
+    ShowAsList: "ukázať ako zoznam"
+    TooManyPages: "Príliž veľa stránok"
+    ValidationError: "Chyba platnosti"
+    VersionUnknown: "neznáma verzia"
   LeftAndMain_Menu_ss:
     Hello: Ahoj
-    LOGOUT: 'Odhlásiť sa'
+    LOGOUT: "Odhlásiť sa"
   ListboxField:
-    SOURCE_VALIDATION: 'Prosím vyberte hodnotu v zozname. %s nie je platná voľba'
+    SOURCE_VALIDATION: "Prosím vyberte hodnotu v zozname. %s nie je platná voľba"
   LoginAttempt:
-    Email: 'Emailová adresa'
-    IP: 'IP adreasa'
-    PLURALNAME: 'Pokusy o prihlásenie'
-    SINGULARNAME: 'Pokus o prihlásenie'
+    Email: "Emailová adresa"
+    IP: "IP adreasa"
+    PLURALNAME: "Pokusy o prihlásenie"
+    SINGULARNAME: "Pokus o prihlásenie"
     Status: Stav
   Member:
-    ADDGROUP: 'Pridať skupinu'
-    BUTTONCHANGEPASSWORD: 'Zmeniť heslo'
-    BUTTONLOGIN: 'Prihlásiť sa'
-    BUTTONLOGINOTHER: 'Prihlásiť sa ako niekto iný'
-    BUTTONLOSTPASSWORD: 'Stratil som svoje heslo'
-    CANTEDIT: 'Nemáte oprávnenie toto vykonať'
-    CONFIRMNEWPASSWORD: 'Potvrďte nové heslo'
-    CONFIRMPASSWORD: 'Potvrďte heslo'
-    CURRENT_PASSWORD: 'Terajšie heslo'
-    DATEFORMAT: 'Formát dátumu'
-    DefaultAdminFirstname: 'Predvolený administrátor'
+    ADDGROUP: "Pridať skupinu"
+    BUTTONCHANGEPASSWORD: "Zmeniť heslo"
+    BUTTONLOGIN: "Prihlásiť sa"
+    BUTTONLOGINOTHER: "Prihlásiť sa ako niekto iný"
+    BUTTONLOSTPASSWORD: "Stratil som svoje heslo"
+    CANTEDIT: "Nemáte oprávnenie toto vykonať"
+    CONFIRMNEWPASSWORD: "Potvrďte nové heslo"
+    CONFIRMPASSWORD: "Potvrďte heslo"
+    CURRENT_PASSWORD: "Terajšie heslo"
+    DATEFORMAT: "Formát dátumu"
+    DefaultAdminFirstname: "Predvolený administrátor"
     DefaultDateTime: predvolený
-    EDIT_PASSWORD: 'Nové heslo'
+    EDIT_PASSWORD: "Nové heslo"
     EMAIL: E-mail
-    EMPTYNEWPASSWORD: 'Nové heslo nesmie byť prázdne, skúste to prosím znova'
-    ENTEREMAIL: 'Prosím zadajte emailovú adresu pre zaslanie odkazu na resetovanie hesla.'
-    ERRORLOCKEDOUT2: 'Váš účet bol dočasne zablokovaný, kvôli množstvu neúspešných pokusov o prihlásenie. Prosím skúste to znova za {count} minút.'
-    ERRORNEWPASSWORD: 'Zadali ste rozdielne nové heslo, skúste to znovu'
-    ERRORPASSWORDNOTMATCH: 'Vaše súčasné heslo nie je správne, prosím skúste to znovu'
-    ERRORWRONGCRED: 'Poskytnuté detaily vyzerajú byť nesprávne. Prosím skúste opäť.'
+    EMPTYNEWPASSWORD: "Nové heslo nesmie byť prázdne, skúste to prosím znova"
+    ENTEREMAIL: "Prosím zadajte emailovú adresu pre zaslanie odkazu na resetovanie hesla."
+    ERRORLOCKEDOUT2: "Váš účet bol dočasne zablokovaný, kvôli množstvu neúspešných pokusov o prihlásenie. Prosím skúste to znova za {count} minút."
+    ERRORNEWPASSWORD: "Zadali ste rozdielne nové heslo, skúste to znovu"
+    ERRORPASSWORDNOTMATCH: "Vaše súčasné heslo nie je správne, prosím skúste to znovu"
+    ERRORWRONGCRED: "Poskytnuté detaily vyzerajú byť nesprávne. Prosím skúste opäť."
     FIRSTNAME: Meno
-    INTERFACELANG: 'Jazyk rozhrania'
-    INVALIDNEWPASSWORD: 'Nemohli sme pripustiť, že heslo: {password}'
-    KEEPMESIGNEDIN: 'Držať ma prihláseného'
-    LOGGEDINAS: 'Ste prihlásený/á ako {name}.'
-    NEWPASSWORD: 'Nové heslo'
-    NoPassword: 'Nie je tu heslo pre tohto člena.'
+    INTERFACELANG: "Jazyk rozhrania"
+    INVALIDNEWPASSWORD: "Nemohli sme pripustiť, že heslo: {password}"
+    KEEPMESIGNEDIN: "Držať ma prihláseného"
+    LOGGEDINAS: "Ste prihlásený/á ako {name}."
+    NEWPASSWORD: "Nové heslo"
+    NoPassword: "Nie je tu heslo pre tohto člena."
     PASSWORD: Heslo
-    PASSWORDEXPIRED: 'Vaše heslo bolo expirované. Zvoľte nové heslo.'
+    PASSWORDEXPIRED: "Vaše heslo bolo expirované. Zvoľte nové heslo."
     PLURALNAME: Členovia
+    REMEMBERME: "Pamätať si ma nabudúce?"
     SINGULARNAME: Člen
-    SUBJECTPASSWORDCHANGED: 'Vaše heslo bolo zmenené'
-    SUBJECTPASSWORDRESET: 'Odkaz na resetovanie hesla'
+    SUBJECTPASSWORDCHANGED: "Vaše heslo bolo zmenené"
+    SUBJECTPASSWORDRESET: "Odkaz na resetovanie hesla"
     SURNAME: Priezvisko
-    TIMEFORMAT: 'Formát času'
-    ValidationIdentifierFailed: 'Nemôžte prepísať existujúceho člena #{id} s identickým identifikátorm ({name} = {value})'
-    WELCOMEBACK: 'Vitajte späť, {firstname}'
-    YOUROLDPASSWORD: 'Vaše staré heslo'
+    TIMEFORMAT: "Formát času"
+    VALIDATIONMEMBEREXISTS: "Člen s rovnakým identifikátorom {identifier} už existuje"
+    ValidationIdentifierFailed: "Nemôžte prepísať existujúceho člena #{id} s identickým identifikátorom ({name} = {value})"
+    WELCOMEBACK: "Vitajte späť, {firstname}"
+    YOUROLDPASSWORD: "Vaše staré heslo"
     belongs_many_many_Groups: Skupiny
-    db_LastVisited: 'Dátum poslednej návštevy'
-    db_Locale: 'Lokalizácia rozhrania'
-    db_LockedOutUntil: 'Zamknutý až do'
-    db_NumVisit: 'Počet návštev'
+    db_LastVisited: "Dátum poslednej návštevy"
+    db_Locale: "Lokalizácia rozhrania"
+    db_LockedOutUntil: "Zamknutý až do"
+    db_NumVisit: "Počet návštev"
     db_Password: Heslo
-    db_PasswordExpiry: 'Dátum expirácie hesla'
+    db_PasswordExpiry: "Dátum expirácie hesla"
   MemberAuthenticator:
-    TITLE: 'E-mail &amp; Heslo'
+    TITLE: "E-mail &amp; Heslo"
   MemberDatetimeOptionsetField:
-    AMORPM: 'AM (pred poludním) alebo PM (popoludní)'
+    AMORPM: "AM (pred poludním) alebo PM (popoludní)"
     Custom: Vlastné
-    DATEFORMATBAD: 'Formát dátumu je neplatný'
-    DAYNOLEADING: 'Deň mesiaca bez úvodnej nuly'
-    DIGITSDECFRACTIONSECOND: 'Jedna alebo viac číslic zastupujúcich desatinný zlomok sekundy'
-    FOURDIGITYEAR: 'Štvorčíslie roka'
-    FULLNAMEMONTH: 'Celý názov mesiaca (napr. jún)'
-    HOURNOLEADING24: 'Hodina bez úvodnej nuly, 24 hodinový formát'
-    MINUTENOLEADING: 'Minúta bez úvodnej nuly'
-    MONTHNOLEADING: 'Číslo mesiaca bez úvodnej nuly'
+    DATEFORMATBAD: "Formát dátumu je neplatný"
+    DAYNOLEADING: "Deň mesiaca bez úvodnej nuly"
+    DIGITSDECFRACTIONSECOND: "Jedna alebo viac číslic zastupujúcich desatinný zlomok sekundy"
+    FOURDIGITYEAR: "Štvorčíslie roka"
+    FULLNAMEMONTH: "Celý názov mesiaca (napr. jún)"
+    HOURNOLEADING: "Hodina bez úvodnej nuly"
+    HOURNOLEADING24: "Hodina bez úvodnej nuly, 24 hodinový formát"
+    MINUTENOLEADING: "Minúta bez úvodnej nuly"
+    MONTHNOLEADING: "Číslo mesiaca bez úvodnej nuly"
     Preview: Náhľad
-    SHORTMONTH: 'Krátky názov mesiaca (napr. jún)'
-    TWODIGITDAY: 'Dvojčíslie dňa mesiaca'
-    TWODIGITHOUR: 'Dvojčíslie hodiny (00 až 23)'
-    TWODIGITMINUTE: 'Dvojčíslie minúty (00 až 59)'
-    TWODIGITMONTH: 'Dvojčíslie mesiaca (01=január, atď.)'
-    TWODIGITSECOND: 'Dvojčíslie sekundy (00 až 59)'
-    TWODIGITYEAR: 'Dvojčíslie roka'
-    Toggle: 'Ukázať nápovedu formátovania'
+    SHORTMONTH: "Krátky názov mesiaca (napr. jún)"
+    TWODIGITDAY: "Dvojčíslie dňa mesiaca"
+    TWODIGITHOUR: "Dvojčíslie hodiny (00 až 23)"
+    TWODIGITMINUTE: "Dvojčíslie minúty (00 až 59)"
+    TWODIGITMONTH: "Dvojčíslie mesiaca (01=január, atď.)"
+    TWODIGITSECOND: "Dvojčíslie sekundy (00 až 59)"
+    TWODIGITYEAR: "Dvojčíslie roka"
+    Toggle: "Ukázať nápovedu formátovania"
   MemberImportForm:
-    Help1: '<p>Importovať členov v <em>CSV formáte</em> (čiarkou oddelené hodnoty). <small><a href="#" class="toggle-advanced">Zobraziť pokročile použitie</a></small></p>'
-    Help2: '<div class="advanced">\n<h4>Pokročilé použitie</h4>\n<ul>\n<li>Povolené stĺpce: <em>%s</em></li>\n<li>Existujúci užívatelia sú porovnávaní ich unikátnou vlastnosťou <em>Code</em>, a aktualizovaní s novými hodnotami z\nimportovaného súboru.</li>\n<li>Skupiny môžu byť priradené stĺpcom <em>Groups</em>. Skupiny sú identifikované ich vlastnosťou <em>Code</em>,\nviacero skupín môže byť oddelené čiarkou. Existujúce členstvá skupiny nie sú zmazané.</li>\n</ul>\n</div>'
-    ResultCreated: 'Vytvorených {count} členov'
-    ResultDeleted: 'Zmazaných %d členov'
-    ResultNone: 'Žiadne zmeny'
-    ResultUpdated: 'Aktualizovaných {count} členov'
+    Help1: "<p>Importovať členov v <em>CSV formáte</em> (čiarkou oddelené hodnoty). <small><a href=\"#\" class=\"toggle-advanced\">Zobraziť pokročile použitie</a></small></p>"
+    Help2: "<div class=\"advanced\">\n<h4>Pokročilé použitie</h4>\n<ul>\n<li>Povolené stĺpce: <em>%s</em></li>\n<li>Existujúci užívatelia sú porovnávaní ich unikátnou vlastnosťou <em>Code</em>, a aktualizovaní s novými hodnotami z\nimportovaného súboru.</li>\n<li>Skupiny môžu byť priradené stĺpcom <em>Groups</em>. Skupiny sú identifikované ich vlastnosťou <em>Code</em>,\nviacero skupín môže byť oddelené čiarkou. Existujúce členstvá skupiny nie sú zmazané.</li>\n</ul>\n</div>"
+    ResultCreated: "Vytvorených {count} členov"
+    ResultDeleted: "Zmazaných %d členov"
+    ResultNone: "Žiadne zmeny"
+    ResultUpdated: "Aktualizovaných {count} členov"
   MemberPassword:
-    PLURALNAME: 'Heslá člena'
-    SINGULARNAME: 'Heslo člena'
+    PLURALNAME: "Heslá člena"
+    SINGULARNAME: "Heslo člena"
   MemberTableField:
-    APPLY_FILTER: 'Použiť filter'
+    APPLY_FILTER: "Použiť filter"
   ModelAdmin:
     DELETE: Zmazať
-    DELETEDRECORDS: 'Zmazaných {count} záznamov.'
-    EMPTYBEFOREIMPORT: 'Nahradiť dáta'
-    IMPORT: 'Importovať z CSV'
-    IMPORTEDRECORDS: 'Importovaných {count} záznamov.'
-    NOCSVFILE: 'Prosím vyhľadajte CSV súbor pre importovanie'
-    NOIMPORT: 'Nie je čo importovať'
+    DELETEDRECORDS: "Zmazaných {count} záznamov."
+    EMPTYBEFOREIMPORT: "Nahradiť dáta"
+    IMPORT: "Importovať z CSV"
+    IMPORTEDRECORDS: "Importovaných {count} záznamov."
+    NOCSVFILE: "Prosím vyhľadajte CSV súbor pre importovanie"
+    NOIMPORT: "Nie je čo importovať"
     RESET: Reset
-    Title: 'Dátové modely'
-    UPDATEDRECORDS: 'Aktualizovaných {count} záznamov.'
+    Title: "Dátové modely"
+    UPDATEDRECORDS: "Aktualizovaných {count} záznamov."
   ModelAdmin_ImportSpec_ss:
-    IMPORTSPECFIELDS: 'Stĺpce databázy'
-    IMPORTSPECLINK: 'Zobraziť špecifikáciu pre %s'
+    IMPORTSPECFIELDS: "Stĺpce databázy"
+    IMPORTSPECLINK: "Zobraziť špecifikáciu pre %s"
     IMPORTSPECRELATIONS: Relácie
-    IMPORTSPECTITLE: 'Špecifikácia pre %s'
+    IMPORTSPECTITLE: "Špecifikácia pre %s"
   ModelAdmin_Tools_ss:
     FILTER: Filtrovať
     IMPORT: Importovať
@@ -542,73 +565,63 @@
     FIELDLABELAMOUNT: Množstvo
     FIELDLABELCURRENCY: Mena
   MultiSelectField:
-    SOURCE_VALIDATION: 'Prosím vyberte hodnoty zo zoznamu. Daná neplatná voľba(y) {value}'
+    SOURCE_VALIDATION: "Prosím vyberte hodnoty zo zoznamu. Daná neplatná voľba(y) {value}"
   NullableField:
-    IsNullLabel: 'Je Null'
+    IsNullLabel: "Je Null"
   NumericField:
-    VALIDATION: 'Zadaná hodnota ''{value}'' nie je číslo. Iba čísla môžu byť akceptované pre toto pole!'
+    VALIDATION: "Zadaná hodnota '{value}' nie je číslo. Iba čísla môžu byť akceptované pre toto pole!"
   Pagination:
     Page: Stránka
     View: Zobraziť
   PasswordValidator:
-    LOWCHARSTRENGTH: 'Prosím posilnite heslo pridaním z týchto niektorých znakov: %s'
-    PREVPASSWORD: 'Už ste použili toto heslo v minulosti, vyberte nové hoslo, prosím'
-    TOOSHORT: 'Heslo je príliš krátke, musí byť %s alebo viacej znakov dlhé'
+    LOWCHARSTRENGTH: "Prosím posilnite heslo pridaním z týchto niektorých znakov: %s"
+    PREVPASSWORD: "Už ste použili toto heslo v minulosti, vyberte nové hoslo, prosím"
+    TOOSHORT: "Heslo je príliš krátke, musí byť %s alebo viacej znakov dlhé"
   Permission:
     AdminGroup: Administrátor
-    CMS_ACCESS_CATEGORY: 'Prístup do CMS'
-    FULLADMINRIGHTS: 'Plné administrátorské práva'
-    FULLADMINRIGHTS_HELP: 'Ma prednosť pred všetkými ostatnými prideleniami a právomocami.'
+    CMS_ACCESS_CATEGORY: "Prístup do CMS"
+    FULLADMINRIGHTS: "Plné administrátorské práva"
+    FULLADMINRIGHTS_HELP: "Ma prednosť pred všetkými ostatnými prideleniami a právomocami."
     PLURALNAME: Oprávnenia
     SINGULARNAME: Oprávnenie
   PermissionCheckboxSetField:
-    AssignedTo: 'pripojené k "{title}"'
-    FromGroup: 'zdedené zo skupiny "{title}"'
-    FromRole: 'zdedené z úlohy "{title}"'
-    FromRoleOnGroup: 'zdedené z úlohy "%s" v skupine "%s"'
+    AssignedTo: "pripojené k \"{title}\""
+    FromGroup: "zdedené zo skupiny \"{title}\""
+    FromRole: "zdedené z úlohy \"{title}\""
+    FromRoleOnGroup: "zdedené z úlohy \"%s\" v skupine \"%s\""
   PermissionRole:
-    OnlyAdminCanApply: 'Iba administrátor môže použiť'
+    OnlyAdminCanApply: "Iba administrátor môže použiť"
     PLURALNAME: Úlohy
     SINGULARNAME: Úloha
     Title: Názov
   PermissionRoleCode:
-    PLURALNAME: 'Kódy právomocí úloh'
-    PermsError: 'Nie je možné pripojiť kód "%s" s privilegovanými právami (vyžaduje ADMIN prístup)'
-    SINGULARNAME: 'Kód právomocí úloh'
+    PLURALNAME: "Kódy právomocí úloh"
+    PermsError: "Nie je možné pripojiť kód \"%s\" s privilegovanými právami (vyžaduje ADMIN prístup)"
+    SINGULARNAME: "Kód právomocí úloh"
   Permissions:
-    PERMISSIONS_CATEGORY: 'Úlohy a prístupové práva'
-    UserPermissionsIntro: 'Priradenie skupín tomuto užívateľovi upraví oprávnenia, ktoré má. Pozri sekcia skupiny pre podrobnosti o oprávneniach k jednotlivým skupinám.'
+    PERMISSIONS_CATEGORY: "Úlohy a prístupové práva"
+    UserPermissionsIntro: "Priradenie skupín tomuto užívateľovi upraví oprávnenia, ktoré má. Pozri sekcia skupiny pre podrobnosti o oprávneniach k jednotlivým skupinám."
   PhoneNumberField:
-    VALIDATION: 'Prosím zadajte platné telefónne číslo'
+    VALIDATION: "Prosím zadajte platné telefónne číslo"
   RememberLoginHash:
-    PLURALNAME: 'Pamätať si hash-e prihlásenia'
-    SINGULARNAME: 'Pamätať si hash prihlásenia'
+    PLURALNAME: "Pamätať si hash-e prihlásenia"
+    SINGULARNAME: "Pamätať si hash prihlásenia"
   Security:
-    ALREADYLOGGEDIN: 'K tejto stránke nemáte prístup. Ak máte iný účet, ktorý k nej má prístup, môžete sa prihlásiť.'
-    BUTTONSEND: 'Pošlite mi odkaz na resetovanie hesla'
-    CHANGEPASSWORDBELOW: 'Svoje heslo si môžete zmeniť nižšie.'
-    CHANGEPASSWORDHEADER: 'Zmeniť heslo'
-    ENTERNEWPASSWORD: 'Prosím zadajte nové heslo.'
-    ERRORPASSWORDPERMISSION: 'Pre zmenu hesla musíte byť prihlásený!'
-    LOGGEDOUT: 'Boli ste odhlásený. Ak sa chcete znovu prihlásiť, zadajte svoje prihlasovacie údaje.'
+    ALREADYLOGGEDIN: "K tejto stránke nemáte prístup. Ak máte iný účet, ktorý k nej má prístup, môžete sa prihlásiť."
+    BUTTONSEND: "Pošlite mi odkaz na resetovanie hesla"
+    CHANGEPASSWORDBELOW: "Svoje heslo si môžete zmeniť nižšie."
+    CHANGEPASSWORDHEADER: "Zmeniť heslo"
+    ENTERNEWPASSWORD: "Prosím zadajte nové heslo."
+    ERRORPASSWORDPERMISSION: "Pre zmenu hesla musíte byť prihlásený!"
+    LOGGEDOUT: "Boli ste odhlásený. Ak sa chcete znovu prihlásiť, zadajte svoje prihlasovacie údaje."
     LOGIN: Prihlásiť
-    LOSTPASSWORDHEADER: 'Zabudnuté heslo'
-    NOTEPAGESECURED: 'Táto stránka je zabezpečená. Zadajte svoje prihlasovacie údaje a my Vám zároveň pošleme práva.'
-    NOTERESETLINKINVALID: '<p>Odkaz na resetovanie hesla nie je platný alebo je prošlý.</p><p>Môžte požiadať o nový <a href="{link1}">tu</a> alebo zmeňte svoje heslo až <a href="{link2}">sa prihlásite</a>.</p>'
-    NOTERESETPASSWORD: 'Zadajte svoju e-mailovú adresu a my Vám pošleme odkaz na resetovanie hesla'
-    PASSWORDSENTHEADER: 'Odkaz na resetovanie hesla bol odoslaný na ''{email}'''
-    PASSWORDSENTTEXT: 'Ďakujeme! Resetovací odkaz bol odoslaný na ''''{email}'''', pokiaľ účet existuje pre túto emailovú adresu.'
+    LOSTPASSWORDHEADER: "Zabudnuté heslo"
+    NOTEPAGESECURED: "Táto stránka je zabezpečená. Zadajte svoje prihlasovacie údaje a my Vám zároveň pošleme práva."
+    NOTERESETLINKINVALID: "<p>Odkaz na resetovanie hesla nie je platný alebo je vypršala jeho platnosť.</p><p>Môžete požiadať o nový <a href=\"{link1}\">tu</a> alebo zmeňte svoje heslo po <a href=\"{link2}\">prihlásení</a>.</p>"
+    NOTERESETPASSWORD: "Zadajte svoju e-mailovú adresu a my Vám pošleme odkaz na resetovanie hesla"
+    PASSWORDSENTHEADER: "Odkaz na resetovanie hesla bol odoslaný na '{email}'"
+    PASSWORDSENTTEXT: "Ďakujeme! Resetovací odkaz bol odoslaný na ''{email}'', pokiaľ účet existuje pre túto emailovú adresu."
   SecurityAdmin:
-<<<<<<< HEAD
-    ACCESS_HELP: 'Povoliť prezeranie, pridávanie a editovanie uživaťeľov, ako aj pridelovanie ich právomoci.'
-    APPLY_ROLES: 'Aplikovať úlohy skupinám'
-    APPLY_ROLES_HELP: 'Schopnosť editovať úlohy pridelené k skupine. Vyžaduje "Prístup k ''Užívatelia'' sekcii".'
-    EDITPERMISSIONS: 'Spravovať právomoci pre skupiny'
-    EDITPERMISSIONS_HELP: 'Schopnosť upravovať právomoci a IP adresi pre skupinu. Vyžaduje prístup do sekcie "Bezpečnosť".'
-    GROUPNAME: 'Názov skupiny'
-    IMPORTGROUPS: 'Importovať skupiny'
-    IMPORTUSERS: 'Importovať požívateľov'
-=======
     ACCESS_HELP: "Povoliť prezeranie, pridávanie a editovanie uživaťeľov, ako aj pridelovanie ich právomoci."
     APPLY_ROLES: "Aplikovať úlohy skupinám"
     APPLY_ROLES_HELP: "Schopnosť editovať úlohy pridelené k skupine. Vyžaduje \"Prístup k 'Užívatelia' sekcii\"."
@@ -617,36 +630,35 @@
     GROUPNAME: "Názov skupiny"
     IMPORTGROUPS: "Importovať skupiny"
     IMPORTUSERS: "Importovať používateľov"
->>>>>>> 0ddf3b41
     MEMBERS: Členovia
     MENUTITLE: Bezpečnosť
-    MemberListCaution: 'Upozornenie: Odstránenie členov z tohto zoznamu ich odstráni zo všetkých skupín a databázy.'
-    NEWGROUP: 'Nová skupina'
+    MemberListCaution: "Upozornenie: Odstránenie členov z tohto zoznamu ich odstráni zo všetkých skupín a databázy."
+    NEWGROUP: "Nová skupina"
     PERMISSIONS: Právomoci
     ROLES: Úlohy
-    ROLESDESCRIPTION: 'Úlohy sú logické zoskupenia právomocí a môžu byť pridelené k skupinám.<br />Sú zdedené z nadradených skupín, ak je to požadované.'
+    ROLESDESCRIPTION: "Úlohy sú logické zoskupenia právomocí a môžu byť pridelené k skupinám.<br />Sú zdedené z nadradených skupín, ak je to požadované."
     TABROLES: Úlohy
     Users: Používatelia
   SecurityAdmin_MemberImportForm:
     BtnImport: Importovať
-    FileFieldLabel: 'CSV súbor <small>(Povolené koncovky súborov: *.csv)</small>'
+    FileFieldLabel: "CSV súbor <small>(Povolené koncovky súborov: *.csv)</small>"
   SilverStripeNavigator:
     Auto: Auto
-    ChangeViewMode: 'Zmeniť nód zobrazenia'
+    ChangeViewMode: "Zmeniť nód zobrazenia"
     Desktop: Desktop
-    DualWindowView: 'Duálne okno'
+    DualWindowView: "Duálne okno"
     Edit: Editovať
-    EditView: 'Mód editácie'
-    Mobile: 'Mobilný telefón'
-    PreviewState: 'Náhľad stavu'
-    PreviewView: 'Mód náhľadu'
+    EditView: "Mód editácie"
+    Mobile: "Mobilný telefón"
+    PreviewState: "Náhľad stavu"
+    PreviewView: "Mód náhľadu"
     Responsive: Responzívny
-    SplitView: 'Mód rozdelenia'
+    SplitView: "Mód rozdelenia"
     Tablet: Tablet
-    ViewDeviceWidth: 'Vyberte šírku náhľadu'
+    ViewDeviceWidth: "Vyberte šírku náhľadu"
     Width: šírka
   SilverStripe\Admin\CMSProfileController:
-    MENUTITLE: 'Môj profil'
+    MENUTITLE: "Môj profil"
   SilverStripe\Admin\CampaignAdmin:
     MENUTITLE: Kampane
   SilverStripe\Admin\SecurityAdmin:
@@ -661,26 +673,26 @@
     PLURALNAME: Obrázky
     SINGULARNAME: Obrázok
   SilverStripe\ORM\DataObject:
-    PLURALNAME: 'Dátové objekty'
-    SINGULARNAME: 'Dátový objekt'
+    PLURALNAME: "Dátové objekty"
+    SINGULARNAME: "Dátový objekt"
   SilverStripe\ORM\Versioning\ChangeSet:
     PLURALNAME: Kampane
     SINGULARNAME: Kampaň
   SilverStripe\ORM\Versioning\ChangeSetItem:
-    PLURALNAME: 'Zmeniť položky'
-    SINGULARNAME: 'Zmeniť položku'
+    PLURALNAME: "Zmeniť položky"
+    SINGULARNAME: "Zmeniť položku"
   SilverStripe\Security\Group:
     PLURALNAME: Skupiny
     SINGULARNAME: Skupina
   SilverStripe\Security\LoginAttempt:
-    PLURALNAME: 'Pokusy o prihlásenie'
-    SINGULARNAME: 'Pokus o prihlásenie'
+    PLURALNAME: "Pokusy o prihlásenie"
+    SINGULARNAME: "Pokus o prihlásenie"
   SilverStripe\Security\Member:
     PLURALNAME: Členovia
     SINGULARNAME: Člen
   SilverStripe\Security\MemberPassword:
-    PLURALNAME: 'Heslá člena'
-    SINGULARNAME: 'Heslo člena'
+    PLURALNAME: "Heslá člena"
+    SINGULARNAME: "Heslo člena"
   SilverStripe\Security\Permission:
     PLURALNAME: Oprávnenia
     SINGULARNAME: Oprávnenie
@@ -688,63 +700,67 @@
     PLURALNAME: Roly
     SINGULARNAME: Rola
   SilverStripe\Security\PermissionRoleCode:
-    PLURALNAME: 'Kódy oprávnenia role'
-    SINGULARNAME: 'Kód oprávnenia role'
+    PLURALNAME: "Kódy oprávnenia role"
+    SINGULARNAME: "Kód oprávnenia role"
   SilverStripe\Security\RememberLoginHash:
-    PLURALNAME: 'Pamätať si hash-e prihlásenia'
-    SINGULARNAME: 'Pamätať si hash prihlásenia'
+    PLURALNAME: "Pamätať si hash-e prihlásenia"
+    SINGULARNAME: "Pamätať si hash prihlásenia"
   SiteTree:
     TABMAIN: Hlavné
   TableListField:
-    CSVEXPORT: 'Exportovať do CSV'
+    CSVEXPORT: "Exportovať do CSV"
+    CSVIMPORT: "Import CSV"
     Print: Tlačiť
   TableListField_PageControls_ss:
     OF: z
   TextField:
-    VALIDATEMAXLENGTH: 'Hodnota pre {name} nesmie prekročiť {maxLength} v dĺžke znakov'
+    VALIDATEMAXLENGTH: "Hodnota pre {name} nesmie prekročiť {maxLength} v dĺžke znakov"
   TimeField:
-    VALIDATEFORMAT: 'Prosím zadajte platný formát času ({format})'
+    VALIDATEFORMAT: "Prosím zadajte platný formát času ({format})"
   ToggleField:
     LESS: menej
     MORE: viac
   UploadField:
-    ATTACHFILE: 'Pripojiť súbor'
-    ATTACHFILES: 'Pripojiť súbory'
-    AttachFile: 'Pripojiť súbor(y)'
-    CHOOSEANOTHERFILE: 'Vyberte iný súbor'
-    CHOOSEANOTHERINFO: 'Nahradiť tento súbor iným z úložiska súborov'
-    DELETE: 'Zmazať zo súborov'
-    DELETEINFO: 'Trvalo zmazať tento súbor z úložiska súborov'
+    ATTACHFILE: "Pripojiť súbor"
+    ATTACHFILES: "Pripojiť súbory"
+    AttachFile: "Pripojiť súbor(y)"
+    CHOOSEANOTHERFILE: "Vyberte iný súbor"
+    CHOOSEANOTHERINFO: "Nahradiť tento súbor iným z úložiska súborov"
+    DELETE: "Zmazať zo súborov"
+    DELETEINFO: "Trvalo zmazať tento súbor z úložiska súborov"
     DOEDIT: Uložiť
-    DROPFILE: 'pusť súbor'
-    DROPFILES: 'pusť súbory'
+    DROPFILE: "pusť súbor"
+    DROPFILES: "pusť súbory"
     Dimensions: Rozmery
     EDIT: Editovať
-    EDITINFO: 'Editovať súbor'
-    FIELDNOTSET: 'Žiadna informácia o súbore'
-    FROMCOMPUTER: 'Z vášho počitača'
-    FROMCOMPUTERINFO: 'Vyberte zo súborov'
-    FROMFILES: 'Zo súborov'
-    HOTLINKINFO: 'Info: Tento obrázok bude "hotlinkovaný". Uistete sa prosím, že máte oprávnenie od pôvodneho tvorcu webu, aby sa tak stalo.'
-    MAXNUMBEROFFILES: 'Maximálny počet {count} súbor(ov) prekročený.'
-    MAXNUMBEROFFILESONE: 'Je možno nahrať iba jeden súbor'
-    MAXNUMBEROFFILESSHORT: 'Môžte nahrať iba {count} súborov'
-    OVERWRITEWARNING: 'Súbor s rovnakým názvom už existuje'
+    EDITINFO: "Editovať súbor"
+    FIELDNOTSET: "Žiadna informácia o súbore"
+    FROMCOMPUTER: "Z vášho počitača"
+    FROMCOMPUTERINFO: "Vyberte zo súborov"
+    FROMFILES: "Zo súborov"
+    HOTLINKINFO: "Info: Tento obrázok bude \"hotlinkovaný\". Uistete sa prosím, že máte oprávnenie od pôvodneho tvorcu webu, aby sa tak stalo."
+    MAXNUMBEROFFILES: "Maximálny počet {count} súbor(ov) prekročený."
+    MAXNUMBEROFFILESONE: "Je možno nahrať iba jeden súbor"
+    MAXNUMBEROFFILESSHORT: "Môžte nahrať iba {count} súborov"
+    OVERWRITEWARNING: "Súbor s rovnakým názvom už existuje"
     REMOVE: Odstrániť
-    REMOVEINFO: 'Odstrániť tento súbor odtiaľ, ale nezmazať z úložiska súborov'
-    STARTALL: 'Začni všetko'
+    REMOVEINFO: "Odstrániť tento súbor odtiaľ, ale nezmazať z úložiska súborov"
+    STARTALL: "Začni všetko"
     Saved: Uložené
-    UPLOADSINTO: 'uloží do /{path}'
+    UPLOADSINTO: "uloží do /{path}"
+  ValidationException:
+    DEFAULT_ERROR: "Chyba platnosti"
   Versioned:
+    INFERRED_TITLE: "Vygenerovaná publikovaním '{title}' {created}"
     has_many_Versions: verzie
   VersionedGridFieldItemRequest:
     ARCHIVE: Archív
-    Archived: 'Archivované %s %s'
-    BUTTONARCHIVEDESC: 'Nezverejniť a odoslať do archívu'
+    Archived: "Archivované %s %s"
+    BUTTONARCHIVEDESC: "Nezverejniť a odoslať do archívu"
     BUTTONPUBLISH: Zverejniť
     BUTTONUNPUBLISH: Nezverejniť
-    BUTTONUNPUBLISHDESC: 'Odstrániť tento záznam z publikovaného webu'
-    Published: 'Zverejnené {name} {link}'
-    Unpublished: 'Nezverejné %s %s'
+    BUTTONUNPUBLISHDESC: "Odstrániť tento záznam z publikovaného webu"
+    Published: "Zverejnené {name} {link}"
+    Unpublished: "Nezverejné %s %s"
   i18n:
-    PLURAL: '{number} {form}'+    PLURAL: "{number} {form}"