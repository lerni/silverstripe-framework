sk:
  AddToCampaign:
    ErrorCampaignPermissionDenied: 'Vyzerá to tak, že nemáte dostatok oprávnení pridať {ObjectTitle} do {CampaignTitle}'
    ErrorGeneral: 'Ospravedlňujeme sa, ale nastala chyba'
    ErrorItemPermissionDenied: 'Vyzerá to tak, že nemáte dostatok oprávnení pridať {ObjectTitle} do kampane'
    ErrorNotFound: 'Toto {Type} nebolo nájdené'
    Success: 'Úspešne pridané {ObjectTitle} do {CampaignTitle}'
  AssetAdmin:
    ALLOWEDEXTS: 'Povolené extenzie nahratia súboru'
    HIDEALLOWEDEXTS: 'Skryť povolené extenzie'
    NEWFOLDER: Nový priečinok
    SHOWALLOWEDEXTS: 'Ukázať povolené extenzie'
  AssetTableField:
    CREATED: 'Prvýkrát nahrané'
    DIM: Rozmery
    FILENAME: Názov
    FOLDER: Adresár
    HEIGHT: Výška
    LASTEDIT: 'Posledne zmenené'
    OWNER: Vlastník
    SIZE: 'Veľkosť'
    TITLE: Titulok
    TYPE: 'Typ'
    URL: URL
    WIDTH: Šírka
  AssetUploadField:
    ChooseFiles: 'Vyberte súbory'
    DRAGFILESHERE: 'Tiahni súbory tu'
    DROPAREA: 'Oblasť upustenia'
    EDITALL: 'Editovať všetko'
    EDITANDORGANIZE: 'Editovať a organizovať'
    EDITINFO: 'Editovať súbory'
    FILES: Súbory
    FROMCOMPUTER: 'Vyberte súbory z vášho počítača'
    FROMCOMPUTERINFO: 'Nahrat z vášho počítača'
    INSERTURL: 'Vložiť z URL'
    REMOVEINFO: 'Odstrániť tento soubor z tohto poľa'
    TOTAL: Súhrn
    TOUPLOAD: 'Vyberte súbory pre nahratie...'
    UPLOADINPROGRESS: 'Čakajte prosím… prebieha nahrávanie'
    UPLOADOR: ALEBO
  BBCodeParser:
    ALIGNEMENT: Zarovnanie
    ALIGNEMENTEXAMPLE: 'zarovnané vpravo'
    BOLD: 'Tučné písmo'
    BOLDEXAMPLE: Tučné
    CODE: 'Blok kódu'
    CODEDESCRIPTION: 'nezformátovaný blok kódu'
    CODEEXAMPLE: 'Blok kódu'
    COLORED: 'Farebný text'
    COLOREDEXAMPLE: 'modrý text'
    EMAILLINK: 'Odkaz na email'
    EMAILLINKDESCRIPTION: 'Vytvoriť odkaz na emailovú adresu'
    IMAGE: Obrázok
    IMAGEDESCRIPTION: 'Zobraziť obrázok vo vašom príspevku'
    ITALIC: 'Kurziva'
    ITALICEXAMPLE: Kurziva
    LINK: 'Odkaz na stránku'
    LINKDESCRIPTION: 'Odkaz na inú stránku alebo URL'
    STRUCK: 'Prečiarknutý text'
    STRUCKEXAMPLE: Prečiarknuté
    UNDERLINE: 'Podčiarknutý text'
    UNDERLINEEXAMPLE: Podčiarknuté
    UNORDERED: 'neočíslovaný zoznam'
    UNORDEREDDESCRIPTION: 'neočíslovaný zoznam'
    UNORDEREDEXAMPLE1: 'neočíslovaná položka 1'
  BackLink_Button_ss:
    Back: Späť
  BasicAuth:
    ENTERINFO: 'Prosím zadajte používateľské meno a heslo.'
    ERRORNOTADMIN: 'Tento používateľ nie je administrátor.'
    ERRORNOTREC: 'Toto používateľské meno / heslo nebolo rozpoznané'
  Boolean:
    ANY: Ktorýkoľvek
    NOANSWER: 'Nie'
    YESANSWER: 'Áno'
  CAMPAIGNS:
    ADDTOCAMPAIGN: 'Pridať do kampane'
  CMSLoadingScreen_ss:
    LOADING: Načíta sa ...
    REQUIREJS: 'CMS vyžaduje, aby ste mali JavaScript zapnutý.'
  CMSMain:
    ACCESS: 'Prístup k ''{title}'' sekcii'
    ACCESSALLINTERFACES: 'Pristup do všetkých častí CMS.'
    ACCESSALLINTERFACESHELP: 'Prepisuje viac špecifických  nastavení prístupu.'
    SAVE: Uložiť
  CMSMemberLoginForm:
    BUTTONFORGOTPASSWORD: 'Zabudnuté heslo?'
    BUTTONLOGIN: 'Prihlásiť sa späť'
    BUTTONLOGOUT: 'Odhlásiť sa'
    PASSWORDEXPIRED: '<p>Vaše heslo bolo expirované. <a target="_top" href="{link}">Prosím zvoľte nové heslo.</a></p>'
  CMSPageHistoryController_versions_ss:
    PREVIEW: 'Náhľad webu'
  CMSPagesController_Tools_ss:
    FILTER: Filter
  CMSProfileController:
    MENUTITLE: 'Môj profil'
  CMSSecurity:
    INVALIDUSER: '<p>Neplatný užívateľ. <a target="_top" href="{link}">Prosím overte sa znovu tu</a> pre pokračovanie.</p>'
    LoginMessage: '<p>Ak máte akúkoľvek neuloženú prácu, môžete sa vrátiť na miesto, kde ste prestali, prihlásením sa späť nižšie.</p>'
    SUCCESS: Úspešné
    SUCCESSCONTENT: '<p>Úspešné prihlásenie. Ak nebudete automaticky presmerovaní <a target="_top" href="{link}">kliknite tu</a></p>'
    TimedOutTitleAnonymous: 'Čas Vášho sedenia vypršal.'
    TimedOutTitleMember: 'Ahoj {name}!<br />Čas Vášho sedenia vypršal.'
  CampaignAdmin:
    MENUTITLE: Kampane
  Campaigns:
    AddToCampaign: 'Pridať do kampane'
  ChangePasswordEmail_ss:
    CHANGEPASSWORDFOREMAIL: 'Heslo tohto účtu s email adresou {email} bolo zmenené. Ak ste nemenili vaše heslo, zmente si vaše heslo použitím odkazu dole, prosím'
    CHANGEPASSWORDTEXT1: 'Vaše heslo bolo zmenené pre'
    CHANGEPASSWORDTEXT2: 'Teraz môžete použiť nasledujúce prihlasovacie údaje na prihlásenie:'
    CHANGEPASSWORDTEXT3: 'Zmeniť heslo'
    EMAIL: E-mail
    HELLO: Dobrý deň
    PASSWORD: Heslo
  ChangeSet:
    DESCRIPTION_AND: '{first} a {second}'
    DESCRIPTION_ITEM: Položka
    DESCRIPTION_ITEMS: Položky
    DESCRIPTION_LIST_FIRST: '{item}'
    DESCRIPTION_LIST_LAST: '{list}, a {item}'
    DESCRIPTION_LIST_MID: '{list}, {item}'
    DESCRIPTION_OTHER_ITEM: 'iná položka'
    DESCRIPTION_OTHER_ITEMS: 'iné položky'
    NAME: Meno
    PLURALNAME: Kampane
    SINGULARNAME: Kampaň
    STATE: Stav
  ChangeSetItem:
    PLURALNAME: 'Zmeniť položky'
    SINGULARNAME: 'Zmeniť položku'
  CheckboxField:
    NOANSWER: 'Nie'
    YESANSWER: 'Áno'
  CheckboxFieldSetField:
    SOURCE_VALIDATION: 'Prosím vyberte hodnotu v zozname. {value} nie je platná voľba'
  CheckboxSetField:
    SOURCE_VALIDATION: 'Prosím vyberte hodnotu v zozname. ''{value}'' nie je platná voľba'
  ConfirmedPasswordField:
    ATLEAST: 'Heslá musia byť nejmenej {min} znakov dlhé.'
    BETWEEN: 'Heslá musia byť {min} až {max} znakov dlhé.'
    CURRENT_PASSWORD_ERROR: 'Vaše terajšie heslo, ktore ste zadali nie je správne.'
    CURRENT_PASSWORD_MISSING: 'Musíte zadat vaše terajšie heslo.'
    LOGGED_IN_ERROR: 'Pre zmenu vášho hesla musíte byť prihlásený.'
    MAXIMUM: 'Heslá musia byť najviac {max} znakov dlhé.'
    SHOWONCLICKTITLE: 'Zmeniť heslo'
  ContentController:
    DRAFT_SITE_ACCESS_RESTRICTION: 'Musíte sa prihlásiť so svojím CMS heslom pre zobrazenie návrhu alebo archivovaného obsahu. <a href="%s">Kliknite tu pre návrat na publikovaný web .</a>'
    NOTLOGGEDIN: 'Neprihlásený'
  CreditCardField:
    FIRST: prvý
    FOURTH: štvrtý
    SECOND: druhý
    THIRD: tretí
  CurrencyField:
    CURRENCYSYMBOL: $
  DataObject:
    PLURALNAME: 'Datové objekty'
    SINGULARNAME: 'Dátový objekt'
  Date:
    DAY: deň
    DAYS: dni
    HOUR: hodina
    HOURS: hodiny
    LessThanMinuteAgo: 'menej ako minúta'
    MIN: minúta
    MINS: minúty
    MONTH: mesiac
    MONTHS: mesiace
    SEC: sekunda
    SECS: sekundy
    TIMEDIFFAGO: '{difference} pred'
    TIMEDIFFIN: 'v {difference}'
    YEAR: rok
    YEARS: roky
  DateField:
    NOTSET: 'nezadané'
    TODAY: dnes
    VALIDDATEFORMAT2: 'Prosím zadajte platný formát dátumu ({format})'
    VALIDDATEMAXDATE: 'Váš dátum musí byť starší alebo odpovedajúci maximu povoleného dátumu ({date})'
    VALIDDATEMINDATE: 'Váš dátum musí byť novší alebo odpovedajúci minimu povoleného dátumu ({date})'
  DatetimeField:
    NOTSET: 'Nie je nastavené'
  Director:
    INVALID_REQUEST: 'Neplatná požiadavka'
  DropdownField:
    CHOOSE: (Vyberte si)
    CHOOSESEARCH: '(Vybrať alebo vyhľadať)'
    SOURCE_VALIDATION: 'Prosím vyberte hodnotu v zozname. {value} nie je platná voľba'
  EmailField:
    VALIDATION: 'Prosím zadajte email adresu'
  Enum:
    ANY: Každý
  File:
    AviType: 'AVI video súbor'
    Content: Obsah
    CssType: 'CSS súbor'
    DmgType: 'Apple obraz disku'
    DocType: 'Word dokument'
    Filename: Meno súboru
    GifType: 'GIF obrázok - vhodné pre diagramy'
    GzType: 'GZIP komprimačný súbor'
    HtlType: 'HTML súbor'
    HtmlType: 'HTML súbor'
    INVALIDEXTENSION: 'Extenzia nie je povolená (platné: {extensions})'
    INVALIDEXTENSIONSHORT: 'Extenzia nie je povolená'
    IcoType: 'Ikona obrázok'
    JpgType: 'JPEG obrázok - vhodné pre fotografie'
    JsType: 'Javascript súbor'
    Mp3Type: 'MP3 audio súbor'
    MpgType: 'MPEG video súbor'
    NOVALIDUPLOAD: 'Subor nie je povolený pre nahratie'
    Name: Meno
    PLURALNAME: Súbory
    PdfType: 'Adobe Acrobat PDF súbor'
    PngType: 'PNG obrázok - vhodný univerzálny formát'
    SINGULARNAME: Súbor
    TiffType: 'Tiff formát obrázku'
    Title: Názov
    WavType: 'WAV audo súbor'
    XlsType: 'Excel tabuľka'
    ZipType: 'ZIP komprimačný súbor'
  Filesystem:
    SYNCRESULTS: 'Synchronizácia kompletná: {createdcount} položky vytvorené, {deletedcount} položky zmazané'
  Folder:
    PLURALNAME: Priečinky
    SINGULARNAME: Priečinok
  ForgotPasswordEmail_ss:
    HELLO: Dobrý deň
    TEXT1: 'Tu je váš'
    TEXT2: 'odkaz na resetovanie hesla'
    TEXT3: pre
  Form:
    CSRF_EXPIRED_MESSAGE: 'Čas Vášho sedenia vypršal. Prosím znova odošlite formulár.'
    CSRF_FAILED_MESSAGE: 'Zdá sa, že nastal technický problém. Kliknite prosím na tlačítko späť, obnovte váš prehliadač, a skúste to opäť.'
    FIELDISREQUIRED: '{name} je požadované'
    SubmitBtnLabel: Choď
    VALIDATIONCREDITNUMBER: 'Uistite sa, že ste zadali číslo {number} kreditnej karty správne'
    VALIDATIONNOTUNIQUE: 'Zadaná hodnota nie je unikátna'
    VALIDATIONPASSWORDSDONTMATCH: 'Hesla sa nezhodujú'
    VALIDATIONPASSWORDSNOTEMPTY: 'Heslá nemôžu byť prázdne'
    VALIDATIONSTRONGPASSWORD: 'Heslá musia obsahovať aspoň jednu číslicu a jedno písmeno'
    VALIDATOR: Validácia
    VALIDCURRENCY: 'Prosím zadajte platnú menu'
  FormField:
    Example: 'napr. %s'
    NONE: žiadne
  GridAction:
    DELETE_DESCRIPTION: Zmazať
    Delete: Zmazať
    UnlinkRelation: Odpojiť
  GridField:
    Add: 'Pridať {name}'
    Filter: Filter
    FilterBy: 'Filtrovať podľa'
    Find: Vyhľadať
    LEVELUP: 'Úroveň vyššie'
    LinkExisting: 'Prepojenie existujúcich'
    NewRecord: 'Nový %s'
    NoItemsFound: 'Žiadne položky'
    PRINTEDAT: 'Vytlačené v'
    PRINTEDBY: 'Vytlačené'
    PlaceHolder: 'Vyhľadať {type}'
    PlaceHolderWithLabels: 'Vyhľadať {type} podľa {name}'
    RelationSearch: 'Vzťah hľadania'
    ResetFilter: Reset
  GridFieldAction_Delete:
    DeletePermissionsFailure: 'Žiadne oprávnenia zmazať'
    EditPermissionsFailure: 'Žiadne oprávnenie pre odpojenie záznamu'
  GridFieldDetailForm:
    CancelBtn: Zrušiť
    Create: Vytvoriť
    Delete: Zmazať
    DeletePermissionsFailure: 'Žiadne oprávnenia zmazať'
    Deleted: 'Zmazané %s %s'
    Save: Uložiť
    Saved: 'Uložené {name} {link}'
  GridFieldEditButton_ss:
    EDIT: Editovať
  GridFieldItemEditView:
    Go_back: 'Choď späť'
  Group:
    AddRole: 'Pridať úlohu pre túto skupinu'
    Code: 'Kód skupiny'
    DefaultGroupTitleAdministrators: Administratori
    DefaultGroupTitleContentAuthors: 'Autori obsahu'
    Description: Popis
    GroupReminder: 'Ak vyberiete nadriadenú skupinu, bude táto skupina mať všetky úlohy'
    HierarchyPermsError: 'Nie je možné pripojiť nadriadenú skupinu "%s" s privilegovanými právami (vyžaduje ADMIN prístup)'
    Locked: 'Zamknuté?'
    NoRoles: 'Nenašli sa úlohy'
    PLURALNAME: Skupiny
    Parent: 'Nadradená skupina'
    RolesAddEditLink: 'Spravovať úlohy'
    SINGULARNAME: Skupina
    Sort: 'Poradie zoradenia'
    has_many_Permissions: Právomoci
    many_many_Members: Členovia
  GroupImportForm:
    Help1: '<p>Importovať jednu alebo viac skupín v <em>CSV</em> formáte (čiarkou oddelené hodnoty). <small><a href="#" class="toggle-advanced">Zobraziť pokročilé použitie</a></small></p>'
    Help2: '<div class=''advanced''>\n<h4>Pokročilé použitie</h4>\n<ul>\n<li>Povolené stĺpce: <em>%s</em></li>\n<li>Existujúce skupiny sú porovnávané ich unikátnou vlastnosťou <em>Code</em>, a aktualizované s novými hodnotami z\nimportovaného súboru.</li>\n<li>Hierarchia skupín môže byť tvorená použitím stĺpca <em>ParentCode</em>.</li>\n<li>Kódy oprávnení môžu byť priradené stĺpcom <em>PermissionCode</em>. Existujúce oprávnenia nie sú zmazané.</li>\n</ul>\n</div>'
    ResultCreated: 'Vytvorených {count} skupín'
    ResultDeleted: 'Zmazané %d skupiny'
    ResultUpdated: 'Aktualizované %d skupiny'
  HTMLEditorField:
    ANCHORSCANNOTACCESSPAGE: 'Nemáte povolený prístup k obsahu cieľovej stránky.'
    ANCHORSPAGENOTFOUND: 'Cieľová stránka nebola nájdená.'
    ANCHORVALUE: Kotva
    BUTTONADDURL: 'Pridať url'
    CAPTIONTEXT: 'Text nadpisu'
    CSSCLASS: 'Zarovnanie / štýl'
    CSSCLASSCENTER: 'Centrované samotné.'
    CSSCLASSLEFT: 'Vľavo, s obtekajúcim textom.'
    CSSCLASSLEFTALONE: 'Vľavo, samostatne.'
    CSSCLASSRIGHT: 'Vpravo, s obtekajúcim textom.'
    DETAILS: Podrobnosti
    EMAIL: 'Emailová adresa'
    FILE: Súbor
    FOLDER: Priečinok
    IMAGEALT: 'Atlernatívny text (alt)'
    IMAGEALTTEXT: 'Atlernatívny text (alt) - zobrazí sa ak obrázok nemože byť zobrazený '
    IMAGEALTTEXTDESC: 'Zobrazí sa na obrazovke, ak obrázok nemôže byť zobrazený'
    IMAGEDIMENSIONS: Rozmery
    IMAGEHEIGHTPX: Výška
    IMAGETITLE: 'Text titulky (tooltip) - pre doplňujúce informácie o obrázku'
    IMAGETITLETEXT: 'Text titulky (tooltip)'
    IMAGETITLETEXTDESC: 'Pre doplňujúce informácie o obrázku'
    IMAGEWIDTHPX: Šírka
    INSERTMEDIA: 'Vložiť média zo'
    LINK: 'Vložiť odkaz'
    LINKANCHOR: 'Kotva na tejto stránke'
    LINKDESCR: 'Popis odkazu'
    LINKEMAIL: 'Emailová adresa'
    LINKEXTERNAL: 'Iná web stránka'
    LINKFILE: 'Stiahnuť súbor'
    LINKINTERNAL: 'Stránka na vašom webe'
    LINKOPENNEWWIN: 'Otvoriť odkaz v novom okne?'
    LINKTO: 'Odkaz na'
    PAGE: Stránka
    SUBJECT: 'Predmet emailu'
    URL: URL
    URLDESCRIPTION: 'Vložte videá a obrázky z webu do Vašej stránky, jednoduchým zadaním URL súboru. Uistite sa, že máte príslušné práva pred zdielaním médií z webu.<br /><br />Prosím, uvedomte si, že súbory nie sú pridané do úložiska CMS, ale súbor je vstavaný z jeho pôvodného umiestenia, ak z nejakých dôvodov súbor nie je dostupný v jeho pôvodnom umiestení, nebude zobraziteľný na tejto stránke.'
    URLNOTANOEMBEDRESOURCE: 'URL ''{url}'' nemôže byť vložené do zdroja médií.'
    UpdateMEDIA: 'Aktualizovať média'
  HTMLEditorField_Toolbar:
    ERROR_ABSOLUTE: 'Iba absolutné url môžu byť zabudované'
    ERROR_HOSTNAME: 'Toto hostname nie je obsiahnuté v whitelist'
    ERROR_ID: 'Je potreba buď "ID" alebo "FileURL" parameter pre identifikáciu súboru'
    ERROR_NOTFOUND: 'Nie je možné nájsť súbor pre náhľad'
    ERROR_OEMBED_REMOTE: 'Oembed je kompatibilné iba so vzdialenými súbormi'
    ERROR_SCHEME: 'Táto schéma súboru nie je obsiahnutá v whitelist'
  Hierarchy:
    InfiniteLoopNotAllowed: 'Nekonečná smyčka sa nachádza v {type} hierarchii. Prosím zmeňte rodiča pre vyriešenie tohto problému'
  HtmlEditorField:
    ADDURL: 'Pridať URL'
    ADJUSTDETAILSDIMENSIONS: 'Detaily &amp; rozmery'
    ANCHORSCANNOTACCESSPAGE: 'Nemáte povolený prístup k obsahu cieľovej stránky.'
    ANCHORSPAGENOTFOUND: 'Cielova stránka nebola nájdená.'
    ANCHORVALUE: Odkaz
    BUTTONADDURL: 'Pridať url'
    BUTTONINSERT: Vložiť
    BUTTONINSERTLINK: 'Vložiť odkaz'
    BUTTONREMOVELINK: 'Odstrániť odkaz'
    BUTTONUpdate: Aktualizovať
    CAPTIONTEXT: 'Text nadpisu'
    CSSCLASS: 'Zarovnanie / štýl'
    CSSCLASSCENTER: 'Centrovať samotné.'
    CSSCLASSLEFT: 'Vľavo, s obtekajúcim textom.'
    CSSCLASSLEFTALONE: 'Vľavo, samostatne.'
    CSSCLASSRIGHT: 'Vpravo, s obtekajúcim textom.'
    DETAILS: Detaily
    EMAIL: 'E-mailovú adresu'
    FILE: Súbor
    FOLDER: Adresár
    FROMCMS: 'Z CMS'
    FROMCOMPUTER: 'Z vášho počitača'
    FROMWEB: 'Z webu'
    FindInFolder: 'Vyhľadať v priečinku'
    IMAGEALT: 'Atlernatívny text (alt)'
    IMAGEALTTEXT: 'Atlernatívny text (alt) - zobrazí sa, ak nemože byť zobrazený obrázok'
    IMAGEALTTEXTDESC: 'Zobrazí sa na obrazovke alebo ak obrázok nemôže byť zobrazený'
    IMAGEDIMENSIONS: Rozmery
    IMAGEHEIGHTPX: Výška
    IMAGETITLE: 'Text titulky (tooltip) - pre doplňujúce informácie o obrázku'
    IMAGETITLETEXT: 'Text titulky (tooltip)'
    IMAGETITLETEXTDESC: 'Pre doplňujúce informácie o obrázku'
    IMAGEWIDTHPX: Šírka
    INSERTMEDIA: 'Vložiť média'
    LINK: 'Vložiť/upraviť odkaz na zvýraznený text'
    LINKANCHOR: 'Odkaz na tejto stranke'
    LINKDESCR: 'Popis odkazu'
    LINKEMAIL: 'E-mailovú adresu'
    LINKEXTERNAL: 'Inú webstránku'
    LINKFILE: 'Stiahnutie súboru'
    LINKINTERNAL: 'Stránku na vlastnom webe'
    LINKOPENNEWWIN: 'Otvoriť odkaz v novom okne?'
    LINKTO: 'Odkázať na'
    PAGE: Stránku
    SUBJECT: 'Predmet emailu'
    URL: URL
    URLDESCRIPTION: 'Vložiť videá a obrázky z webu do Vašej stránky, jednoduchým zadaním URL súboru. Uistite sa, že máte príslušné práva pred zdielaním médií z webu.<br /><br />Prosím, uvedomte si, že súbory nie sú pridané do úložiska CMS, ale súbor je vstavaný z jeho pôvodného umiestenia, ak z nejakých dôvodov súbor nie je dostupný v jeho pôvodnom umiestení, nebude zobraziteľný na tejo stránke.'
    URLNOTANOEMBEDRESOURCE: 'URL ''{url}'' nemôže byť vložené do zdroja médií.'
    UpdateMEDIA: 'Aktualizovať média'
  Image:
    PLURALNAME: Súbory
    SINGULARNAME: Súbor
  Image_Cached:
    PLURALNAME: Súbory
    SINGULARNAME: Súbor
  Image_iframe_ss:
    TITLE: 'Rámec pre nahranie obrázku'
  LeftAndMain:
    CANCEL: Zrušiť
    CANT_REORGANISE: 'Nemáte oprávnenie meniť stránky najvyššej úrovne. Vaša zmena nebola uložená.'
    DELETED: Zmazané.
    DropdownBatchActionsDefault: 'Vyberte akciu...'
    HELP: Pomoc
    PAGETYPE: 'Typ stránky'
    PERMAGAIN: 'Boli ste odhlásený'
    PERMALREADY: 'Je nám ľúto, ale k tejto časti CMS nemáte prístup . Ak sa chcete prihlásiť ako niekto iný, urobte tak nižšie.'
    PERMDEFAULT: 'Musíte byť prihlásený/á k prístupu do oblasti administrácie, zadajte vaše prihlasovacie údaje dole, prosím.'
    PLEASESAVE: 'Prosím uložte stránku: Táto stránka nemôže byť aktualizovaná, lebo ešte nebola uložená.'
    PreviewButton: Náhľad
    REORGANISATIONSUCCESSFUL: 'Strom webu bol reorganizovaný úspešne.'
    SAVEDUP: Uložené.
    ShowAsList: 'ukázať ako zoznam'
    TooManyPages: 'Príliž veľa stránok'
    ValidationError: 'Chyba platnosti'
    VersionUnknown: neznámé
  LeftAndMain_Menu_ss:
    Hello: Ahoj
    LOGOUT: 'Odhlásiť sa'
  ListboxField:
    SOURCE_VALIDATION: 'Prosím vyberte hodnotu v zozname. %s nie je platná voľba'
  LoginAttempt:
    Email: 'Emailová adresa'
    IP: 'IP adreasa'
    PLURALNAME: 'Pokusy o prihlásenie'
    SINGULARNAME: 'Pokus o prihlásenie'
    Status: Stav
  Member:
    ADDGROUP: 'Pridať skupinu'
    BUTTONCHANGEPASSWORD: 'Zmeniť heslo'
    BUTTONLOGIN: 'Prihlásiť sa'
    BUTTONLOGINOTHER: 'Prihlásiť sa ako niekto iný'
    BUTTONLOSTPASSWORD: 'Stratil som svoje heslo'
    CANTEDIT: 'Nemáte oprávnenie toto vykonať'
    CONFIRMNEWPASSWORD: 'Potvrďte nové heslo'
    CONFIRMPASSWORD: 'Potvrďte heslo'
    CURRENT_PASSWORD: 'Terajšie heslo'
    DATEFORMAT: 'Formát dátumu'
    DefaultAdminFirstname: 'Predvolený administrátor'
    DefaultDateTime: predvolený
    EDIT_PASSWORD: 'Nové heslo'
    EMAIL: E-mail
    EMPTYNEWPASSWORD: 'Nové heslo nesmie byť prázdne, skúste to prosím znova'
    ENTEREMAIL: 'Prosím zadajte emailovú adresu pre zaslanie odkazu na resetovanie hesla.'
    ERRORLOCKEDOUT2: 'Váš účet bol dočasne zablokovaný, kvôli množstvu neúspešných pokusov o prihlásenie. Prosím skúste to znova za {count} minút.'
    ERRORNEWPASSWORD: 'Zadali ste rozdielne nové heslo, skúste to znovu'
    ERRORPASSWORDNOTMATCH: 'Vaše súčasné heslo nie je správne, prosím skúste to znovu'
    ERRORWRONGCRED: 'Poskytnuté detaily vyzerajú byť nesprávne. Prosím skúste opäť.'
    FIRSTNAME: 'Meno'
    INTERFACELANG: 'Jazyk rozhrania'
    INVALIDNEWPASSWORD: 'Nemohli sme pripustiť, že heslo: {password}'
    KEEPMESIGNEDIN: 'Držať ma prihláseného'
    LOGGEDINAS: 'Ste prihlásený/á ako {name}.'
    NEWPASSWORD: 'Nové heslo'
    NoPassword: 'Nie je tu heslo pre tohto člena.'
    PASSWORD: Heslo
    PASSWORDEXPIRED: 'Vaše heslo bolo expirované. Zvoľte nové heslo.'
    PLURALNAME: Členovia
    REMEMBERME: 'Pamätať si ma nabudúce?'
    SINGULARNAME: Člen
    SUBJECTPASSWORDCHANGED: 'Vaše heslo bolo zmenené'
    SUBJECTPASSWORDRESET: 'Odkaz na resetovanie hesla'
    SURNAME: Priezvisko
    TIMEFORMAT: 'Formát času'
<<<<<<< HEAD
    VALIDATIONMEMBEREXISTS: 'Člen už existuje s rovnakým {identifier}'
=======
>>>>>>> e1352b64
    ValidationIdentifierFailed: 'Nemôžte prepísať existujúceho člena #{id} s identickým identifikátorm ({name} = {value})'
    WELCOMEBACK: 'Vitajte späť, {firstname}'
    YOUROLDPASSWORD: 'Vaše staré heslo'
    belongs_many_many_Groups: Skupiny
    db_LastVisited: 'Dátum poslednej návštevy'
    db_Locale: 'Lokalizácia rozhrania'
    db_LockedOutUntil: 'Zamknutý až do'
    db_NumVisit: 'Počet návštev'
    db_Password: Heslo
    db_PasswordExpiry: 'Dátum expirácie hesla'
  MemberAuthenticator:
    TITLE: 'E-mail &amp; Heslo'
  MemberDatetimeOptionsetField:
    AMORPM: 'AM (pred poludním) alebo PM (popoludní)'
    Custom: Vlastné
    DATEFORMATBAD: 'Formát dátumu je neplatný'
    DAYNOLEADING: 'Deň mesiaca bez úvodnej nuly'
    DIGITSDECFRACTIONSECOND: 'Jedna alebo viac číslic zastupujúcich desatinný zlomok sekundy'
    FOURDIGITYEAR: 'Štvorčíslie roka'
    FULLNAMEMONTH: 'Celý názov mesiaca (napr. jún)'
    HOURNOLEADING: 'Hodina bez úvodnej nuly'
    MINUTENOLEADING: 'Minúta bez úvodnej nuly'
    MONTHNOLEADING: 'Číslo mesiaca bez úvodnej nuly'
    Preview: Náhľad
    SHORTMONTH: 'Krátky názov mesiaca (napr. jún)'
    TWODIGITDAY: 'Dvojčíslie dňa mesiaca'
    TWODIGITHOUR: 'Dvojčíslie hodiny (00 až 23)'
    TWODIGITMINUTE: 'Dvojčíslie minúty (00 až 59)'
    TWODIGITMONTH: 'Dvojčíslie mesiaca (01=január, atď.)'
    TWODIGITSECOND: 'Dvojčíslie sekundy (00 až 59)'
    TWODIGITYEAR: 'Dvojčíslie roka'
    Toggle: 'Ukázať nápovedu formátovania'
  MemberImportForm:
    Help1: '<p>Importovať členov v <em>CSV formáte</em> (čiarkou oddelené hodnoty). <small><a href="#" class="toggle-advanced">Zobraziť pokročile použitie</a></small></p>'
    Help2: '<div class="advanced">\n<h4>Pokročilé použitie</h4>\n<ul>\n<li>Povolené stĺpce: <em>%s</em></li>\n<li>Existujúci užívatelia sú porovnávaní ich unikátnou vlastnosťou <em>Code</em>, a aktualizovaní s novými hodnotami z\nimportovaného súboru.</li>\n<li>Skupiny môžu byť priradené stĺpcom <em>Groups</em>. Skupiny sú identifikované ich vlastnosťou <em>Code</em>,\nviacero skupín môže byť oddelené čiarkou. Existujúce členstvá skupiny nie sú zmazané.</li>\n</ul>\n</div>'
    ResultCreated: 'Vytvorených {count} členov'
    ResultDeleted: 'Zmazaných %d členov'
    ResultNone: 'Žiadne zmeny'
    ResultUpdated: 'Aktualizovaných {count} členov'
  MemberPassword:
    PLURALNAME: 'Heslá člena'
    SINGULARNAME: 'Heslo člena'
  MemberTableField:
    APPLY_FILTER: 'Použiť filter'
  ModelAdmin:
    DELETE: Zmazať
    DELETEDRECORDS: 'Zmazaných {count} záznamov.'
    EMPTYBEFOREIMPORT: 'Nahradiť dáta'
    IMPORT: 'Importovať z CSV'
    IMPORTEDRECORDS: 'Importovaných {count} záznamov.'
    NOCSVFILE: 'Prosím vyhľadajte CSV súbor pre importovanie'
    NOIMPORT: 'Nie je čo importovať'
    RESET: Reset
    Title: 'Dátové modely'
    UPDATEDRECORDS: 'Aktualizovaných {count} záznamov.'
  ModelAdmin_ImportSpec_ss:
    IMPORTSPECFIELDS: 'Stĺpce databázy'
    IMPORTSPECLINK: 'Zobraziť špecifikáciu pre %s'
    IMPORTSPECRELATIONS: Relácie
    IMPORTSPECTITLE: 'Špecifikácia pre %s'
  ModelAdmin_Tools_ss:
    FILTER: Filtrovať
    IMPORT: Importovať
  ModelSidebar_ss:
    IMPORT_TAB_HEADER: Importovať
    SEARCHLISTINGS: Hľadať
  MoneyField:
    FIELDLABELAMOUNT: Množstvo
    FIELDLABELCURRENCY: Mena
  MultiSelectField:
    SOURCE_VALIDATION: 'Prosím vyberte hodnoty zo zoznamu. Daná neplatná voľba(y) {value}'
  NullableField:
    IsNullLabel: 'Je Null'
  NumericField:
    VALIDATION: 'Zadaná hodnota ''{value}'' nie je číslo. Iba čísla môžu byť akceptované pre toto pole!'
  Pagination:
    Page: Stránka
    View: Zobraziť
  PasswordValidator:
    LOWCHARSTRENGTH: 'Prosím posilnite heslo pridaním z týchto niektorých znakov: %s'
    PREVPASSWORD: 'Už ste použili toto heslo v minulosti, vyberte nové hoslo, prosím'
    TOOSHORT: 'Heslo je príliš krátke, musí byť %s alebo viacej znakov dlhé'
  Permission:
    AdminGroup: Administrátor
    CMS_ACCESS_CATEGORY: 'Prístup do CMS'
    FULLADMINRIGHTS: 'Plné administrátorské práva'
    FULLADMINRIGHTS_HELP: 'Ma prednosť pred všetkými ostatnými prideleniami a právomocami.'
    PLURALNAME: Oprávnenia
    SINGULARNAME: Oprávnenie
  PermissionCheckboxSetField:
    AssignedTo: 'pripojené k "{title}"'
    FromGroup: 'zdedené zo skupiny "{title}"'
    FromRole: 'zdedené z úlohy "{title}"'
    FromRoleOnGroup: 'zdedené z úlohy "%s" v skupine "%s"'
  PermissionRole:
    OnlyAdminCanApply: 'Iba administrátor môže použiť'
    PLURALNAME: Úlohy
    SINGULARNAME: Úloha
    Title: Názov
  PermissionRoleCode:
    PLURALNAME: 'Kódy právomocí úloh'
    PermsError: 'Nie je možné pripojiť kód "%s" s privilegovanými právami (vyžaduje ADMIN prístup)'
    SINGULARNAME: 'Kód právomocí úloh'
  Permissions:
    PERMISSIONS_CATEGORY: 'Úlohy a prístupové práva'
    UserPermissionsIntro: 'Priradenie skupín tomuto užívateľovi upraví oprávnenia, ktoré má. Pozri sekcia skupiny pre podrobnosti o oprávneniach k jednotlivým skupinám.'
  PhoneNumberField:
    VALIDATION: 'Prosím zadajte platné telefónne číslo'
  RememberLoginHash:
    PLURALNAME: 'Pamätať si hash-e prihlásenia'
    SINGULARNAME: 'Pamätať si hash prihlásenia'
  Security:
    ALREADYLOGGEDIN: 'K tejto stránke nemáte prístup. Ak máte iný účet, ktorý k nej má prístup, môžete sa prihlásiť.'
    BUTTONSEND: 'Pošlite mi odkaz na resetovanie hesla'
    CHANGEPASSWORDBELOW: 'Svoje heslo si môžete zmeniť nižšie.'
    CHANGEPASSWORDHEADER: 'Zmeniť heslo'
    ENTERNEWPASSWORD: 'Prosím zadajte nové heslo.'
    ERRORPASSWORDPERMISSION: 'Pre zmenu hesla musíte byť prihlásený!'
    LOGGEDOUT: 'Boli ste odhlásený. Ak sa chcete znovu prihlásiť, zadajte svoje prihlasovacie údaje.'
    LOGIN: 'Prihlásiť'
    LOSTPASSWORDHEADER: 'Zabudnuté heslo'
    NOTEPAGESECURED: 'Táto stránka je zabezpečená. Zadajte svoje prihlasovacie údaje a my Vám zároveň pošleme práva.'
    NOTERESETLINKINVALID: '<p>Odkaz na resetovanie hesla nie je platný alebo je prošlý.</p><p>Môžte požiadať o nový <a href="{link1}">tu</a> alebo zmeňte svoje heslo až <a href="{link2}">sa prihlásite</a>.</p>'
    NOTERESETPASSWORD: 'Zadajte svoju e-mailovú adresu a my Vám pošleme odkaz na resetovanie hesla'
    PASSWORDSENTHEADER: 'Odkaz na resetovanie hesla bol odoslaný na ''{email}'''
    PASSWORDSENTTEXT: 'Ďakujeme! Resetovací odkaz bol odoslaný na ''''{email}'''', pokiaľ účet existuje pre túto emailovú adresu.'
  SecurityAdmin:
    ACCESS_HELP: 'Povoliť prezeranie, pridávanie a editovanie uživaťeľov, ako aj pridelovanie ich právomoci.'
    APPLY_ROLES: 'Aplikovať úlohy skupinám'
    APPLY_ROLES_HELP: 'Schopnosť editovať úlohy pridelené k skupine. Vyžaduje "Prístup k ''Užívatelia'' sekcii".'
    EDITPERMISSIONS: 'Spravovať právomoci pre skupiny'
    EDITPERMISSIONS_HELP: 'Schopnosť upravovať právomoci a IP adresi pre skupinu. Vyžaduje prístup do sekcie "Bezpečnosť".'
    GROUPNAME: 'Názov skupiny'
    IMPORTGROUPS: 'Importovať skupiny'
    IMPORTUSERS: 'Importovať požívateľov'
    MEMBERS: Členovia
    MENUTITLE: Bezpečnosť
    MemberListCaution: 'Upozornenie: Odstránenie členov z tohto zoznamu ich odstráni zo všetkých skupín a databázy.'
    NEWGROUP: 'Nová skupina'
    PERMISSIONS: Právomoci
    ROLES: Úlohy
    ROLESDESCRIPTION: 'Úlohy sú logické zoskupenia právomocí a môžu byť pridelené k skupinám.<br />Sú zdedené z nadradených skupín, ak je to požadované.'
    TABROLES: Úlohy
    Users: Používatelia
  SecurityAdmin_MemberImportForm:
    BtnImport: 'Importovať'
    FileFieldLabel: 'CSV súbor <small>(Povolené koncovky súborov: *.csv)</small>'
  SilverStripeNavigator:
    Auto: Auto
    ChangeViewMode: 'Zmeniť nód zobrazenia'
    Desktop: Desktop
    DualWindowView: 'Duálne okno'
    Edit: Editovať
    EditView: 'Mód editácie'
    Mobile: Mobilný telefón
    PreviewState: 'Náhľad stavu'
    PreviewView: 'Mód náhľadu'
    Responsive: Responzívny
    SplitView: 'Mód rozdelenia'
    Tablet: Tablet
    ViewDeviceWidth: 'Vyberte šírku náhľadu'
    Width: šírka
  SiteTree:
    TABMAIN: Hlavné
  TableListField:
    CSVEXPORT: 'Exportovať do CSV'
    Print: Tlačiť
  TableListField_PageControls_ss:
    OF: z
  TextField:
    VALIDATEMAXLENGTH: 'Hodnota pre {name} nesmie prekročiť {maxLength} v dĺžke znakov'
  TimeField:
    VALIDATEFORMAT: 'Prosím zadajte platný formát času ({format})'
  ToggleField:
    LESS: menej
    MORE: viac
  UploadField:
    ATTACHFILE: 'Pripojiť súbor'
    ATTACHFILES: 'Pripojiť súbory'
    AttachFile: 'Pripojiť súbor(y)'
    CHOOSEANOTHERFILE: 'Vyberte iný súbor'
    CHOOSEANOTHERINFO: 'Nahradiť tento súbor iným z úložiska súborov'
    DELETE: 'Zmazať zo súborov'
    DELETEINFO: 'Trvalo zmazať tento súbor z úložiska súborov'
    DOEDIT: Uložiť
    DROPFILE: 'pusť súbor'
    DROPFILES: 'pusť súbory'
    Dimensions: Rozmery
    EDIT: Editovať
    EDITINFO: 'Editovať súbor'
    FIELDNOTSET: 'Žiadna informácia o súbore'
    FROMCOMPUTER: 'Z vášho počitača'
    FROMCOMPUTERINFO: 'Vyberte zo súborov'
    FROMFILES: 'Zo súborov'
    HOTLINKINFO: 'Info: Tento obrázok bude "hotlinkovaný". Uistete sa prosím, že máte oprávnenie od pôvodneho tvorcu webu, aby sa tak stalo.'
    MAXNUMBEROFFILES: 'Maximálny počet {count} súbor(ov) prekročený.'
    MAXNUMBEROFFILESONE: 'Je možno nahrať iba jeden súbor'
    MAXNUMBEROFFILESSHORT: 'Môžte nahrať iba {count} súborov'
    OVERWRITEWARNING: 'Súbor s rovnakým názvom už existuje'
    REMOVE: Odstrániť
    REMOVEINFO: 'Odstrániť tento súbor odtiaľ, ale nezmazať z úložiska súborov'
    STARTALL: 'Začni všetko'
    Saved: Uložené
    UPLOADSINTO: 'uloží do /{path}'
  Versioned:
    has_many_Versions: verzie
  VersionedGridFieldItemRequest:
    ARCHIVE: Archív
    Archived: 'Archivované %s %s'
    BUTTONARCHIVEDESC: 'Nezverejniť a odoslať do archívu'
    BUTTONPUBLISH: Zverejniť
    BUTTONUNPUBLISH: Nezverejniť
    BUTTONUNPUBLISHDESC: 'Odstrániť tento záznam z publikovaného webu'
    Published: 'Zverejnené {name} {link}'
    Unpublished: 'Nezverejné %s %s'
  i18n:
    PLURAL: '{number} {form}'<|MERGE_RESOLUTION|>--- conflicted
+++ resolved
@@ -476,10 +476,7 @@
     SUBJECTPASSWORDRESET: 'Odkaz na resetovanie hesla'
     SURNAME: Priezvisko
     TIMEFORMAT: 'Formát času'
-<<<<<<< HEAD
     VALIDATIONMEMBEREXISTS: 'Člen už existuje s rovnakým {identifier}'
-=======
->>>>>>> e1352b64
     ValidationIdentifierFailed: 'Nemôžte prepísať existujúceho člena #{id} s identickým identifikátorm ({name} = {value})'
     WELCOMEBACK: 'Vitajte späť, {firstname}'
     YOUROLDPASSWORD: 'Vaše staré heslo'
