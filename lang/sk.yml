sk:
  AssetAdmin:
    ALLOWEDEXTS: 'Povolené extenzie nahatia súboru'
    HIDEALLOWEDEXTS: 'Skryť povolené extenzie'
    NEWFOLDER: Nový priečinok
    SHOWALLOWEDEXTS: 'Ukázať povolené extenzie'
  AssetTableField:
    CREATED: 'Prvýkrát nahrané'
    DIM: Rozmery
    FILENAME: Názov
    FOLDER: Adresár
    HEIGHT: Výška
    LASTEDIT: 'Posledne zmenené'
    OWNER: Vlastník
    SIZE: 'Veľkosť'
    TITLE: Titulok
    TYPE: 'Typ'
    URL: URL
    WIDTH: Šírka
  AssetUploadField:
    ChooseFiles: 'Vyberte súbory'
    DRAGFILESHERE: 'Tiahni súbory tu'
    DROPAREA: 'Oblasť upustenia'
    EDITALL: 'Editovať všetko'
    EDITANDORGANIZE: 'Editovať a organizovať'
    EDITINFO: 'Editovať súbory'
    FILES: Súbory
    FROMCOMPUTER: 'Vyberte súbory z vášho počítača'
    FROMCOMPUTERINFO: 'Nahrat z vášho počítača'
    INSERTURL: 'Vložiť z URL'
    REMOVEINFO: 'Odstrániť tento soubor z tohto poľa'
    TOTAL: Súhrn
    TOUPLOAD: 'Vyberte súbory pre nahratie'
    UPLOADINPROGRESS: 'Čakajte prosím… prebieha nahrávanie'
    UPLOADOR: ALEBO
  BBCodeParser:
    ALIGNEMENT: Zarovnanie
    ALIGNEMENTEXAMPLE: 'zarovnané vpravo'
    BOLD: 'Tučné písmo'
    BOLDEXAMPLE: Tučné
    CODE: 'Blok kódu'
    CODEDESCRIPTION: 'nezformátovaný blok kódu'
    CODEEXAMPLE: 'Blok kódu'
    COLORED: 'Farebný text'
    COLOREDEXAMPLE: 'modrý text'
    EMAILLINK: 'Odkaz na email'
    EMAILLINKDESCRIPTION: 'Vytvoriť odkaz na emailovú adresu'
    IMAGE: Obrázok
    IMAGEDESCRIPTION: 'Zobraziť obrázok vo vašom príspevku'
    ITALIC: 'Kurziva'
    ITALICEXAMPLE: Kurziva
    LINK: 'Odkaz na stránku'
    LINKDESCRIPTION: 'Odkaz na inú stránku alebo URL'
    STRUCK: 'Prečiarknutý text'
    STRUCKEXAMPLE: Prečiarknuté
    UNDERLINE: 'Podčiarknutý text'
    UNDERLINEEXAMPLE: Podčiarknuté
    UNORDERED: 'neočíslovaný zoznam'
    UNORDEREDDESCRIPTION: 'neočíslovaný zoznam'
    UNORDEREDEXAMPLE1: 'neočíslovaná položka 1'
  BackLink_Button_ss:
    Back: Späť
  BasicAuth:
    ENTERINFO: 'Prosím zadajte používateľské meno a heslo.'
    ERRORNOTADMIN: 'Tento používateľ nie je administrátor.'
    ERRORNOTREC: 'Toto používateľské meno / heslo nebolo rozpoznané'
  Boolean:
    ANY: Ktorýkoľvek
    NOANSWER: 'Nie'
    YESANSWER: 'Áno'
  CMSLoadingScreen_ss:
    LOADING: Načíta sa ...
    REQUIREJS: 'CMS vyžaduje, aby ste mali JavaScript zapnutý.'
  CMSMain:
    ACCESS: 'Prístup k ''{title}'' sekcii'
    ACCESSALLINTERFACES: 'Pristup do všetkých častí CMS.'
    ACCESSALLINTERFACESHELP: 'Prepisuje viac špecifických  nastavení prístupu.'
    SAVE: Uložiť
  CMSMemberLoginForm:
    BUTTONFORGOTPASSWORD: 'Zabudnuté heslo?'
    BUTTONLOGIN: 'Prihlásiť sa späť'
    BUTTONLOGOUT: 'Odhlásiť sa'
    PASSWORDEXPIRED: '<p>Vaše heslo bolo expirované. <a target="_top" href="{link}">Prosím zvoľte nové heslo.</a></p>'
  CMSPageHistoryController_versions_ss:
    PREVIEW: 'Náhľad webu'
  CMSPagesController_Tools_ss:
    FILTER: Filter
  CMSProfileController:
    MENUTITLE: 'Môj profil'
  CMSSecurity:
    INVALIDUSER: '<p>Neplatný užívateľ. <a target="_top" href="{link}">Prosím overte sa znovu tu</a> pre pokračovanie.</p>'
    LoginMessage: '<p>Ak máte akúkoľvek neuloženú prácu, môžete sa vrátiť na miesto, kde ste prestali, prihlásením sa späť nižšie.</p>'
    SUCCESS: Úspešné
    SUCCESSCONTENT: '<p>Úspešné prihlásenie. Ak nebudete automaticky presmerovaní <a target="_top" href="{link}">kliknite tu</a></p>'
    TimedOutTitleAnonymous: 'Čas Vášho sedenia vypršal.'
    TimedOutTitleMember: 'Ahoj {name}!<br />Čas Vášho sedenia vypršal.'
  ChangePasswordEmail_ss:
    CHANGEPASSWORDTEXT1: 'Vaše heslo bolo zmenené pre'
    CHANGEPASSWORDTEXT2: 'Teraz môžete použiť nasledujúce prihlasovacie údaje na prihlásenie:'
    EMAIL: E-mail
    HELLO: Dobrý deň
    PASSWORD: Heslo
  CheckboxField:
    NOANSWER: 'Nie'
    YESANSWER: 'Áno'
  CheckboxFieldSetField:
    SOURCE_VALIDATION: 'Prosím vyberte hodnotu v zozname. {value} nie je platná voľba'
  CheckboxSetField:
    SOURCE_VALIDATION: 'Prosím vyberte hodnotu v zozname. ''{value}'' nie je platná voľba'
  ConfirmedPasswordField:
    ATLEAST: 'Heslá musia byť nejmenej {min} znakov dlhé.'
    BETWEEN: 'Heslá musia byť {min} až {max} znakov dlhé.'
    MAXIMUM: 'Heslá musia byť najviac {max} znakov dlhé.'
    SHOWONCLICKTITLE: 'Zmeniť heslo'
  ContentController:
    DRAFT_SITE_ACCESS_RESTRICTION: 'Musíte sa prihlásiť so svojím CMS heslom pre zobrazenie návrhu alebo archivovaného obsahu. <a href="%s">Kliknite tu pre návrat na publikovaný web .</a>'
    NOTLOGGEDIN: 'Neprihlásený'
  CreditCardField:
    FIRST: prvý
    FOURTH: štvrtý
    SECOND: druhý
    THIRD: tretí
  CurrencyField:
    CURRENCYSYMBOL: $
  DataObject:
    PLURALNAME: 'Datové objekty'
    SINGULARNAME: 'Dátový objekt'
  Date:
    DAY: deň
    DAYS: dni
    HOUR: hodina
    HOURS: hodiny
    LessThanMinuteAgo: 'menej ako minúta'
    MIN: minúta
    MINS: minúty
    MONTH: mesiac
    MONTHS: mesiace
    SEC: sekunda
    SECS: sekundy
    TIMEDIFFAGO: '{difference} pred'
    TIMEDIFFIN: 'v {difference}'
    YEAR: rok
    YEARS: roky
  DateField:
    NOTSET: 'nezadané'
    TODAY: dnes
    VALIDDATEFORMAT2: 'Prosím zadajte platný formát dátumu ({format})'
    VALIDDATEMAXDATE: 'Váš dátum musí byť starší alebo odpovedajúci maximu povoleného dátumu ({date})'
    VALIDDATEMINDATE: 'Váš dátum musí byť novší alebo odpovedajúci minimu povoleného dátumu ({date})'
  DatetimeField:
    NOTSET: 'Nie je nastavené'
  Director:
    INVALID_REQUEST: 'Neplatná požiadavka'
  DropdownField:
    CHOOSE: (Vyberte si)
    CHOOSESEARCH: '(Vybrať alebo vyhľadať)'
    SOURCE_VALIDATION: 'Prosím vyberte hodnotu v zozname. {value} nie je platná voľba'
  EmailField:
    VALIDATION: 'Prosím zadajte email adresu'
  Enum:
    ANY: Každý
  File:
    AviType: 'AVI video súbor'
    Content: Obsah
    CssType: 'CSS súbor'
    DmgType: 'Apple obraz disku'
    DocType: 'Word dokument'
    Filename: Meno súboru
    GifType: 'GIF obrázok - vhodné pre diagramy'
    GzType: 'GZIP komprimačný súbor'
    HtlType: 'HTML súbor'
    HtmlType: 'HTML súbor'
    INVALIDEXTENSION: 'Extenzia nie je povolená (platné: {extensions})'
    INVALIDEXTENSIONSHORT: 'Extenzia nie je povolená'
    IcoType: 'Ikona obrázok'
    JpgType: 'JPEG obrázok - vhodné pre fotografie'
    JsType: 'Javascript súbor'
    Mp3Type: 'MP3 audio súbor'
    MpgType: 'MPEG video súbor'
    NOFILESIZE: 'Veľkosť súboru je nula bajtov.'
    NOVALIDUPLOAD: 'Subor nie je povolený pre nahratie'
    Name: Meno
    PLURALNAME: Súbory
    PdfType: 'Adobe Acrobat PDF súbor'
    PngType: 'PNG obrázok - vhodný univerzálny formát'
    SINGULARNAME: Súbor
    TOOLARGE: 'Veľkosť súboru je príliš veľká, maximum {size} je povolené'
    TOOLARGESHORT: 'Veľkosť súboru prekračuje {size}'
    TiffType: 'Tiff formát obrázku'
    Title: Názov
    WavType: 'WAV audo súbor'
    XlsType: 'Excel tabuľka'
    ZipType: 'ZIP komprimačný súbor'
  Filesystem:
    SYNCRESULTS: 'Synchronizácia kompletná: {createdcount} položky vytvorené, {deletedcount} položky zmazané'
  Folder:
    PLURALNAME: Priečinky
    SINGULARNAME: Priečinok
  ForgotPasswordEmail_ss:
    HELLO: Dobrý deň
    TEXT1: 'Tu je váš'
    TEXT2: 'odkaz na resetovanie hesla'
    TEXT3: pre
  Form:
    CSRF_EXPIRED_MESSAGE: 'Čas Vášho sedenia vypršal. Prosím znova odošlite formulár.'
    CSRF_FAILED_MESSAGE: 'Zdá sa, že nastal technický problém. Kliknite prosím na tlačítko späť, obnovte váš prehliadač, a skúste to opäť.'
    FIELDISREQUIRED: '{name} je požadované'
    SubmitBtnLabel: Choď
    VALIDATIONCREDITNUMBER: 'Uistite sa, že ste zadali číslo {number} kreditnej karty správne'
    VALIDATIONNOTUNIQUE: 'Zadaná hodnota nie je unikátna'
    VALIDATIONPASSWORDSDONTMATCH: 'Hesla sa nezhodujú'
    VALIDATIONPASSWORDSNOTEMPTY: 'Heslá nemôžu byť prázdne'
    VALIDATIONSTRONGPASSWORD: 'Heslá musia obsahovať aspoň jednu číslicu a jedno písmeno'
    VALIDATOR: Validácia
    VALIDCURRENCY: 'Prosím zadajte platnú menu'
  FormField:
    Example: 'napr. %s'
    NONE: žiadne
  GridAction:
    DELETE_DESCRIPTION: Zmazať
    Delete: Zmazať
    UnlinkRelation: Odpojiť
  GridField:
    Add: 'Pridať {name}'
    Filter: Filter
    FilterBy: 'Filtrovať podľa'
    Find: Vyhľadať
    LEVELUP: 'Úroveň vyššie'
    LinkExisting: 'Prepojenie existujúcich'
    NewRecord: 'Nový %s'
    NoItemsFound: 'Žiadne položky'
    PRINTEDAT: 'Vytlačené v'
    PRINTEDBY: 'Vytlačené'
    PlaceHolder: 'Vyhľadať {type}'
    PlaceHolderWithLabels: 'Vyhľadať {type} podľa {name}'
    RelationSearch: 'Vzťah hľadania'
    ResetFilter: Reset
  GridFieldAction_Delete:
    DeletePermissionsFailure: 'Žiadne oprávnenia zmazať'
    EditPermissionsFailure: 'Žiadne oprávnenie pre odpojenie záznamu'
  GridFieldDetailForm:
    CancelBtn: Zrušiť
    Create: Vytvoriť
    Delete: Zmazať
    DeletePermissionsFailure: 'Žiadne oprávnenia zmazať'
    Deleted: 'Zmazané %s %s'
    Save: Uložiť
    Saved: 'Uložené {name} {link}'
  GridFieldEditButton_ss:
    EDIT: Editovať
  GridFieldItemEditView:
    Go_back: 'Choď späť'
  Group:
    AddRole: 'Pridať úlohu pre túto skupinu'
    Code: 'Kód skupiny'
    DefaultGroupTitleAdministrators: Administratori
    DefaultGroupTitleContentAuthors: 'Autori obsahu'
    Description: Popis
    GroupReminder: 'Ak vyberiete nadriadenú skupinu, bude táto skupina mať všetky úlohy'
    HierarchyPermsError: 'Nie je možné pripojiť nadriadenú skupinu "%s" s privilegovanými právami (vyžaduje ADMIN prístup)'
    Locked: 'Zamknuté?'
    NoRoles: 'Nenašli sa úlohy'
    PLURALNAME: Skupiny
    Parent: 'Nadradená skupina'
    RolesAddEditLink: 'Spravovať úlohy'
    SINGULARNAME: Skupina
    Sort: 'Poradie zoradenia'
    has_many_Permissions: Právomoci
    many_many_Members: Členovia
  GroupImportForm:
    Help1: '<p>Importovať jednu alebo viac skupín v <em>CSV</em> formáte (čiarkou oddelené hodnoty). <small><a href="#" class="toggle-advanced">Zobraziť pokročilé použitie</a></small></p>'
    Help2: '<div class=''advanced''>\n<h4>Pokročilé použitie</h4>\n<ul>\n<li>Povolené stĺpce: <em>%s</em></li>\n<li>Existujúce skupiny sú porovnávané ich unikátnou vlastnosťou <em>Code</em>, a aktualizované s novými hodnotami z\nimportovaného súboru.</li>\n<li>Hierarchia skupín môže byť tvorená použitím stĺpca <em>ParentCode</em>.</li>\n<li>Kódy oprávnení môžu byť priradené stĺpcom <em>PermissionCode</em>. Existujúce oprávnenia nie sú zmazané.</li>\n</ul>\n</div>'
    ResultCreated: 'Vytvorených {count} skupín'
    ResultDeleted: 'Zmazané %d skupiny'
    ResultUpdated: 'Aktualizované %d skupiny'
  Hierarchy:
    InfiniteLoopNotAllowed: 'Nekonečná smyčka sa nachádza v {type} hierarchii. Prosím zmeňte rodiča pre vyriešenie tohto problému'
  HtmlEditorField:
    ADDURL: 'Pridať URL'
    ADJUSTDETAILSDIMENSIONS: 'Detaily &amp; rozmery'
    ANCHORSCANNOTACCESSPAGE: 'Nemáte povolený prístup k obsahu cieľovej stránky.'
    ANCHORSPAGENOTFOUND: 'Cielova stránka nebola nájdená.'
    ANCHORVALUE: Odkaz
    BUTTONADDURL: 'Pridať url'
    BUTTONINSERT: Vložiť
    BUTTONINSERTLINK: 'Vložiť odkaz'
    BUTTONREMOVELINK: 'Odstrániť odkaz'
    BUTTONUpdate: Aktualizovať
    CAPTIONTEXT: 'Text nadpisu'
    CSSCLASS: 'Zarovnanie / štýl'
    CSSCLASSCENTER: 'Centrovať samotné.'
    CSSCLASSLEFT: 'Vľavo, s obtekajúcim textom.'
    CSSCLASSLEFTALONE: 'Vľavo, samostatne.'
    CSSCLASSRIGHT: 'Vpravo, s obtekajúcim textom.'
    DETAILS: Detaily
    EMAIL: 'E-mailovú adresu'
    FILE: Súbor
    FOLDER: Adresár
    FROMCMS: 'Z CMS'
    FROMCOMPUTER: 'Z vášho počitača'
    FROMWEB: 'Z webu'
    FindInFolder: 'Vyhľadať v priečinku'
    IMAGEALT: 'Atlernatívny text (alt)'
    IMAGEALTTEXT: 'Atlernatívny text (alt) - sa zobrazí, ak nemôže byť obrázok zobrazený'
    IMAGEALTTEXTDESC: 'Zobrazí sa na obrazovke, alebo ak obrázok nemôže byť zobrazený'
    IMAGEDIMENSIONS: Rozmery
    IMAGEHEIGHTPX: Výška
    IMAGETITLE: 'Text titulky (tooltip) - pre doplňujúce informácie o obrázku'
    IMAGETITLETEXT: 'Text titulky (tooltip)'
    IMAGETITLETEXTDESC: 'Pre doplňujúce informácie o obrázku'
    IMAGEWIDTHPX: Šírka
    INSERTMEDIA: 'Vložiť média'
    LINK: 'Vložiť/upraviť odkaz na zvýraznený text'
    LINKANCHOR: 'Odkaz na tejto stranke'
    LINKDESCR: 'Popis odkazu'
    LINKEMAIL: 'E-mailovú adresu'
    LINKEXTERNAL: 'Inú webstránku'
    LINKFILE: 'Stiahnutie súboru'
    LINKINTERNAL: 'Stránku na vlastnom webe'
    LINKOPENNEWWIN: 'Otvoriť odkaz v novom okne?'
    LINKTO: 'Odkázať na'
    PAGE: Stránku
    SUBJECT: 'Predmet emailu'
    URL: URL
    URLDESCRIPTION: 'Vložiť videá a obrázky z webu do Vašej stránky, jednoduchým zadaním URL súboru. Uistite sa, že máte príslušné práva pred zdielaním médií z webu.<br /><br />Prosím, uvedomte si, že súbory nie sú pridané do úložiska CMS, ale súbor je vstavaný z jeho pôvodného umiestenia, ak z nejakých dôvodov súbor nie je dostupný v jeho pôvodnom umiestení, nebude zobraziteľný na tejo stránke.'
    URLNOTANOEMBEDRESOURCE: 'URL ''{url}'' nemôže byť vložené do zdroja médií.'
    UpdateMEDIA: 'Aktualizovať média'
  Image:
    PLURALNAME: Súbory
    SINGULARNAME: Súbor
  Image_Cached:
    PLURALNAME: Súbory
    SINGULARNAME: Súbor
  Image_iframe_ss:
    TITLE: 'Rámec pre nahranie obrázku'
  LeftAndMain:
    CANT_REORGANISE: 'Nemáte oprávnenie meniť stránky najvyššej úrovne. Vaša zmena nebola uložená.'
    DELETED: Zmazané.
<<<<<<< HEAD
=======
    DropdownBatchActionsDefault: 'Vybrať akciu...'
>>>>>>> 2c1f8374
    HELP: Pomoc
    PAGETYPE: 'Typ stránky:'
    PERMAGAIN: 'Boli ste odhlásený'
    PERMALREADY: 'Je nám ľúto, ale k tejto časti CMS nemáte prístup . Ak sa chcete prihlásiť ako niekto iný, urobte tak nižšie.'
    PERMDEFAULT: 'Musíte byť prihlásený/á k prístupu do oblasti administrácie, zadajte vaše prihlasovacie údaje dole, prosím.'
    PLEASESAVE: 'Prosím uložte stránku: Táto stránka nemôže byť aktualizovaná, lebo ešte nebola uložená.'
    PreviewButton: Náhľad
    REORGANISATIONSUCCESSFUL: 'Strom webu bol reorganizovaný úspešne.'
    SAVEDUP: Uložené.
    ShowAsList: 'ukázať ako zoznam'
    TooManyPages: 'Príliž veľa stránok'
    ValidationError: 'Chyba platnosti'
    VersionUnknown: neznámé
  LeftAndMain_Menu_ss:
    Hello: Ahoj
    LOGOUT: 'Odhlásiť sa'
  ListboxField:
    SOURCE_VALIDATION: 'Prosím vyberte hodnotu v zozname. %s nie je platná voľba'
  LoginAttempt:
    Email: 'Emailová adresa'
    IP: 'IP adreasa'
    PLURALNAME: 'Pokusy o prihlásenie'
    SINGULARNAME: 'Pokus o prihlásenie'
    Status: Stav
  Member:
    ADDGROUP: 'Pridať skupinu'
    BUTTONCHANGEPASSWORD: 'Zmeniť heslo'
    BUTTONLOGIN: 'Prihlásiť sa'
    BUTTONLOGINOTHER: 'Prihlásiť sa ako niekto iný'
    BUTTONLOSTPASSWORD: 'Stratil som svoje heslo'
    CANTEDIT: 'Nemáte oprávnenie toto vykonať'
    CONFIRMNEWPASSWORD: 'Potvrďte nové heslo'
    CONFIRMPASSWORD: 'Potvrďte heslo'
    DATEFORMAT: 'Formát dátumu'
    DefaultAdminFirstname: 'Predvolený administrátor'
    DefaultDateTime: predvolený
    EMAIL: E-mail
    EMPTYNEWPASSWORD: 'Nové heslo nesmie byť prázdne, skúste to prosím znova'
    ENTEREMAIL: 'Prosím zadajte emailovú adresu pre zaslanie odkazu na resetovanie hesla.'
    ERRORLOCKEDOUT2: 'Váš účet bol dočasne zablokovaný, kvôli množstvu neúspešných pokusov o prihlásenie. Prosím skúste to znova za {count} minút.'
    ERRORNEWPASSWORD: 'Zadali ste rozdielne nové heslo, skúste to znovu'
    ERRORPASSWORDNOTMATCH: 'Vaše súčasné heslo nie je správne, prosím skúste to znovu'
    ERRORWRONGCRED: 'Poskytnuté detaily vyzerajú byť nesprávne. Prosím skúste opäť.'
    FIRSTNAME: 'Meno'
    INTERFACELANG: 'Jazyk rozhrania'
    INVALIDNEWPASSWORD: 'Nemohli sme pripustiť, že heslo: {password}'
    LOGGEDINAS: 'Ste prihlásený/á ako {name}.'
    NEWPASSWORD: 'Nové heslo'
    NoPassword: 'Nie je tu heslo pre tohto člena.'
    PASSWORD: Heslo
    PASSWORDEXPIRED: 'Vaše heslo bolo expirované. Zvoľte nové heslo.'
    PLURALNAME: Členovia
    REMEMBERME: 'Pamätať si ma nabudúce?'
    SINGULARNAME: Člen
    SUBJECTPASSWORDCHANGED: 'Vaše heslo bolo zmenené'
    SUBJECTPASSWORDRESET: 'Odkaz na resetovanie hesla'
    SURNAME: Priezvisko
    TIMEFORMAT: 'Formát času'
    VALIDATIONMEMBEREXISTS: 'Člen s takýmto e-mailom už existuje'
    ValidationIdentifierFailed: 'Nemôžte prepísať existujúceho člena #{id} s identickým identifikátorm ({name} = {value})'
    WELCOMEBACK: 'Vitajte späť, {firstname}'
    YOUROLDPASSWORD: 'Vaše staré heslo'
    belongs_many_many_Groups: Skupiny
    db_LastVisited: 'Dátum poslednej návštevy'
    db_Locale: 'Lokalizácia rozhrania'
    db_LockedOutUntil: 'Zamknutý až do'
    db_NumVisit: 'Počet návštev'
    db_Password: Heslo
    db_PasswordExpiry: 'Dátum expirácie hesla'
  MemberAuthenticator:
    TITLE: 'E-mail &amp; Heslo'
  MemberDatetimeOptionsetField:
    AMORPM: 'AM (pred poludním) alebo PM (popoludní)'
    Custom: Vlastné
    DATEFORMATBAD: 'Formát dátumu je neplatný'
    DAYNOLEADING: 'Deň mesiaca bez úvodnej nuly'
    DIGITSDECFRACTIONSECOND: 'Jedna alebo viac číslic zastupujúcich desatinný zlomok sekundy'
    FOURDIGITYEAR: 'Štvorčíslie roka'
    FULLNAMEMONTH: 'Celý názov mesiaca (napr. jún)'
    HOURNOLEADING: 'Hodina bez úvodnej nuly'
    MINUTENOLEADING: 'Minúta bez úvodnej nuly'
    MONTHNOLEADING: 'Číslo mesiaca bez úvodnej nuly'
    Preview: Náhľad
    SHORTMONTH: 'Krátky názov mesiaca (napr. jún)'
    TWODIGITDAY: 'Dvojčíslie dňa mesiaca'
    TWODIGITHOUR: 'Dvojčíslie hodiny (00 až 23)'
    TWODIGITMINUTE: 'Dvojčíslie minúty (00 až 59)'
    TWODIGITMONTH: 'Dvojčíslie mesiaca (01=január, atď.)'
    TWODIGITSECOND: 'Dvojčíslie sekundy (00 až 59)'
    TWODIGITYEAR: 'Dvojčíslie roka'
    Toggle: 'Ukázať nápovedu formátovania'
  MemberImportForm:
    Help1: '<p>Importovať členov v <em>CSV formáte</em> (čiarkou oddelené hodnoty). <small><a href="#" class="toggle-advanced">Zobraziť pokročile použitie</a></small></p>'
    Help2: '<div class="advanced">\n<h4>Pokročilé použitie</h4>\n<ul>\n<li>Povolené stĺpce: <em>%s</em></li>\n<li>Existujúci užívatelia sú porovnávaní ich unikátnou vlastnosťou <em>Code</em>, a aktualizovaní s novými hodnotami z\nimportovaného súboru.</li>\n<li>Skupiny môžu byť priradené stĺpcom <em>Groups</em>. Skupiny sú identifikované ich vlastnosťou <em>Code</em>,\nviacero skupín môže byť oddelené čiarkou. Existujúce členstvá skupiny nie sú zmazané.</li>\n</ul>\n</div>'
    ResultCreated: 'Vytvorených {count} členov'
    ResultDeleted: 'Zmazaných %d členov'
    ResultNone: 'Žiadne zmeny'
    ResultUpdated: 'Aktualizovaných {count} členov'
  MemberPassword:
    PLURALNAME: 'Heslá člena'
    SINGULARNAME: 'Heslo člena'
  MemberTableField:
    APPLY_FILTER: 'Použiť filter'
  ModelAdmin:
    DELETE: Zmazať
    DELETEDRECORDS: 'Zmazaných {count} záznamov.'
    EMPTYBEFOREIMPORT: 'Nahradiť dáta'
    IMPORT: 'Importovať z CSV'
    IMPORTEDRECORDS: 'Importovaných {count} záznamov.'
    NOCSVFILE: 'Prosím vyhľadajte CSV súbor pre importovanie'
    NOIMPORT: 'Nie je čo importovať'
    RESET: Reset
    Title: 'Dátové modely'
    UPDATEDRECORDS: 'Aktualizovaných {count} záznamov.'
  ModelAdmin_ImportSpec_ss:
    IMPORTSPECFIELDS: 'Stĺpce databázy'
    IMPORTSPECLINK: 'Zobraziť špecifikáciu pre %s'
    IMPORTSPECRELATIONS: Relácie
    IMPORTSPECTITLE: 'Špecifikácia pre %s'
  ModelAdmin_Tools_ss:
    FILTER: Filtrovať
    IMPORT: Importovať
  ModelSidebar_ss:
    IMPORT_TAB_HEADER: Importovať
    SEARCHLISTINGS: Hľadať
  MoneyField:
    FIELDLABELAMOUNT: Množstvo
    FIELDLABELCURRENCY: Mena
  NullableField:
    IsNullLabel: 'Je Null'
  NumericField:
    VALIDATION: 'Zadaná hodnota ''{value}'' nie je číslo. Iba čísla môžu byť akceptované pre toto pole!'
  Pagination:
    Page: Stránka
    View: Zobraziť
  PasswordValidator:
    LOWCHARSTRENGTH: 'Prosím posilnite heslo pridaním z týchto niektorých znakov: %s'
    PREVPASSWORD: 'Už ste použili toto heslo v minulosti, vyberte nové hoslo, prosím'
    TOOSHORT: 'Heslo je príliš krátke, musí byť %s alebo viacej znakov dlhé'
  Permission:
    AdminGroup: Administrátor
    CMS_ACCESS_CATEGORY: 'Prístup do CMS'
    FULLADMINRIGHTS: 'Plné administrátorské práva'
    FULLADMINRIGHTS_HELP: 'Ma prednosť pred všetkými ostatnými prideleniami a právomocami.'
    PLURALNAME: Oprávnenia
    SINGULARNAME: Oprávnenie
  PermissionCheckboxSetField:
    AssignedTo: 'pripojené k "{title}"'
    FromGroup: 'zdedené zo skupiny "{title}"'
    FromRole: 'zdedené z úlohy "{title}"'
    FromRoleOnGroup: 'zdedené z úlohy "%s" v skupine "%s"'
  PermissionRole:
    OnlyAdminCanApply: 'Iba administrátor môže použiť'
    PLURALNAME: Úlohy
    SINGULARNAME: Úloha
    Title: Názov
  PermissionRoleCode:
    PLURALNAME: 'Kódy právomocí úloh'
    PermsError: 'Nie je možné pripojiť kód "%s" s privilegovanými právami (vyžaduje ADMIN prístup)'
    SINGULARNAME: 'Kód právomocí úloh'
  Permissions:
    PERMISSIONS_CATEGORY: 'Úlohy a prístupové práva'
    UserPermissionsIntro: 'Priradenie skupín tomuto užívateľovi upraví oprávnenia, ktoré má. Pozri sekcia skupiny pre podrobnosti o oprávneniach k jednotlivým skupinám.'
  PhoneNumberField:
    VALIDATION: 'Prosím zadajte platné telefónne číslo'
  Security:
    ALREADYLOGGEDIN: 'K tejto stránke nemáte prístup. Ak máte iný účet, ktorý k nej má prístup, môžete sa prihlásiť.'
    BUTTONSEND: 'Pošlite mi odkaz na resetovanie hesla'
    CHANGEPASSWORDBELOW: 'Svoje heslo si môžete zmeniť nižšie.'
    CHANGEPASSWORDHEADER: 'Zmeniť heslo'
    ENTERNEWPASSWORD: 'Prosím zadajte nové heslo.'
    ERRORPASSWORDPERMISSION: 'Pre zmenu hesla musíte byť prihlásený!'
    LOGGEDOUT: 'Boli ste odhlásený. Ak sa chcete znovu prihlásiť, zadajte svoje prihlasovacie údaje.'
    LOGIN: 'Prihlásiť'
    LOSTPASSWORDHEADER: 'Zabudnuté heslo'
    NOTEPAGESECURED: 'Táto stránka je zabezpečená. Zadajte svoje prihlasovacie údaje a my Vám zároveň pošleme práva.'
    NOTERESETLINKINVALID: '<p>Odkaz na resetovanie hesla nie je platný alebo je prošlý.</p><p>Môžte požiadať o nový <a href="{link1}">tu</a> alebo zmeňte svoje heslo až <a href="{link2}">sa prihlásite</a>.</p>'
    NOTERESETPASSWORD: 'Zadajte svoju e-mailovú adresu a my Vám pošleme odkaz na resetovanie hesla'
    PASSWORDSENTHEADER: 'Odkaz na resetovanie hesla bol odoslaný na ''{email}'''
    PASSWORDSENTTEXT: 'Ďakujeme! Resetovací odkaz bol odoslaný na ''''{email}'''', pokiaľ účet existuje pre túto emailovú adresu.'
  SecurityAdmin:
    ACCESS_HELP: 'Povoliť prezeranie, pridávanie a editovanie uživaťeľov, ako aj pridelovanie ich právomoci.'
    APPLY_ROLES: 'Aplikovať úlohy skupinám'
    APPLY_ROLES_HELP: 'Schopnosť editovať úlohy pridelené k skupine. Vyžaduje "Prístup k ''Užívatelia'' sekcii".'
    EDITPERMISSIONS: 'Spravovať právomoci pre skupiny'
    EDITPERMISSIONS_HELP: 'Schopnosť upravovať právomoci a IP adresi pre skupinu. Vyžaduje prístup do sekcie "Bezpečnosť".'
    GROUPNAME: 'Názov skupiny'
    IMPORTGROUPS: 'Importovať skupiny'
    IMPORTUSERS: 'Importovať požívateľov'
    MEMBERS: Členovia
    MENUTITLE: Bezpečnosť
    MemberListCaution: 'Upozornenie: Odstránenie členov z tohto zoznamu ich odstráni zo všetkých skupín a databázy.'
    NEWGROUP: 'Nová skupina'
    PERMISSIONS: Právomoci
    ROLES: Úlohy
    ROLESDESCRIPTION: 'Úlohy sú logické zoskupenia právomocí a môžu byť pridelené k skupinám.<br />Sú zdedené z nadradených skupín, ak je to požadované.'
    TABROLES: Úlohy
    Users: Používatelia
  SecurityAdmin_MemberImportForm:
    BtnImport: 'Importovať'
    FileFieldLabel: 'CSV súbor <small>(Povolené koncovky súborov: *.csv)</small>'
  SilverStripeNavigator:
    Auto: Auto
    ChangeViewMode: 'Zmeniť nód zobrazenia'
    Desktop: Desktop
    DualWindowView: 'Duálne okno'
    Edit: Editovať
    EditView: 'Mód editácie'
    Mobile: Mobilný telefón
    PreviewState: 'Náhľad stavu'
    PreviewView: 'Mód náhľadu'
    Responsive: Responzívny
    SplitView: 'Mód rozdelenia'
    Tablet: Tablet
    ViewDeviceWidth: 'Vyberte šírku náhľadu'
    Width: šírka
  SiteTree:
    TABMAIN: Hlavné
  TableListField:
    CSVEXPORT: 'Exportovať do CSV'
    Print: Tlačiť
  TableListField_PageControls_ss:
    OF: z
  TextField:
    VALIDATEMAXLENGTH: 'Hodnota pre {name} nesmie prekročiť {maxLength} v dĺžke znakov'
  TimeField:
    VALIDATEFORMAT: 'Prosím zadajte platný formát času ({format})'
  ToggleField:
    LESS: menej
    MORE: viac
  UploadField:
    ATTACHFILE: 'Pripojiť súbor'
    ATTACHFILES: 'Pripojiť súbory'
    AttachFile: 'Pripojiť súbor(y)'
    CHOOSEANOTHERFILE: 'Vyberte iný súbor'
    CHOOSEANOTHERINFO: 'Nahradiť tento súbor iným z úložiska súborov'
    DELETE: 'Zmazať zo súborov'
    DELETEINFO: 'Trvalo zmazať tento súbor z úložiska súborov'
    DOEDIT: Uložiť
    DROPFILE: 'pusť súbor'
    DROPFILES: 'pusť súbory'
    Dimensions: Rozmery
    EDIT: Editovať
    EDITINFO: 'Editovať súbor'
    FIELDNOTSET: 'Žiadna informácia o súbore'
    FROMCOMPUTER: 'Z vášho počitača'
    FROMCOMPUTERINFO: 'Vyberte zo súborov'
    FROMFILES: 'Zo súborov'
    HOTLINKINFO: 'Info: Tento obrázok bude "hotlinkovaný". Uistete sa prosím, že máte oprávnenie od pôvodneho tvorcu webu, aby sa tak stalo.'
    MAXNUMBEROFFILES: 'Maximálny počet {count} súbor(ov) prekročený.'
    MAXNUMBEROFFILESONE: 'Je možno nahrať iba jeden súbor'
    MAXNUMBEROFFILESSHORT: 'Môžte nahrať iba {count} súborov'
    OVERWRITEWARNING: 'Súbor s rovnakým názvom už existuje'
    REMOVE: Odstrániť
    REMOVEINFO: 'Odstrániť tento súbor odtiaľ, ale nezmazať z úložiska súborov'
    STARTALL: 'Začni všetko'
    Saved: Uložené
    UPLOADSINTO: 'uloží do /{path}'
  Versioned:
    has_many_Versions: verzie<|MERGE_RESOLUTION|>--- conflicted
+++ resolved
@@ -336,10 +336,6 @@
   LeftAndMain:
     CANT_REORGANISE: 'Nemáte oprávnenie meniť stránky najvyššej úrovne. Vaša zmena nebola uložená.'
     DELETED: Zmazané.
-<<<<<<< HEAD
-=======
-    DropdownBatchActionsDefault: 'Vybrať akciu...'
->>>>>>> 2c1f8374
     HELP: Pomoc
     PAGETYPE: 'Typ stránky:'
     PERMAGAIN: 'Boli ste odhlásený'
