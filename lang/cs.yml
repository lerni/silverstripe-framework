cs:
  AssetAdmin:
    ALLOWEDEXTS: 'Povolené extenze nahraní souboru'
    HIDEALLOWEDEXTS: 'Skrýt povolené extenze'
    NEWFOLDER: Nová složka
    SHOWALLOWEDEXTS: 'Ukázat povolené extenze'
  AssetTableField:
    CREATED: 'Poprvé nahráno'
    DIM: Rozměry
    FILENAME: Název souboru
    FOLDER: Složka
    HEIGHT: Výška
    LASTEDIT: 'Naposledy změněno'
    OWNER: Vlastník
    SIZE: 'Velikost'
    TITLE: Titulek
    TYPE: 'Typ'
    URL: URL
    WIDTH: Šířka
  AssetUploadField:
    ChooseFiles: 'Vyberte soubory'
    DRAGFILESHERE: 'Táhni soubory sem'
    DROPAREA: 'Oblast upustění'
    EDITALL: 'Editovat vše'
    EDITANDORGANIZE: 'Editovat a organizovat'
    EDITINFO: 'Editovat soubory'
    FILES: Soubory
    FROMCOMPUTER: 'Vyberte soubory z vašeho počítače'
    FROMCOMPUTERINFO: 'Nahrát z vašeho počítače'
    INSERTURL: 'Vložit z URL'
    REMOVEINFO: 'Odstranit tento soubor z tohoto pole'
    TOTAL: Celkem
    TOUPLOAD: 'Vyberte soubory k nahrání...'
    UPLOADINPROGRESS: 'Prosím čekejte... probíhá nahrávání'
    UPLOADOR: NEBO
  BBCodeParser:
    ALIGNEMENT: Zarovnání
    ALIGNEMENTEXAMPLE: 'zarovnat vpravo'
    BOLD: 'Tučný text'
    BOLDEXAMPLE: Tučný
    CODE: 'Blok kódu'
    CODEDESCRIPTION: 'Neformátovaný blok kódu'
    CODEEXAMPLE: 'Blok kódu'
    COLORED: 'Barevný text'
    COLOREDEXAMPLE: 'modrý text'
    EMAILLINK: 'Odkaz na e-mail'
    EMAILLINKDESCRIPTION: 'Vytvořit odkaz na emailovou adresu'
    IMAGE: Obrázek
    IMAGEDESCRIPTION: 'Zobrazit obrázek ve vašem příspěvku'
    ITALIC: 'Kurzíva'
    ITALICEXAMPLE: Kurzíva
    LINK: 'Webový odkaz'
    LINKDESCRIPTION: 'Odkaz na jiný web'
    STRUCK: 'Přeškrtnutý text'
    STRUCKEXAMPLE: Přeškrtnutí
    UNDERLINE: 'Podtržený text'
    UNDERLINEEXAMPLE: Podtržení
    UNORDERED: 'Neuspořádaný seznam'
    UNORDEREDDESCRIPTION: 'Neuspořádaný seznam'
    UNORDEREDEXAMPLE1: 'Neuspořádaná položka 1'
  BackLink_Button_ss:
    Back: Zpět
  BasicAuth:
    ENTERINFO: 'Prosím zadejte uživatelské jméno a heslo.'
    ERRORNOTADMIN: 'Tento uživatel není administrátor.'
    ERRORNOTREC: 'Toto uživatelské jméno / heslo nebylo rozpoznáno'
  Boolean:
    ANY: Jakkýkoliv
    NOANSWER: 'Ne'
    YESANSWER: 'Ano'
  CMSLoadingScreen_ss:
    LOADING: Nahrávání...
    REQUIREJS: 'CMS vyžaduje, aby jste měli JavaScript zapnut.'
  CMSMain:
    ACCESS: 'Přístup k ''{title}'' sekci'
    ACCESSALLINTERFACES: 'Přístup ke všem sekcím CMS'
    ACCESSALLINTERFACESHELP: 'Prepíše více specifické nastavení přístupu.'
    SAVE: Uložit
  CMSMemberLoginForm:
    BUTTONFORGOTPASSWORD: 'Zapomenuté heslo?'
    BUTTONLOGIN: 'Přihlásit se zpět'
    BUTTONLOGOUT: 'Odhlásit se'
    PASSWORDEXPIRED: '<p>Vaše heslo expirovalo. <a target="_top" href="{link}">Prosím zvolte nové heslo.</a></p>'
  CMSPageHistoryController_versions_ss:
    PREVIEW: 'Náhled webu'
  CMSPagesController_Tools_ss:
    FILTER: Filtr
  CMSProfileController:
    MENUTITLE: 'Můj profil'
  CMSSecurity:
    INVALIDUSER: '<p>Neplatný uživatel. <a target="_top" href="{link}">Prosím oveřte se zde</a> pro pokračování.</p>'
    LoginMessage: '<p>Máte-li jakékoli neuložené práce, můžete se vrátit na místo, kde jste přestali, po přihlášení se zpět níže.</p>'
    SUCCESS: Úspěch
    SUCCESSCONTENT: '<p>Úspěšné přihlášení. Pokud nebudete automaticky přesměrován <a target="_top" href="{link}">klikněte sem</a></p>'
    TimedOutTitleAnonymous: 'Čas Vašeho sezení vypršel.'
    TimedOutTitleMember: 'Ahoj {name}!<br />Čas Vašeho sezení vypršel.'
  ChangePasswordEmail_ss:
    CHANGEPASSWORDTEXT1: 'Vaše heslo bylo změněno pro'
    CHANGEPASSWORDTEXT2: 'Nyní můžete použít následující přihlašovací údaje pro přihlášení:'
    EMAIL: E-mail
    HELLO: Dobrý den
    PASSWORD: Heslo
  CheckboxField:
    NOANSWER: 'Ne'
    YESANSWER: 'Ano'
  CheckboxFieldSetField:
    SOURCE_VALIDATION: 'Prosím vyberte hodnotu v seznamu. {value} není platná volba'
  CheckboxSetField:
    SOURCE_VALIDATION: 'Prosím vyberte hodnotu v seznamu. ''{value}'' není platná volba'
  ConfirmedPasswordField:
    ATLEAST: 'Hesla musí být nejméně {min} znaků dlouhé.'
    BETWEEN: 'Hesla musí být {min} až {max} znaků dlouhé.'
    MAXIMUM: 'Hesla musí být nanejvýš {max} znaků dlouhé.'
    SHOWONCLICKTITLE: 'Změnit heslo'
  ContentController:
    DRAFT_SITE_ACCESS_RESTRICTION: 'Musíte se přihlásit se svým CMS heslem, aby jste mohli prohlížet koncept nebo archivovaný obsah. <a href="%s">Klikněte sem pro návrat na zveřejněný web.</a>'
    NOTLOGGEDIN: 'Nepřihlášen'
  CreditCardField:
    FIRST: první
    FOURTH: čtvrté
    SECOND: druhé
    THIRD: třetí
  CurrencyField:
    CURRENCYSYMBOL: Kč
  DataObject:
    PLURALNAME: 'Datové objekty'
    SINGULARNAME: 'Datový objekt'
  Date:
    DAY: den
    DAYS: dni
    HOUR: hodina
    HOURS: hodiny
    LessThanMinuteAgo: 'méně než minuta'
    MIN: minuta
    MINS: minuty
    MONTH: měsíc
    MONTHS: měsíce
    SEC: vteřina
    SECS: vterřiny
    TIMEDIFFAGO: 'před {difference}'
    TIMEDIFFIN: 'v {difference}'
    YEAR: rok
    YEARS: roky
  DateField:
    NOTSET: 'nenastaveno'
    TODAY: dnes
    VALIDDATEFORMAT2: 'Prosím zadejte platný formát datumu ({format})'
    VALIDDATEMAXDATE: 'Váš datum musí být starší nebo odpovídající maximu povoleného datumu ({date})'
    VALIDDATEMINDATE: 'Váš datum musí být novější nebo odpovídající minimu povoleného datumu ({date})'
  DatetimeField:
    NOTSET: 'Nenastaveno'
  Director:
    INVALID_REQUEST: 'Neplatný požadavek'
  DropdownField:
    CHOOSE: (Vyberte)
    CHOOSESEARCH: '(Vybrat nebo vyhledat)'
    SOURCE_VALIDATION: 'Prosím vyberte hodnotu v seznamu. {value} není platná volba'
  EmailField:
    VALIDATION: 'Prosím zadejte e-mailovou adresu'
  Enum:
    ANY: Jakkýkoli
  File:
    AviType: 'AVI video soubor'
    Content: Obsah
    CssType: 'CSS soubor'
    DmgType: 'Apple obraz disku'
    DocType: 'Word dokument'
    Filename: Jméno souboru
    GifType: 'GIF obrázek - vhodné pro diagramy'
    GzType: 'GZIP komprimační soubor'
    HtlType: 'HTML soubor'
    HtmlType: 'HTML soubor'
    INVALIDEXTENSION: 'Extenze není povolena (platné: {extensions})'
    INVALIDEXTENSIONSHORT: 'Extenze není povolena'
    IcoType: 'Ikona obrázek'
    JpgType: 'JPEG obrázek - vhodné pro fotografie'
    JsType: 'Javascript soubor'
    Mp3Type: 'MP3 audio soubor'
    MpgType: 'MPEG video soubor'
    NOFILESIZE: 'Velikost souboru je 0 bajtů.'
    NOVALIDUPLOAD: 'Soubor není validní pro nahrání'
    Name: Jméno
    PLURALNAME: Soubory
    PdfType: 'Adobe Acrobat PDF soubor'
    PngType: 'PNG obrázek - vhodný jako univerzálmí formát'
    SINGULARNAME: Soubor
    TOOLARGE: 'Velikost souboru je příliš velká, povolené maximum {size}'
    TOOLARGESHORT: 'Velikost souboru překračuje {size}'
    TiffType: 'Tiff formát obrázku'
    Title: Titulek
    WavType: 'WAV audo soubor'
    XlsType: 'Excel tabulka'
    ZipType: 'ZIP komprimační soubor'
  Filesystem:
    SYNCRESULTS: 'Synchronizace kompletní: {createdcount} položek vytvořeno, {deletedcount} položek smazanáno'
  Folder:
    PLURALNAME: Složky
    SINGULARNAME: Složka
  ForgotPasswordEmail_ss:
    HELLO: Dobrý den
    TEXT1: 'Zde je Váš'
    TEXT2: 'odkaz na reset hesla'
    TEXT3: pro
  Form:
    CSRF_EXPIRED_MESSAGE: 'Čas Vašeho sezení vypršel. Prosím znovu odešlete formulář.'
    CSRF_FAILED_MESSAGE: 'Vypadá to, že to musí být technický problém. Kliněte prosím na tlačítko zpět, obnovte váš prohlížeč a zkuste opět.'
    FIELDISREQUIRED: '{name} je požadováno'
    SubmitBtnLabel: Jdi
    VALIDATIONCREDITNUMBER: 'Prosím ujistěte se, že jste zadal/a {number} číslo kreditní karty správně'
    VALIDATIONNOTUNIQUE: 'Zadaná hodnota není unikátní'
    VALIDATIONPASSWORDSDONTMATCH: 'Hesla se neshodují'
    VALIDATIONPASSWORDSNOTEMPTY: 'Hesla nemohou být prázdná'
    VALIDATIONSTRONGPASSWORD: 'Hesla musí obsahovat alespoň jednu číslici a jedno písmeno.'
    VALIDATOR: Validátor
    VALIDCURRENCY: 'Prosím zadejte platnou měnu'
  FormField:
    Example: 'např. %s'
    NONE: žádný
  GridAction:
    DELETE_DESCRIPTION: Smazat
    Delete: Smazat
    UnlinkRelation: Odpojit
  GridField:
    Add: 'Přidat {name}'
    Filter: Filtr
    FilterBy: 'Filtrovat podle'
    Find: Hledat
    LEVELUP: 'O úroveň výše'
    LinkExisting: 'Odkaz existující'
    NewRecord: 'Nový %s'
    NoItemsFound: 'Žádné položky'
    PRINTEDAT: 'Vytištěno v'
    PRINTEDBY: 'Vytištěno'
    PlaceHolder: 'Hledat {type}'
    PlaceHolderWithLabels: 'Hledat {type} podle {name}'
    RelationSearch: 'Vztah hledání'
    ResetFilter: Resetovat
  GridFieldAction_Delete:
    DeletePermissionsFailure: 'Žádná oprávnění mazat'
    EditPermissionsFailure: 'Žádné oprávnění pro rozpojení záznamu'
  GridFieldDetailForm:
    CancelBtn: Storno
    Create: Vytvořit
    Delete: Smazat
    DeletePermissionsFailure: 'Žádná oprávnění mazat'
    Deleted: 'Smazáno %s %s'
    Save: Uložit
    Saved: 'Uloženo {name} {link}'
  GridFieldEditButton_ss:
    EDIT: Editovat
  GridFieldItemEditView:
    Go_back: 'Jdi zpět'
  Group:
    AddRole: 'Přidat roli pro tuto skupinu'
    Code: 'Kód skupiny'
    DefaultGroupTitleAdministrators: Administrátoři
    DefaultGroupTitleContentAuthors: 'Autoři obsahu'
    Description: Popis
    GroupReminder: 'Když vyberete nadřizenou skupinu, tato skupina bude mít všechny její role'
    HierarchyPermsError: 'Nelze připojit nadřazenou skupinu "%s" s privilegovanými právy (vyžaduje ADMIN přístup)'
    Locked: 'Zamčený?'
    NoRoles: 'Žádné role'
    PLURALNAME: Skupiny
    Parent: 'Rodičovská skupina'
    RolesAddEditLink: 'Spravovat role'
    SINGULARNAME: Skupina
    Sort: 'Řazení'
    has_many_Permissions: Oprávnění
    many_many_Members: Členové
  GroupImportForm:
    Help1: '<p>Import jedné nebo více skupin v <em>CSV</em> formátu (čárkou-oddělené hodnoty). <small><a href="#" class="toggle-advanced">Zobrazit rozšířené použití</a></small></p>'
    Help2: '<div class="advanced"> <h4>Pokročilé použití</h4> <ul> <li>Povolené sloupce: <em>%s</em></li> <li>Existující skupiny jsou porovnány jejich unikátním <em>Code</em> hodnotou, a aktualizovány s novými hodnotami z importovaného souboru</li> <li>Hierarchie skupin může být tvořena použitím <em>ParentCode</em> sloupce.<li> <li>Kódy oprávnění mohou být přiřazeny <em>PermissionCode</em> sloupcem. Existující oprávnění nejsou smazána.</li> </ul> </div>'
    ResultCreated: 'Vytvořeno {count} skupin'
    ResultDeleted: 'Smazáno %d skupin'
    ResultUpdated: 'Aktualizováno %d skupin'
  Hierarchy:
    InfiniteLoopNotAllowed: 'Nekonečná smyčka se nachází v "{type}" hierarchii. Prosím změňte rodiče pro vyřešení tohoto problému'
  HtmlEditorField:
    ADDURL: 'Přidat URL'
    ADJUSTDETAILSDIMENSIONS: 'Detaily &amp; rozměry'
    ANCHORSCANNOTACCESSPAGE: 'Nemáte povolen přístup k obsahu cílové stránky.'
    ANCHORSPAGENOTFOUND: 'Cílová stránka nenelazena.'
    ANCHORVALUE: Záložka (kotva)
    BUTTONADDURL: 'Přidat url'
    BUTTONINSERT: Vložit
    BUTTONINSERTLINK: 'Vložit odkaz'
    BUTTONREMOVELINK: 'Odstranit odkaz'
    BUTTONUpdate: Aktualizovat
    CAPTIONTEXT: 'Text popisku'
    CSSCLASS: 'Zarovnání / styl'
    CSSCLASSCENTER: 'Na střed, samotné.'
    CSSCLASSLEFT: 'Vlevo, s obtékajícím textem.'
    CSSCLASSLEFTALONE: 'Na levo, samostatně.'
    CSSCLASSRIGHT: 'Vpravo, s obtékajícím textem.'
    DETAILS: Detaily
    EMAIL: 'Emailovou adresu'
    FILE: Soubor
    FOLDER: Složka
    FROMCMS: 'Z CMS'
    FROMCOMPUTER: 'Z tvého počítače'
    FROMWEB: 'Z webu'
    FindInFolder: 'Hledat ve složce'
    IMAGEALT: 'Alternativní text (alt)'
    IMAGEALTTEXT: 'Alternativní text (alt) - bude ukázán, když obrázek nemúže být zobrazen'
    IMAGEALTTEXTDESC: 'Zobrazeno na obrazovce, když obrázek nemůže být zobrazen'
    IMAGEDIMENSIONS: Rozměry
    IMAGEHEIGHTPX: Výška
    IMAGETITLE: 'Titul text (tooltip) - další informace o obrázku'
    IMAGETITLETEXT: 'Titulek textu (tooltip)'
    IMAGETITLETEXTDESC: 'Pro další informace o obrázku'
    IMAGEWIDTHPX: Šířka
    INSERTMEDIA: 'Vložit média'
    LINK: 'Vložit nebo upravit odkaz'
    LINKANCHOR: 'Záložka (kotva) na stránce'
    LINKDESCR: 'Popis odkazu'
    LINKEMAIL: 'Emailovou adresu'
    LINKEXTERNAL: 'Jiné stránky'
    LINKFILE: 'Stáhnutí souboru'
    LINKINTERNAL: 'Místní stránku'
    LINKOPENNEWWIN: 'Otevřít odkaz v novém okně?'
    LINKTO: 'Odkázat na'
    PAGE: Stránku
    SUBJECT: 'Předmět emailu'
    URL: URL
    URLDESCRIPTION: 'Vložit videa a obrázky z webu do Vaší stránky, prostým zadáním URL souboru. Ujistěte se, že máte patřičná práva před zdílením médií z webu.<br /><br />Prosím, uvědomte si, že soubory nejsou přidány do úložiště CMS, ale soubor je vestavěn z jeho původního umístění, když z nějakých důvodú soubor není dostupný v jeho původním umístění, nebude zobrazitelný na této stránce.'
    URLNOTANOEMBEDRESOURCE: 'URL ''{url}'' nemůže být vloženo do zdroje médií.'
    UpdateMEDIA: 'Aktualizovat média'
  Image:
    PLURALNAME: Soubory
    SINGULARNAME: Soubor
  Image_Cached:
    PLURALNAME: Soubory
    SINGULARNAME: Soubor
  Image_iframe_ss:
    TITLE: 'Rámec pro nahrání obrázku'
  LeftAndMain:
    CANT_REORGANISE: 'Nemáte oprávnění měnit stránky nejvyšší úrovně. Vaše změna nebyla uložena.'
    DELETED: Smazáno.
    DropdownBatchActionsDefault: Akce
    HELP: Nápověda
    PAGETYPE: 'Typ stránky'
    PERMAGAIN: 'Byli jste odhlášeni z CMS. Pokud se chcete znovu přihlásit, zadejte níže své uživatelské jméno a heslo.'
    PERMALREADY: 'Omlouvám se, ale nemůžete vstoupit do této části CMS. Pokud se chcete přihlásit jako někdo jiný, udělejte tak níže.'
    PERMDEFAULT: 'Musíte být přihlášen/a k přístup do oblasti administrace, níže zadejte vaše přihlašovací údaje, prosím.'
<<<<<<< HEAD
=======
    PLEASESAVE: 'Prosím uložte stránku: Tato stránka nemohla být aktualizována, ještě nebyla uložena.'
>>>>>>> ff5ed6ef
    PreviewButton: Náhled
    REORGANISATIONSUCCESSFUL: 'Strom webu reorganizován úspěšně.'
    SAVEDUP: Uloženo.
    ShowAsList: 'ukázat jako seznam'
    TooManyPages: 'Příliš mnoho stránek'
    ValidationError: 'Chyba platnosti'
    VersionUnknown: neznámé
  LeftAndMain_Menu_ss:
    Hello: Ahoj
    LOGOUT: 'Odhlásit se'
  ListboxField:
    SOURCE_VALIDATION: 'Prosím vyberte hodnotu v nabídnutém seznamu. %s není platná volba'
  LoginAttempt:
    Email: 'Emailové adresy'
    IP: 'IP adresy'
    PLURALNAME: 'Pokusy přihlášení'
    SINGULARNAME: 'Pokus přihlášení'
    Status: Stav
  Member:
    ADDGROUP: 'Přidat skupinu'
    BUTTONCHANGEPASSWORD: 'Změnit heslo'
    BUTTONLOGIN: 'Přihlásit se'
    BUTTONLOGINOTHER: 'Přihlásit se jako někdo jiný'
    BUTTONLOSTPASSWORD: 'Zapomněl jsem heslo'
    CANTEDIT: 'Nemáte oprávnění toto vykonat'
    CONFIRMNEWPASSWORD: 'Potvrďte nové heslo'
    CONFIRMPASSWORD: 'Potvrďte heslo'
    DATEFORMAT: 'Formát datumu'
    DefaultAdminFirstname: 'Implicitní Admin'
    DefaultDateTime: výchozí
    EMAIL: E-mail
    EMPTYNEWPASSWORD: 'Nové heslo nesmí být prázdné, zkuste to znovu'
    ENTEREMAIL: 'Zadejte e-mailovou adresu pro získání odkazu na restart hesla.'
    ERRORLOCKEDOUT2: 'Váš účet byl dočasně zablokován, kvůli příliš velkému množství nezdařených pokusů o přihlášení. Zkuste se prosím přihlásit za {count} minut.'
    ERRORNEWPASSWORD: 'Zadali jste nové heslo rozdílně, zkuste to znovu'
    ERRORPASSWORDNOTMATCH: 'Váše současné heslo není správně, prosím zkuste to znovu'
    ERRORWRONGCRED: 'Poskytnuté detaily vypadají být nesprávné. Prosím zkuste to znovu.'
    FIRSTNAME: 'Křestní jméno'
    INTERFACELANG: 'Jazyk rozhraní'
    INVALIDNEWPASSWORD: 'Nemohli jsme připustit, že heslo: {password}'
    LOGGEDINAS: 'Jste přihlášen/a jako {name}.'
    NEWPASSWORD: 'Nové heslo'
    NoPassword: 'Neni zde heslo pro tohoto člena'
    PASSWORD: Heslo
    PASSWORDEXPIRED: 'Vaše heslo expirovalo. Prosím, zvolte nové heslo.'
    PLURALNAME: Členové
    REMEMBERME: 'Zapamatovat si mě pro příště?'
    SINGULARNAME: Člen
    SUBJECTPASSWORDCHANGED: 'Vaše heslo bylo změněno'
    SUBJECTPASSWORDRESET: 'Nulovací odkaz pro Vaše heslo'
    SURNAME: Příjmení
    TIMEFORMAT: 'Formát času'
    VALIDATIONMEMBEREXISTS: 'Již existuje člen se stejnou %s'
    ValidationIdentifierFailed: 'Nemůžete přepsat existujícího člena #{id} s identickým identifikátorem ({name} = {value}))'
    WELCOMEBACK: 'Vítejte zpět, {firstname}'
    YOUROLDPASSWORD: 'Vaše staré heslo'
    belongs_many_many_Groups: Skupiny
    db_LastVisited: 'Datum poslední návštěvy'
    db_Locale: 'Místní rozhraní'
    db_LockedOutUntil: 'Zamčeno dokud'
    db_NumVisit: 'Počet návštěvníků'
    db_Password: Heslo
    db_PasswordExpiry: 'Datum vypršení hesla'
  MemberAuthenticator:
    TITLE: 'E-mail a Heslo'
  MemberDatetimeOptionsetField:
    AMORPM: 'AM (před polednem) nebo PM (odpoledne)'
    Custom: Uživatelské
    DATEFORMATBAD: 'Formát datumu je neplatný'
    DAYNOLEADING: 'Den měsíce bez úvodní nuly'
    DIGITSDECFRACTIONSECOND: 'Jedna nebo více číslic zastupující desetinný zlomek vteřiny'
    FOURDIGITYEAR: 'Čtyřčíslí roku'
    FULLNAMEMONTH: 'Celý název měsíce (např. Červen)'
    HOURNOLEADING: 'Hodina bez úvodní nuly'
    MINUTENOLEADING: 'Minuta bez úvodní nuly'
    MONTHNOLEADING: 'Číslo měsíce bez úvodní nuly'
    Preview: Náhled
    SHORTMONTH: 'Krátký název měsíce (např. Čer)'
    TWODIGITDAY: 'Dvojčíslí dne měsíce'
    TWODIGITHOUR: 'Dvojčíslí hodiny (00 až 23)'
    TWODIGITMINUTE: 'Dvojčíslí minuty (00 až 59)'
    TWODIGITMONTH: 'Dvojčíslí měsíce (01=Leden, atď.)'
    TWODIGITSECOND: 'Dvojčíslí vteřiny (00 až 59)'
    TWODIGITYEAR: 'Dvojčíslí roku'
    Toggle: 'Ukázat nápovědu formátování'
  MemberImportForm:
    Help1: '<p>Import členů v <em>CSV formátu</em> (čárkou-oddělené hodnoty). <small><a href="#" class="toggle-advanced">Zobrazit rozšířené použití</a></small></p>'
    Help2: '<div class="advanced"> <h4>Pokročilé použití</h4> <ul> <li>Povolené sloupce: <em>%s</em></li> <li>Existující uživatelé jsou porovnáni jejich unikátní vlastností <em>Code</em>, a aktualizováni s novými hodnotami z importovaného souboru.</li> <li>Skupiny mohou být přiřazeny sloupcem <em>Groups</em>. Skupiny jsou identifikovány svojí vlastností <em>Code</em>, více skupin může být odděleno čárkou. Existující členství ve skupině nejsou smazána.</li> </ul> </div>'
    ResultCreated: 'Vytvořeno {count} členů'
    ResultDeleted: 'Smazáno %d členů'
    ResultNone: 'Žádné změny'
    ResultUpdated: 'Aktualizováno {count} členů'
  MemberPassword:
    PLURALNAME: 'Členská hesla'
    SINGULARNAME: 'Členské heslo'
  MemberTableField:
    APPLY_FILTER: 'Použít filtr'
  ModelAdmin:
    DELETE: Smazat
    DELETEDRECORDS: 'Smazáno {count} záznamů.'
    EMPTYBEFOREIMPORT: 'Nahradit data'
    IMPORT: 'Importovat ze souboru CSV'
    IMPORTEDRECORDS: 'Importováno {count} záznamů.'
    NOCSVFILE: 'Prosím, vyhledejte soubor CSV pro import'
    NOIMPORT: 'Nic k importu'
    RESET: Resetovat
    Title: 'Datové modely'
    UPDATEDRECORDS: 'Aktualizováno {count} záznamů.'
  ModelAdmin_ImportSpec_ss:
    IMPORTSPECFIELDS: 'Sloupce databáze'
    IMPORTSPECLINK: 'Ukázat specifikaci pro %s'
    IMPORTSPECRELATIONS: Relace
    IMPORTSPECTITLE: 'Specifikace pro %s'
  ModelAdmin_Tools_ss:
    FILTER: Filtrovat
    IMPORT: Importovat
  ModelSidebar_ss:
    IMPORT_TAB_HEADER: Importovat
    SEARCHLISTINGS: Hledat
  MoneyField:
    FIELDLABELAMOUNT: Částka
    FIELDLABELCURRENCY: Měna
  NullableField:
    IsNullLabel: 'Je nulové'
  NumericField:
    VALIDATION: '''{value}'' není číslo, pouze čísla mohou být akceptována pro toto pole'
  Pagination:
    Page: Stránka
    View: Zobrazit
  PasswordValidator:
    LOWCHARSTRENGTH: 'Prosím, posilněte heslo přidáním některých z následujících znaků: %s'
    PREVPASSWORD: 'Již jste použil toto heslo v minulosti, vyberte nové heslo, prosím'
    TOOSHORT: 'Heslo je příliš krátké, musí být %s nebo více znaků dlouhé'
  Permission:
    AdminGroup: Administrátor
    CMS_ACCESS_CATEGORY: 'Přístup CMS'
    FULLADMINRIGHTS: 'Plná administrátorská práva'
    FULLADMINRIGHTS_HELP: 'Znamená, a přepíše všechna ostatní přidělená oprávnění.'
    PLURALNAME: Oprávnění
    SINGULARNAME: Oprávnění
  PermissionCheckboxSetField:
    AssignedTo: 'přiděleno k "{title}"'
    FromGroup: 'zdědeno ze skupiny "{title}"'
    FromRole: 'zdědeno z role "{title}"'
    FromRoleOnGroup: 'děděno z role "%s" ve skupině "%s"'
  PermissionRole:
    OnlyAdminCanApply: 'Pouze administrátor může použít'
    PLURALNAME: Role
    SINGULARNAME: Role
    Title: Název
  PermissionRoleCode:
    PLURALNAME: 'Kódy role oprávnění'
    PermsError: 'Nelze připojit kód "%s" s privilegovanými právy (vyžaduje ADMIN přístup)'
    SINGULARNAME: 'Kód role oprávnění'
  Permissions:
    PERMISSIONS_CATEGORY: 'Role a přístupová práva'
    UserPermissionsIntro: 'Přiřazení skupin tomuto uživatelovi upraví oprávnění, které má. Podívejte se sekcie skupiny pro podrobnosti o oprávněních k jednotlivým skupinám.'
  PhoneNumberField:
    VALIDATION: 'Prosím zadejte platné telefonní číslo'
  Security:
    ALREADYLOGGEDIN: 'K této stránce nemáte přístup. Pokud máte jiný účet, který k ní může přistupovat, můžete se přihlásit níže'
    BUTTONSEND: 'Pošlete mi nulovací odkaz pro heslo'
    CHANGEPASSWORDBELOW: 'Svoje heslo si můžete změnit níže.'
    CHANGEPASSWORDHEADER: 'Změnit heslo'
    ENTERNEWPASSWORD: 'Prosím zadejte nové heslo.'
    ERRORPASSWORDPERMISSION: 'Pro změnu hesla musíte být přihlášení!'
    LOGGEDOUT: 'Byli jste odhlášeni. Pokud se chcete znovu přihlásit, vložte své přihlašovací údaje.'
    LOGIN: 'Přihlásit'
    LOSTPASSWORDHEADER: 'Zapomenuté heslo'
    NOTEPAGESECURED: 'Tato stránka je zabezpečená. Vložte své přihlašovací údaje a my Vám zároveň pošleme práva.'
    NOTERESETLINKINVALID: '<p>Odkaz na resetování hesla není platný nebo je prošlý.</p><p>Můžete požádat o nový <a href="{link1}">zde</a> nebo změňte své heslo až <a href="{link2}">se přihlásíte</a>.</p>'
    NOTERESETPASSWORD: 'Zadejte svou e-mailovou adresu a bude vám zaslán nulovací odkaz pro Vaše heslo'
    PASSWORDSENTHEADER: 'Odkaz na resetování hesla byl odeslán na ''{email}'''
    PASSWORDSENTTEXT: 'Děkujeme! Resetovací odkaz byl odeslán na ''{email}'', pokud účet existuje pro tuto emailovou adresu.'
  SecurityAdmin:
    ACCESS_HELP: 'Povolit prohlížení, přidávání a editování uživatelů, jako i jejich přidělování oprávnění.'
    APPLY_ROLES: 'Použít role na skupiny'
    APPLY_ROLES_HELP: 'Možnost editovat role přiřazené ke skupině. Vyžaduje "Přístup do sekce ''Uživatelé''" oprávnění.'
    EDITPERMISSIONS: 'Upravit oprávnění pro skupiny'
    EDITPERMISSIONS_HELP: 'Možnost editovat oprávnění a IP adresy pro skupinu. Vyžaduje oprávnění  pro "Přístup do sekce ''Bezpečnost''".'
    GROUPNAME: 'Jméno skupiny'
    IMPORTGROUPS: 'Importovat skupiny'
    IMPORTUSERS: 'Importovat uživaté'
    MEMBERS: Členové
    MENUTITLE: Bezpečnost
    MemberListCaution: 'Varování: Odstranění členů z tohoto seznamu způsobí, že členové budou odtraněni ze všech skupin a databáze'
    NEWGROUP: 'Nová skupina'
    PERMISSIONS: Práva
    ROLES: Role
    ROLESDESCRIPTION: 'Role jsou předdefinované seskupení oprávnění, které mohou být přidělené k skupinám. Jsou dědené z nadřazených skupin, když je požadováno.'
    TABROLES: Role
    Users: Uživatelé
  SecurityAdmin_MemberImportForm:
    BtnImport: 'Import'
    FileFieldLabel: 'Soubor CSV <small>(Povoleny přípony: *.csv)</small>'
  SilverStripeNavigator:
    Auto: Auto
    ChangeViewMode: 'Změnit mód zobrazení'
    Desktop: Desktop
    DualWindowView: 'Dualní okno'
    Edit: Editovat
    EditView: 'Mód editace'
    Mobile: Mobilní telefon
    PreviewState: 'Náhled stavu'
    PreviewView: 'Mód náhledu'
    Responsive: Responzivní
    SplitView: 'Mód rozdělení'
    Tablet: Tablet
    ViewDeviceWidth: 'Vyberte šířku náhledu'
    Width: šířka
  SiteTree:
    TABMAIN: Hlavní
  TableListField:
    CSVEXPORT: 'Exportovat do souboru CSV'
    Print: Tisk
  TableListField_PageControls_ss:
    OF: z
  TextField:
    VALIDATEMAXLENGTH: 'Hodnota pro {name} nesmí překročit {maxLength} v délce znaků'
  TimeField:
    VALIDATEFORMAT: 'Prosím zadejte platný formát času ({format})'
  ToggleField:
    LESS: méně
    MORE: více
  UploadField:
    ATTACHFILE: 'Připojit soubor'
    ATTACHFILES: 'Připojit soubory'
    AttachFile: 'Připojit soubor(y)'
    CHOOSEANOTHERFILE: 'Vyberte jiný soubor'
    CHOOSEANOTHERINFO: 'Nahradit tento soubor jiným ze souborového úložiště'
    DELETE: 'Smazat ze souborů'
    DELETEINFO: 'Trvale odstranit tento soubor z úložiště souborů'
    DOEDIT: Uložit
    DROPFILE: 'pusť soubor'
    DROPFILES: 'pusť soubory'
    Dimensions: Rozměry
    EDIT: Editovat
    EDITINFO: 'Editovat tento soubor'
    FIELDNOTSET: 'Žádná informace o souboru'
    FROMCOMPUTER: 'Z vašeho počítače'
    FROMCOMPUTERINFO: 'Vyberte ze souborů'
    FROMFILES: 'Ze souborů'
    HOTLINKINFO: 'Info: Tento obrázek bude "hotlinkován". Ujistěte se prosím, že máte oprávnění od původního tvůrce webu, aby se tak stalo.'
    MAXNUMBEROFFILES: 'Maximální počet {count} soubor(ů) překročen.'
    MAXNUMBEROFFILESONE: 'Je možno nahrát pouze jeden soubor'
    MAXNUMBEROFFILESSHORT: 'Můžete nahrát pouze {count} souborů'
    OVERWRITEWARNING: 'Soubor se stejným názvem již existuje'
    REMOVE: Odstranit
    REMOVEINFO: 'Odtranit tento soubor odsud, ale nesmazat ho z úložiště souborů'
    STARTALL: 'Začni vše'
    Saved: Uloženo
    UPLOADSINTO: 'uloží do /{path}'
  Versioned:
    has_many_Versions: Verze<|MERGE_RESOLUTION|>--- conflicted
+++ resolved
@@ -342,10 +342,7 @@
     PERMAGAIN: 'Byli jste odhlášeni z CMS. Pokud se chcete znovu přihlásit, zadejte níže své uživatelské jméno a heslo.'
     PERMALREADY: 'Omlouvám se, ale nemůžete vstoupit do této části CMS. Pokud se chcete přihlásit jako někdo jiný, udělejte tak níže.'
     PERMDEFAULT: 'Musíte být přihlášen/a k přístup do oblasti administrace, níže zadejte vaše přihlašovací údaje, prosím.'
-<<<<<<< HEAD
-=======
     PLEASESAVE: 'Prosím uložte stránku: Tato stránka nemohla být aktualizována, ještě nebyla uložena.'
->>>>>>> ff5ed6ef
     PreviewButton: Náhled
     REORGANISATIONSUCCESSFUL: 'Strom webu reorganizován úspěšně.'
     SAVEDUP: Uloženo.
