--- conflicted
+++ resolved
@@ -301,11 +301,8 @@
     FROMWEB: 'Z webu'
     FindInFolder: 'Hledat ve složce'
     IMAGEALT: 'Alternativní text (alt)'
-<<<<<<< HEAD
     IMAGEALTTEXT: 'Alternativní text (alt) - bude ukázán, když obrázek nemúže být zobrazen'
     IMAGEALTTEXTDESC: 'Zobrazeno na obrazovce, nebo když obrázek nemůže být zobrazen'
-=======
->>>>>>> 9050761f
     IMAGEDIMENSIONS: Rozměry
     IMAGEHEIGHTPX: Výška
     IMAGETITLE: 'Titul text (tooltip) - další informace o obrázku'
