it:
  AssetAdmin:
    NEWFOLDER: NuovaCartella
  AssetTableField:
    CREATED: 'Inizialmente caricato'
    DIM: Dimensioni
    FILENAME: 'Nome del file'
    FOLDER: Cartella
    LASTEDIT: 'Ultima modifica'
    OWNER: Proprietario
    SIZE: Dimensione
    TITLE: Titolo
    TYPE: 'Tipo di file'
    URL: URL
  AssetUploadField:
<<<<<<< HEAD
    ChooseFiles: 'Choose files'
    DRAGFILESHERE: 'Drag files here'
    DROPAREA: 'Drop Area'
    EDITALL: 'Edit all'
    EDITANDORGANIZE: 'Edit & organize'
    EDITINFO: 'Edit files'
    FILES: Files
    FROMCOMPUTER: 'Choose files from your computer'
    FROMCOMPUTERINFO: 'Upload from your computer'
    TOTAL: Total
    UPLOADINPROGRESS: 'Please wait… upload in progress'
    UPLOADOR: OR
=======
    ChooseFiles: 'Scegli file'
    DRAGFILESHERE: 'Trascina file qui'
    DROPAREA: 'Area di Trascinamento'
    EDITALL: 'Modifica tutti'
    EDITANDORGANIZE: 'Modifica & organizza'
    EDITINFO: 'Edit files'
    FILES: File
    FROMCOMPUTER: 'Choose files from your computer'
    FROMCOMPUTERINFO: 'Upload from your computer'
    TOTAL: Totale
    UPLOADINPROGRESS: 'Attendere prego... caricamento in corso'
    UPLOADOR: O
>>>>>>> d6c2ffe7
  BBCodeParser:
    ALIGNEMENT: Allineamento
    ALIGNEMENTEXAMPLE: 'allinea a destra'
    BOLD: 'Testo Grassetto'
    BOLDEXAMPLE: Grassetto
    CODE: 'Blocco di Codice'
    CODEDESCRIPTION: 'Blocco di codice non formattato'
    CODEEXAMPLE: 'Blocco di codice'
    COLORED: 'Testo Colorato'
    COLOREDEXAMPLE: 'testo blue'
    EMAILLINK: 'Link Email'
    EMAILLINKDESCRIPTION: 'Crea link ad un indirizzo email'
    IMAGE: immagine
    IMAGEDESCRIPTION: 'Visualizza una immagine nel tuo post'
    ITALIC: 'Testo Corsivo'
    ITALICEXAMPLE: Corsivo
    LINK: 'Link Website'
    LINKDESCRIPTION: 'Link ad un''altro website o URL'
    STRUCK: 'Testo Sbarrato'
    STRUCKEXAMPLE: Sbarrato
    UNDERLINE: 'Testo Sottolineato'
    UNDERLINEEXAMPLE: Sottolineato
    UNORDERED: 'Lista non ordinata'
    UNORDEREDDESCRIPTION: 'Lista non ordinata'
    UNORDEREDEXAMPLE1: 'Argomento 1 non ordinato'
  BackLink_Button.ss:
<<<<<<< HEAD
    Back: Back
=======
    Back: Indietro
>>>>>>> d6c2ffe7
  BasicAuth:
    ENTERINFO: 'Per favore inserisci un nome utente e la password.'
    ERRORNOTADMIN: 'Questo utente non è amministratore.'
    ERRORNOTREC: 'Nome utente / password non riconosciuti'
  Boolean:
<<<<<<< HEAD
    0: NO
    ANY: Qualsiasi
    1: SI
  CMSLoadingScreen.ss:
    LOADING: Loading...
=======
    0: 'False'
    ANY: Qualsiasi
    1: 'True'
  CMSLoadingScreen.ss:
    LOADING: 'Caricamento in corso...'
>>>>>>> d6c2ffe7
    REQUIREJS: 'The CMS requires that you have JavaScript enabled.'
  CMSMain:
    ACCESS: 'Accesso alla sezione ''{title}'''
    ACCESSALLINTERFACES: 'Accesso a tutte le sezioni del CMS'
    ACCESSALLINTERFACESHELP: 'Annulla le impostazioni di accesso più specifiche.'
    SAVE: Salva
  CMSProfileController:
    MENUTITLE: CMSProfileController
  ChangePasswordEmail.ss:
    CHANGEPASSWORDTEXT1: 'Hai cambiato la password per'
<<<<<<< HEAD
    CHANGEPASSWORDTEXT2: 'Puoi ora utilizzare le seguenti credenziali per accedere:'
=======
    CHANGEPASSWORDTEXT2: 'Ora puoi utilizzare le seguenti credenziali per accedere:'
>>>>>>> d6c2ffe7
    EMAIL: Email
    HELLO: Ciao
    PASSWORD: Password
  CheckboxField:
    - 'False'
    - 'True'
  ComplexTableField:
    CLOSEPOPUP: 'Chiudi Finestra'
    SUCCESSADD2: 'Aggiunto {name}'
    SUCCESSEDIT: 'Salvato %s %s %s'
  ComplexTableField.ss:
    ADDITEM: 'Add %s'
    NOITEMSFOUND: 'No items found'
<<<<<<< HEAD
    SORTASC: 'Ordina in modo crescente'
    SORTDESC: 'Ordina in modo decrescente'
=======
    SORTASC: 'Ordina in modo ascendente'
    SORTDESC: 'Ordina in modo discendente'
>>>>>>> d6c2ffe7
  ComplexTableField_popup.ss:
    NEXT: Prossimo
    PREVIOUS: Precedente
  ConfirmedPasswordField:
    ATLEAST: 'La password deve essere lunga almeno {min} caratteri.'
    BETWEEN: 'La password deve essere lunga da {min} a {max} caratteri.'
    MAXIMUM: 'La password deve essere lunga almeno {max} caratteri.'
    SHOWONCLICKTITLE: 'Cambia password'
  CreditCardField:
    FIRST: primo
    FOURTH: quarto
    SECOND: secondo
    THIRD: terzo
  CurrencyField:
    CURRENCYSYMBOL: $
  DataObject:
    PLURALNAME: 'Data Objects'
    SINGULARNAME: 'Data Object'
  Date:
    DAY: giorno
    DAYS: giorni
    HOUR: ora
    HOURS: ore
    MIN: min
    MINS: min
    MONTH: mese
    MONTHS: mesi
    SEC: sec
    SECS: sec
    TIMEDIFFAGO: '{difference} fa'
    TIMEDIFFIN: 'in {difference}'
    YEAR: anno
    YEARS: anni
  DateField:
    NOTSET: 'non impostato'
    TODAY: oggi
    VALIDDATEFORMAT2: 'Inserisci un formato di data valido ({format})'
    VALIDDATEMAXDATE: 'La tua data deve essere più vecchia o uguale alla data massima consentita ({date})'
    VALIDDATEMINDATE: 'La tua data deve essere più nuova o uguale alla data minima consentita ({date})'
  Director:
<<<<<<< HEAD
    INVALID_REQUEST: 'Invalid request'
=======
    INVALID_REQUEST: 'Richiesta non valida'
>>>>>>> d6c2ffe7
  DropdownField:
    CHOOSE: (Scegli)
  EmailField:
    VALIDATION: 'Inserisci un indirizzo e-mail'
  Email_BounceRecord:
    PLURALNAME: 'Email Bounce Records'
    SINGULARNAME: 'Email Bounce Record'
  Enum:
    ANY: Qualsiasi
  File:
    Content: Contenuto
    Filename: 'Nome del file'
    INVALIDEXTENSION: 'Estensione non consentita (valide: {extensions})'
    INVALIDEXTENSIONSHORT: 'Estensione non consentita'
    NOFILESIZE: 'La dimensione del file è zero byte.'
    NOVALIDUPLOAD: 'Il file caricato non è valido'
    Name: Nome
    PLURALNAME: File
    SINGULARNAME: File
    TOOLARGE: 'La dimensione del file è troppo grande, massimo consentito {size}'
    TOOLARGESHORT: 'La dimensione del file eccede {size}'
    Title: Titolo
  FileIFrameField:
    ATTACH: 'Allega {type}'
    ATTACHONCESAVED: '{type} può essere allegato quando hai salvato per la prima volta.'
    ATTACHONCESAVED2: 'I file possono essere allegati quando hai salvato per la prima volta.'
    DELETE: 'Elimina {type}'
    DISALLOWEDFILETYPE: 'Non è consentito caricare questo tipo di file'
    FILE: File
    FROMCOMPUTER: 'Dal tuo computer'
<<<<<<< HEAD
    FROMFILESTORE: 'From the File Store'
    NOSOURCE: 'Please select a source file to attach'
    REPLACE: 'Replace {type}'
  FileIFrameField_iframe.ss:
    TITLE: 'Image Uploading Iframe'
  Filesystem:
    SYNCRESULTS: 'Sync complete: {createdcount} items created, {deletedcount} items deleted'
=======
    FROMFILESTORE: 'Dal CMS'
    NOSOURCE: 'Seleziona un file da allegare'
    REPLACE: 'Sostituisci {type}'
  FileIFrameField_iframe.ss:
    TITLE: 'Iframe per il caricamento dell''immagine'
  Filesystem:
    SYNCRESULTS: 'Sincronizzazione completata: {createdcount} elementi creati, {deletedcount} elementi eliminati'
>>>>>>> d6c2ffe7
  ForgotPasswordEmail.ss:
    HELLO: Ciao
    TEXT1: 'Questa è la tua'
    TEXT2: 'Link per il reset della password'
    TEXT3: per
  Form:
    FIELDISREQUIRED: '%s è richiesto'
<<<<<<< HEAD
    VALIDATIONCREDITNUMBER: 'Please ensure you have entered the {number} credit card number correctly'
=======
    VALIDATIONCREDITNUMBER: 'Assicurati che il numero di carta di credito {number} sia inserito correttamente'
>>>>>>> d6c2ffe7
    VALIDATIONNOTUNIQUE: 'Il valore inserito non è unico'
    VALIDATIONPASSWORDSDONTMATCH: 'Le password non corrispondono'
    VALIDATIONPASSWORDSNOTEMPTY: 'Le password non possono essere vuote'
    VALIDATIONSTRONGPASSWORD: 'Le password devono avere almeno un numero e un carattere alfanumerico.'
    VALIDATOR: Valiidatore
    VALIDCURRENCY: 'Inserisci una valuta valida'
  FormField:
    NONE: nessuno
  GridAction:
    DELETE_DESCRIPTION: Elimina
    Delete: Elimina
    UnlinkRelation: Scollega
  GridField:
    Add: 'Aggiungi {name}'
    Filter: Filtra
    FilterBy: 'Filtra per'
    Find: Trova
    LEVELUP: 'Livello superiore'
    LinkExisting: 'Collega esistente'
    NewRecord: 'Nuovo %s'
    NoItemsFound: 'Nessun elemento trovato'
    PRINTEDAT: 'Stampato alle'
    PRINTEDBY: 'Stampato da'
    PlaceHolder: 'Trova {type}'
    PlaceHolderWithLabels: 'Trova {type} per {name}'
    RelationSearch: 'Cerca relazione'
    ResetFilter: Azzera
  GridFieldAction_Delete:
<<<<<<< HEAD
    DeletePermissionsFailure: 'No delete permissions'
  GridFieldDetailForm:
    Create: Create
    Delete: Delete
    DeletePermissionsFailure: 'No delete permissions'
    Deleted: 'Deleted %s %s'
    Save: Save
    Saved: 'Saved %s %s'
  GridFieldItemEditView.ss: null
  Group:
    AddRole: 'Add a role for this group'
=======
    DeletePermissionsFailure: 'Non hai i permessi per eliminare'
  GridFieldDetailForm:
    Create: Crea
    Delete: Cancella
    DeletePermissionsFailure: 'Non hai i permessi per eliminare'
    Deleted: 'Eliminato %s %s'
    Save: Salva
    Saved: 'Salvato %s %s'
  GridFieldItemEditView.ss: null
  Group:
    AddRole: 'Aggiungi un ruolo per questo gruppo'
>>>>>>> d6c2ffe7
    Code: 'Codice gruppo'
    DefaultGroupTitleAdministrators: Amministratori
    DefaultGroupTitleContentAuthors: 'Autori di contenuto'
    Description: Descrizione
<<<<<<< HEAD
    GroupReminder: 'If you choose a parent group, this group will take all it''s roles'
    Locked: 'Bloccato?'
    NoRoles: 'No roles found'
=======
    GroupReminder: 'Se scegli un gruppo padre, questo gruppo erediterà tutti i suoi ruoli.'
    Locked: 'Bloccato?'
    NoRoles: 'Nessun ruolo trovato'
>>>>>>> d6c2ffe7
    Parent: 'Gruppo padre'
    RolesAddEditLink: 'Gestisci ruoli'
    Sort: 'Tipo ordinamento'
<<<<<<< HEAD
    has_many_Permissions: Autorizzazioni
=======
    has_many_Permissions: Permessi
>>>>>>> d6c2ffe7
    many_many_Members: Membri
  GroupImportForm:
    Help1: '<p>Importa gruppi in formato <em>CSV</em> (valori separati da virgole). <small><a href="#" class="toggle-advanced">Mostra utilizzo avanzato</a></small></p>'
    Help2: "<div class=\"advanced\">\\n<h4>Utilizzo avanzato</h4>\\n<ul>\\n<li>Colonne consentite: <em>%s</em></li>\\n<li>Gruppi esistenti sono individuati attraverso il valore univoco <em>Code</em> e aggiornati con i nuovi valori dal file importato.</li>\\n<li>La gerarchia dei gruppi può essere creata usando la colonna <em>ParentCode</em></li>\\n<li>I Permission Code possono essere assegnati attraverso la colonna <em>PermissionCode</em>. Permission Code esistenti non verranno cancellati.</li>\\n</ul>\\n</div>"
    ResultCreated: 'Creati {count} gruppi'
    ResultDeleted: 'Eliminati %d gruppi'
    ResultUpdated: 'Aggiornati %d gruppi'
  Hierarchy:
    InfiniteLoopNotAllowed: 'Trovato loop infinito nella gerarchia di "{type}". Cambia il padre per risolvere il problema'
  HtmlEditorField:
    ADDURL: 'Aggiungi URL'
    ADJUSTDETAILSDIMENSIONS: 'Dettagli e dimensioni'
    ANCHORVALUE: Ancora
    BUTTONINSERT: Inserisci
    BUTTONINSERTLINK: 'Inserisci link'
    BUTTONREMOVELINK: 'Rimuovi link'
    BUTTONUpdate: Aggiorna
    CAPTIONTEXT: 'Didascalia di testo'
    CSSCLASS: 'Allineamento / stile'
    CSSCLASSCENTER: 'Centrato, su se stesso.'
    CSSCLASSLEFT: 'Sulla sinistra, con il testo inserito attorno.'
    CSSCLASSLEFTALONE: 'Sulla sinistra, sotto a questa.'
    CSSCLASSRIGHT: 'Sulla destra, con il testo inserito attorno.'
    DETAILS: Dettagli
    EMAIL: 'Indirizzo email'
    FILE: Files
    FOLDER: Cartella
    FROMCMS: 'Dal CMS'
    FROMCOMPUTER: 'Dal tuo computer'
    FROMWEB: 'Dal web'
    FindInFolder: 'Trova nella Cartella'
    IMAGEALT: 'Testo alternativo (alt)'
    IMAGEALTTEXT: 'Testo alternativo (alt) - mostrato se l''immagine non puà essere mostrata.'
    IMAGEALTTEXTDESC: 'Mostrato agli screen reader o se l''immagine non può essere visualizzata'
    IMAGEDIMENSIONS: Dimensioni
    IMAGEHEIGHTPX: Altezza
    IMAGETITLE: 'Testo in sovrimpressione (tooltip) - per informazioni aggiuntive sull''immagine.'
    IMAGETITLETEXT: 'Titolo (tooltip)'
    IMAGETITLETEXTDESC: 'Per informazioni addizionali sull''immagine'
    IMAGEWIDTHPX: Larghezza
    INSERTMEDIA: 'Inserisci Media'
    LINK: Link
    LINKANCHOR: 'Anore su questa pagina'
    LINKDESCR: 'Descrizione del link'
    LINKEMAIL: 'Indirizzo email'
    LINKEXTERNAL: 'Un altro sito web'
    LINKFILE: 'Scarica il file'
    LINKINTERNAL: 'Pagina su questo sito'
    LINKOPENNEWWIN: 'Apri il link in una nuova finestra?'
    LINKTO: 'Collega alla pagina'
    PAGE: Pagina
    URL: URL
    URLNOTANOEMBEDRESOURCE: 'L''URL ''{url}'' non può essere convertito in una risorsa media.'
    UpdateMEDIA: 'Aggiorna Media'
  ImageField:
    IMAGE: Immagine
  Image_iframe.ss:
    TITLE: 'Iframe per l''inserimento dell''immagine'
  LeftAndMain:
<<<<<<< HEAD
    CANT_REORGANISE: 'You do not have permission to alter Top level pages. Your change was not saved.'
    DELETED: Deleted.
    DropdownBatchActionsDefault: Actions
=======
    CANT_REORGANISE: 'Non hai i permessi per modificare le pagine di primo livello. Le modifiche non sono state salvate.'
    DELETED: Eliminato.
    DropdownBatchActionsDefault: Azioni
>>>>>>> d6c2ffe7
    HELP: Aiuto
    PAGETYPE: 'Tipo di pagina:'
    PERMAGAIN: 'Sei stato sloggato dal CMS. Se desideri autenticarti nuovamente, inserisci qui sotto nome utente e password.'
    PERMALREADY: 'Siamo spiacenti, ma non puoi accedere a questa sezione del CMS. Se desideri autenticarti come qualcun altro, fallo qui sotto.'
    PERMDEFAULT: 'Inserisci il tuo indirizzo email e password per accedere al CMS.'
    PLEASESAVE: 'Per favore salva la pagina: La stessa potrebbe non venire aggiornata se non si provvede quanto prima a salvarla.'
<<<<<<< HEAD
    PreviewButton: Preview
    REORGANISATIONSUCCESSFUL: 'Reorganised the site tree successfully.'
    SAVEDUP: Saved.
    VersionUnknown: unknown
  LeftAndMain_Menu.ss:
    Hello: Hi
    LOGOUT: 'Log out'
=======
    PreviewButton: Anteprima
    REORGANISATIONSUCCESSFUL: 'Albero del sito riorganizzato con successo.'
    SAVEDUP: Salvato.
    VersionUnknown: sconosciuto
  LeftAndMain_Menu.ss:
    Hello: Hi
    LOGOUT: Disconnetti
>>>>>>> d6c2ffe7
  LoginAttempt:
    Email: 'Indirizzo e-mail'
    IP: 'Indirizzo IP'
    Status: Stato
  Member:
    ADDGROUP: 'Aggiungi gruppo'
    BUTTONCHANGEPASSWORD: 'Cambia password'
    BUTTONLOGIN: Accedi
    BUTTONLOGINOTHER: 'Autenticati come qualcun altro'
    BUTTONLOSTPASSWORD: 'Ho perso la mia password'
    CONFIRMNEWPASSWORD: 'Conferma nuova password'
    CONFIRMPASSWORD: 'Conferma password'
    DefaultAdminFirstname: 'Amministratore Predefinito'
    DefaultDateTime: predefinito
    EMAIL: Email
    EMPTYNEWPASSWORD: 'La nuova password non può essere vuota, riprova'
    ENTEREMAIL: 'Inserisci un indirizzo e-mail per ricevere il link di azzeramento della password'
    ERRORLOCKEDOUT: 'Il tuo account è stato temporaneamente disabilitato perchè ci sono stati troppi tentativi di accesso errati. Riprova tra 20 minuti.'
    ERRORNEWPASSWORD: 'Hai inserito la tua nuova password in modo differente, prova di nuovo'
    ERRORPASSWORDNOTMATCH: 'La tua password attuale non corrisponde, per favore prova ancora'
    ERRORWRONGCRED: 'E-mail o password non sembrano essere corretti. Per favore, prova di nuovo.'
    FIRSTNAME: Nome
    INTERFACELANG: 'Lingua dell''interfaccia'
    INVALIDNEWPASSWORD: 'Non possiamo accettare questa password: {password}'
    LOGGEDINAS: 'Sei collegato come {name}.'
    NEWPASSWORD: 'Nuova password'
    PASSWORD: Password
    PLURALNAME: Utenti
    PROFILESAVESUCCESS: 'Salvato con successo.'
    REMEMBERME: 'Ricordati di me la prossima volta?'
    SINGULARNAME: Utente
    SUBJECTPASSWORDCHANGED: 'La tua password è stata cambiata'
    SUBJECTPASSWORDRESET: 'Link per azzerare la tua password'
    SURNAME: Cognome
    VALIDATIONMEMBEREXISTS: 'Esiste già un utente con l''e-mail %s'
    ValidationIdentifierFailed: 'Non posso sovrascrivere l''utente esistente #{id} con identificatore identico ({name} = {value}))'
    WELCOMEBACK: 'Bentornato, {firstname}'
    YOUROLDPASSWORD: 'La tua vecchia password'
    belongs_many_many_Groups: Gruppi
    db_LastVisited: 'Ultima visita in data'
    db_Locale: 'Localizzazione interfaccia'
    db_LockedOutUntil: 'Bloccato fino al'
    db_NumVisit: 'Numero di visite'
    db_Password: Password
    db_PasswordExpiry: 'Data di scadenza della password'
  MemberAuthenticator:
    TITLE: 'E-mail &amp; Password'
  MemberDatetimeOptionsetField:
    AMORPM: 'AM (Ante meridiem) o PM (Post meridiem)'
    Custom: Personalizza
    DATEFORMATBAD: 'Il formato della data non è valido'
    DAYNOLEADING: 'Giorno del mese senza zero iniziale'
    DIGITSDECFRACTIONSECOND: 'Una o più cifre che rappresentano una frazione decimale di secondo'
    FOURDIGITYEAR: 'Anno a quattro cifre'
    FULLNAMEMONTH: 'Nome completo del mese (es. Giugno)'
    HOURNOLEADING: 'Ore senza zero iniziale'
    MINUTENOLEADING: 'Minuti senza zero iniziale'
    MONTHNOLEADING: 'Mese senza zero iniziale'
    Preview: Anteprima
    SHORTMONTH: 'Nome corto del mese (es. Giu)'
    TOGGLEHELP: 'Mostra/Nascondi aiuto formattazione'
    TWODIGITDAY: 'Giorno del mese a due cifre'
    TWODIGITHOUR: 'Ora a due cifre (00 a 23)'
    TWODIGITMINUTE: 'Minuti a due cifre (00 a 59)'
    TWODIGITMONTH: 'Mese a due cifre (01=Gennaio, ecc.)'
    TWODIGITSECOND: 'Secondi a due cifre (00 a 59)'
    TWODIGITYEAR: 'Anno a due cifre'
  MemberImportForm:
    Help1: '<p>Importa utenti in <em>formato CSV</em> (valori separati da virgole). <small><a href="#" class="toggle-advanced">Mostra utilizzo avanzato</a></small></p>'
    Help2: "<div class=\"advanced\">\\n<h4>Utilizzo avanzato</h4>\\n<ul>\\n<li>Colonne consentite: <em>%s</em></li>\\n<li>Utenti esistenti sono individuati attraverso la proprietà univoca <em>Code</em> e aggiornati con i nuovi valori dal file importato.</li>\\n<li>I gruppi possono essere assegnati attraverso la colonna <em>Groups</em>. I gruppi sono identificati attraverso la loro colonna <em>Code</em>, più gruppi devono essere separati da virgola. L''appartenenza esistente a gruppi non viene cancellata.</li>\\n</ul>\\n</div>"
    ResultCreated: 'Creati {count} utenti'
    ResultDeleted: 'Eliminati %d utenti'
    ResultNone: 'Nessun cambiamento'
    ResultUpdated: 'Aggiornati {count} utenti'
  MemberTableField: null
  ModelAdmin:
<<<<<<< HEAD
    'APPLY FILTER': 'Apply Filter'
    DELETE: Cancella
    DELETEDRECORDS: 'Deleted {count} records.'
=======
    'APPLY FILTER': 'Applica filtro'
    DELETE: Elimina
    DELETEDRECORDS: 'Eliminati {count} record.'
>>>>>>> d6c2ffe7
    IMPORT: 'Importa da CSV'
    IMPORTEDRECORDS: 'Importati {count} record.'
    NOCSVFILE: 'Scegli un file CSV da importare'
    NOIMPORT: 'Nulla da importare.'
<<<<<<< HEAD
    RESET: Reset
    Title: 'Data Models'
    UPDATEDRECORDS: 'Updated {count} records.'
  ModelAdmin_ImportSpec.ss:
    IMPORTSPECFIELDS: 'Database columns'
    IMPORTSPECLINK: 'Show Specification for %s'
    IMPORTSPECRELATIONS: Relations
    IMPORTSPECTITLE: 'Specification for %s'
  ModelAdmin_Tools.ss:
    FILTER: Filter
    IMPORT: Import
  ModelSidebar.ss:
    IMPORT_TAB_HEADER: Import
    SEARCHLISTINGS: Search
=======
    RESET: Azzera
    Title: 'Modelli di dati'
    UPDATEDRECORDS: 'Aggiornati {count} record.'
  ModelAdmin_ImportSpec.ss:
    IMPORTSPECFIELDS: 'Colonne database'
    IMPORTSPECLINK: 'Show Specification for %s'
    IMPORTSPECRELATIONS: Relazioni
    IMPORTSPECTITLE: 'Specification for %s'
  ModelAdmin_Tools.ss:
    FILTER: Filtra
    IMPORT: Importa
  ModelSidebar.ss:
    IMPORT_TAB_HEADER: Importa
    SEARCHLISTINGS: Cerca
>>>>>>> d6c2ffe7
  MoneyField:
    FIELDLABELAMOUNT: Importo
    FIELDLABELCURRENCY: Valuta
  NullableField:
    IsNullLabel: 'è nullo.'
  NumericField:
    VALIDATION: '''{value}'' non è un numero, solo numeri possono essere accettati per questo campo'
  Permission:
    AdminGroup: Amministratore
    CMS_ACCESS_CATEGORY: 'Accesso CMS'
    FULLADMINRIGHTS: 'Diritti di amministrazione'
<<<<<<< HEAD
    FULLADMINRIGHTS_HELP: 'Implies and overrules all other assigned permissions.'
=======
    FULLADMINRIGHTS_HELP: 'Implica e annulla tutti gli altri permessi assegnati.'
>>>>>>> d6c2ffe7
  PermissionCheckboxSetField:
    AssignedTo: 'assegnato a "{title}"'
    FromGroup: 'ereditato dal gruppo "{title}"'
    FromRole: 'ereditato dal ruolo "{title}"'
    FromRoleOnGroup: 'ereditato dal ruolo "%s" nel gruppo "%s"'
  Permissions:
    PERMISSIONS_CATEGORY: 'Ruoli e permessi d''accesso'
  PhoneNumberField:
    VALIDATION: 'Per favore inserisci un numero di telefono valido'
  RelationComplexTableField.ss:
    ADD: Aggiungi
    CSVEXPORT: 'Export to CSV'
    NOTFOUND: 'No items found'
  Security:
    ALREADYLOGGEDIN: 'Non hai accesso a questa pagina. Se hai un altro account che può accederci, puoi autenticarti qui sotto.'
    BUTTONSEND: 'Inviami il link per azzerare la password'
    CHANGEPASSWORDBELOW: 'Puoi cambiare la tua password qui sotto.'
    CHANGEPASSWORDHEADER: 'Cambia la tua password'
    ENTERNEWPASSWORD: 'Per favore inserisci una nuova password.'
    ERRORPASSWORDPERMISSION: 'Devi essere autenticato per poter cambiare la tua password!'
    LOGGEDOUT: 'Sei stato disconnesso. Se vuoi autenticarti nuovamente, inserisci qui sotto le tue credenziali.'
    LOGIN: Entra
    NOTEPAGESECURED: 'La pagina è protetta. Inserisci le credenziali qui sotto per poter andare avanti.'
    NOTERESETLINKINVALID: '<p>Il link per azzerare la password non è valido o è scaduto.</p><p>Puoi richiederne uno nuovo <a href="{link1}">qui</a> o cambiare la tua password dopo che ti sei <a href="{link2}">connesso</a>.</p>'
    NOTERESETPASSWORD: 'Inserisci il tuo indirizzo e-mail e ti verrà inviato un link per poter azzerare la tua password.'
    PASSWORDSENTHEADER: 'Link per azzeramento della password inviato a ''{email}'''
    PASSWORDSENTTEXT: 'Grazie! Un link di azzeramento è stato inviato a ''{email}'', fornito un account esistente per questo indirizzo e-mail.'
  SecurityAdmin:
    ACCESS_HELP: 'Consente di vedere, aggiungere e modificare utenti, come assegnare a loro permessi e ruoli.'
    APPLY_ROLES: 'Applica ruoli ai gruppi'
    APPLY_ROLES_HELP: 'Abilità di modificare i ruoli assegnati a un gruppo. Richiede il permesso "Accesso alla sezione ''Utenti''".'
    EDITPERMISSIONS: 'Modifica i permessi e gli indirizzi IP in ogni gruppo'
    EDITPERMISSIONS_HELP: 'Abilità di modificare Permessi e Indirizzi IP per i gruppi. Richiede il permesso "Accesso alla sezione ''Sicurezza''".'
    GROUPNAME: 'Nome del gruppo'
    IMPORTGROUPS: 'Importa gruppi'
    IMPORTUSERS: 'Importa utenti'
    MEMBERS: Membri
    MENUTITLE: Sicurezza
    MemberListCaution: 'Attenzione: Rimuovere l''utente da questa lista lo rimuoverà da ogni gruppo e dal database'
    NEWGROUP: 'Nuovo gruppo'
    PERMISSIONS: Permessi
    ROLES: Ruoli
    ROLESDESCRIPTION: 'I ruoli sono insiemi predefiniti di permessi che possono essere assegnati ai gruppi.<br />Se richiesto, questi possono essere ereditati dai gruppi padre.'
    TABROLES: Ruoli
    Users: Utenti
  SecurityAdmin_MemberImportForm:
    BtnImport: 'Importa da CSV'
    FileFieldLabel: 'File CSV <small>(Estensioni consentite: *.csv)</small>'
  SilverStripeNavigator:
<<<<<<< HEAD
    Edit: Edit
=======
    Edit: Modifica
>>>>>>> d6c2ffe7
  SimpleImageField:
    NOUPLOAD: 'Nessuna immagine caricata'
  SiteTree:
    TABMAIN: Principale
  TableField:
<<<<<<< HEAD
    ISREQUIRED: 'In %s ''%s'' is required'
=======
    ISREQUIRED: 'In %s ''%s'' è richiesto'
>>>>>>> d6c2ffe7
  TableField.ss:
    ADD: 'Aggiungi una nuova riga'
    ADDITEM: 'Add %s'
  TableListField:
    CSVEXPORT: 'Esporta come CSV'
    PRINT: Stampa
<<<<<<< HEAD
    Print: Print
    SELECT: 'Select:'
  TableListField.ss:
    NOITEMSFOUND: 'No items found'
    SORTASC: 'Sort in ascending order'
    SORTDESC: 'Sort in descending order'
=======
    Print: Stampa
    SELECT: 'Seleziona:'
  TableListField.ss:
    NOITEMSFOUND: 'No items found'
    SORTASC: 'Ordina in modo ascendente'
    SORTDESC: 'Ordina in modo discendente'
>>>>>>> d6c2ffe7
  TableListField_PageControls.ss:
    DISPLAYING: Displaying
    OF: of
    TO: to
    VIEWFIRST: 'Vedi prima'
    VIEWLAST: 'Vedi infine'
    VIEWNEXT: 'Vedi successivo'
    VIEWPREVIOUS: 'Vedi precedente'
  TimeField:
    VALIDATEFORMAT: 'Inserisci un formato d''ora valido ({format})'
  ToggleField:
    LESS: meno
    MORE: più
  UploadField:
<<<<<<< HEAD
    ATTACHFILE: 'Attach a file'
    ATTACHFILES: 'Attach files'
    AttachFile: 'Attach file(s)'
    DELETE: 'Delete from files'
    DELETEINFO: 'Permanently delete this file from the file store'
    DOEDIT: Save
    DROPFILE: 'drop a file'
    DROPFILES: 'drop files'
    Dimensions: Dimensions
    EDIT: Edit
    EDITINFO: 'Edit this file'
    FIELDNOTSET: 'File information not found'
    FROMCOMPUTER: 'From your computer'
    FROMCOMPUTERINFO: 'Select from files'
    FROMFILES: 'From files'
    MAXNUMBEROFFILES: 'Max number of {count} file(s) exceeded.'
    MAXNUMBEROFFILESSHORT: 'Can only upload {count} files'
    REMOVE: Remove
    REMOVEERROR: 'Error removing file'
    REMOVEINFO: 'Remove this file from here, but do not delete it from the file store'
    STARTALL: 'Start all'
    STARTALLINFO: 'Start all uploads'
    Saved: Saved
=======
    ATTACHFILE: 'Allega un file'
    ATTACHFILES: 'Allega file'
    AttachFile: 'Allega file'
    DELETE: 'Delete from files'
    DELETEINFO: 'Elimina permanentemente questo file dal CMS'
    DOEDIT: Salva
    DROPFILE: 'Trascina un file'
    DROPFILES: 'trascina file'
    Dimensions: Dimensioni
    EDIT: Edit
    EDITINFO: 'Modifica questo file'
    FIELDNOTSET: 'Informazioni file non trovate'
    FROMCOMPUTER: 'Dal tuo computer'
    FROMCOMPUTERINFO: 'Select from files'
    FROMFILES: 'Dal CMS'
    MAXNUMBEROFFILES: 'Numero massimo di {count} file ecceduto.'
    MAXNUMBEROFFILESSHORT: 'Puoi caricare solo {count} file'
    REMOVE: Rimuovi
    REMOVEERROR: 'Errore eliminando il file'
    REMOVEINFO: 'Rimuove il file da qui, ma non lo elimina dal CMS'
    STARTALL: 'Avvia tutti'
    STARTALLINFO: 'Start all uploads'
    Saved: Salvato
>>>>>>> d6c2ffe7
  Versioned:
    has_many_Versions: Versioni<|MERGE_RESOLUTION|>--- conflicted
+++ resolved
@@ -13,20 +13,6 @@
     TYPE: 'Tipo di file'
     URL: URL
   AssetUploadField:
-<<<<<<< HEAD
-    ChooseFiles: 'Choose files'
-    DRAGFILESHERE: 'Drag files here'
-    DROPAREA: 'Drop Area'
-    EDITALL: 'Edit all'
-    EDITANDORGANIZE: 'Edit & organize'
-    EDITINFO: 'Edit files'
-    FILES: Files
-    FROMCOMPUTER: 'Choose files from your computer'
-    FROMCOMPUTERINFO: 'Upload from your computer'
-    TOTAL: Total
-    UPLOADINPROGRESS: 'Please wait… upload in progress'
-    UPLOADOR: OR
-=======
     ChooseFiles: 'Scegli file'
     DRAGFILESHERE: 'Trascina file qui'
     DROPAREA: 'Area di Trascinamento'
@@ -39,7 +25,6 @@
     TOTAL: Totale
     UPLOADINPROGRESS: 'Attendere prego... caricamento in corso'
     UPLOADOR: O
->>>>>>> d6c2ffe7
   BBCodeParser:
     ALIGNEMENT: Allineamento
     ALIGNEMENTEXAMPLE: 'allinea a destra'
@@ -66,29 +51,17 @@
     UNORDEREDDESCRIPTION: 'Lista non ordinata'
     UNORDEREDEXAMPLE1: 'Argomento 1 non ordinato'
   BackLink_Button.ss:
-<<<<<<< HEAD
-    Back: Back
-=======
     Back: Indietro
->>>>>>> d6c2ffe7
   BasicAuth:
     ENTERINFO: 'Per favore inserisci un nome utente e la password.'
     ERRORNOTADMIN: 'Questo utente non è amministratore.'
     ERRORNOTREC: 'Nome utente / password non riconosciuti'
   Boolean:
-<<<<<<< HEAD
-    0: NO
-    ANY: Qualsiasi
-    1: SI
-  CMSLoadingScreen.ss:
-    LOADING: Loading...
-=======
     0: 'False'
     ANY: Qualsiasi
     1: 'True'
   CMSLoadingScreen.ss:
     LOADING: 'Caricamento in corso...'
->>>>>>> d6c2ffe7
     REQUIREJS: 'The CMS requires that you have JavaScript enabled.'
   CMSMain:
     ACCESS: 'Accesso alla sezione ''{title}'''
@@ -99,11 +72,7 @@
     MENUTITLE: CMSProfileController
   ChangePasswordEmail.ss:
     CHANGEPASSWORDTEXT1: 'Hai cambiato la password per'
-<<<<<<< HEAD
-    CHANGEPASSWORDTEXT2: 'Puoi ora utilizzare le seguenti credenziali per accedere:'
-=======
     CHANGEPASSWORDTEXT2: 'Ora puoi utilizzare le seguenti credenziali per accedere:'
->>>>>>> d6c2ffe7
     EMAIL: Email
     HELLO: Ciao
     PASSWORD: Password
@@ -117,13 +86,8 @@
   ComplexTableField.ss:
     ADDITEM: 'Add %s'
     NOITEMSFOUND: 'No items found'
-<<<<<<< HEAD
-    SORTASC: 'Ordina in modo crescente'
-    SORTDESC: 'Ordina in modo decrescente'
-=======
     SORTASC: 'Ordina in modo ascendente'
     SORTDESC: 'Ordina in modo discendente'
->>>>>>> d6c2ffe7
   ComplexTableField_popup.ss:
     NEXT: Prossimo
     PREVIOUS: Precedente
@@ -164,11 +128,7 @@
     VALIDDATEMAXDATE: 'La tua data deve essere più vecchia o uguale alla data massima consentita ({date})'
     VALIDDATEMINDATE: 'La tua data deve essere più nuova o uguale alla data minima consentita ({date})'
   Director:
-<<<<<<< HEAD
-    INVALID_REQUEST: 'Invalid request'
-=======
     INVALID_REQUEST: 'Richiesta non valida'
->>>>>>> d6c2ffe7
   DropdownField:
     CHOOSE: (Scegli)
   EmailField:
@@ -199,15 +159,6 @@
     DISALLOWEDFILETYPE: 'Non è consentito caricare questo tipo di file'
     FILE: File
     FROMCOMPUTER: 'Dal tuo computer'
-<<<<<<< HEAD
-    FROMFILESTORE: 'From the File Store'
-    NOSOURCE: 'Please select a source file to attach'
-    REPLACE: 'Replace {type}'
-  FileIFrameField_iframe.ss:
-    TITLE: 'Image Uploading Iframe'
-  Filesystem:
-    SYNCRESULTS: 'Sync complete: {createdcount} items created, {deletedcount} items deleted'
-=======
     FROMFILESTORE: 'Dal CMS'
     NOSOURCE: 'Seleziona un file da allegare'
     REPLACE: 'Sostituisci {type}'
@@ -215,7 +166,6 @@
     TITLE: 'Iframe per il caricamento dell''immagine'
   Filesystem:
     SYNCRESULTS: 'Sincronizzazione completata: {createdcount} elementi creati, {deletedcount} elementi eliminati'
->>>>>>> d6c2ffe7
   ForgotPasswordEmail.ss:
     HELLO: Ciao
     TEXT1: 'Questa è la tua'
@@ -223,11 +173,7 @@
     TEXT3: per
   Form:
     FIELDISREQUIRED: '%s è richiesto'
-<<<<<<< HEAD
-    VALIDATIONCREDITNUMBER: 'Please ensure you have entered the {number} credit card number correctly'
-=======
     VALIDATIONCREDITNUMBER: 'Assicurati che il numero di carta di credito {number} sia inserito correttamente'
->>>>>>> d6c2ffe7
     VALIDATIONNOTUNIQUE: 'Il valore inserito non è unico'
     VALIDATIONPASSWORDSDONTMATCH: 'Le password non corrispondono'
     VALIDATIONPASSWORDSNOTEMPTY: 'Le password non possono essere vuote'
@@ -256,19 +202,6 @@
     RelationSearch: 'Cerca relazione'
     ResetFilter: Azzera
   GridFieldAction_Delete:
-<<<<<<< HEAD
-    DeletePermissionsFailure: 'No delete permissions'
-  GridFieldDetailForm:
-    Create: Create
-    Delete: Delete
-    DeletePermissionsFailure: 'No delete permissions'
-    Deleted: 'Deleted %s %s'
-    Save: Save
-    Saved: 'Saved %s %s'
-  GridFieldItemEditView.ss: null
-  Group:
-    AddRole: 'Add a role for this group'
-=======
     DeletePermissionsFailure: 'Non hai i permessi per eliminare'
   GridFieldDetailForm:
     Create: Crea
@@ -280,28 +213,17 @@
   GridFieldItemEditView.ss: null
   Group:
     AddRole: 'Aggiungi un ruolo per questo gruppo'
->>>>>>> d6c2ffe7
     Code: 'Codice gruppo'
     DefaultGroupTitleAdministrators: Amministratori
     DefaultGroupTitleContentAuthors: 'Autori di contenuto'
     Description: Descrizione
-<<<<<<< HEAD
-    GroupReminder: 'If you choose a parent group, this group will take all it''s roles'
-    Locked: 'Bloccato?'
-    NoRoles: 'No roles found'
-=======
     GroupReminder: 'Se scegli un gruppo padre, questo gruppo erediterà tutti i suoi ruoli.'
     Locked: 'Bloccato?'
     NoRoles: 'Nessun ruolo trovato'
->>>>>>> d6c2ffe7
     Parent: 'Gruppo padre'
     RolesAddEditLink: 'Gestisci ruoli'
     Sort: 'Tipo ordinamento'
-<<<<<<< HEAD
-    has_many_Permissions: Autorizzazioni
-=======
     has_many_Permissions: Permessi
->>>>>>> d6c2ffe7
     many_many_Members: Membri
   GroupImportForm:
     Help1: '<p>Importa gruppi in formato <em>CSV</em> (valori separati da virgole). <small><a href="#" class="toggle-advanced">Mostra utilizzo avanzato</a></small></p>'
@@ -361,30 +283,15 @@
   Image_iframe.ss:
     TITLE: 'Iframe per l''inserimento dell''immagine'
   LeftAndMain:
-<<<<<<< HEAD
-    CANT_REORGANISE: 'You do not have permission to alter Top level pages. Your change was not saved.'
-    DELETED: Deleted.
-    DropdownBatchActionsDefault: Actions
-=======
     CANT_REORGANISE: 'Non hai i permessi per modificare le pagine di primo livello. Le modifiche non sono state salvate.'
     DELETED: Eliminato.
     DropdownBatchActionsDefault: Azioni
->>>>>>> d6c2ffe7
     HELP: Aiuto
     PAGETYPE: 'Tipo di pagina:'
     PERMAGAIN: 'Sei stato sloggato dal CMS. Se desideri autenticarti nuovamente, inserisci qui sotto nome utente e password.'
     PERMALREADY: 'Siamo spiacenti, ma non puoi accedere a questa sezione del CMS. Se desideri autenticarti come qualcun altro, fallo qui sotto.'
     PERMDEFAULT: 'Inserisci il tuo indirizzo email e password per accedere al CMS.'
     PLEASESAVE: 'Per favore salva la pagina: La stessa potrebbe non venire aggiornata se non si provvede quanto prima a salvarla.'
-<<<<<<< HEAD
-    PreviewButton: Preview
-    REORGANISATIONSUCCESSFUL: 'Reorganised the site tree successfully.'
-    SAVEDUP: Saved.
-    VersionUnknown: unknown
-  LeftAndMain_Menu.ss:
-    Hello: Hi
-    LOGOUT: 'Log out'
-=======
     PreviewButton: Anteprima
     REORGANISATIONSUCCESSFUL: 'Albero del sito riorganizzato con successo.'
     SAVEDUP: Salvato.
@@ -392,7 +299,6 @@
   LeftAndMain_Menu.ss:
     Hello: Hi
     LOGOUT: Disconnetti
->>>>>>> d6c2ffe7
   LoginAttempt:
     Email: 'Indirizzo e-mail'
     IP: 'Indirizzo IP'
@@ -469,35 +375,13 @@
     ResultUpdated: 'Aggiornati {count} utenti'
   MemberTableField: null
   ModelAdmin:
-<<<<<<< HEAD
-    'APPLY FILTER': 'Apply Filter'
-    DELETE: Cancella
-    DELETEDRECORDS: 'Deleted {count} records.'
-=======
     'APPLY FILTER': 'Applica filtro'
     DELETE: Elimina
     DELETEDRECORDS: 'Eliminati {count} record.'
->>>>>>> d6c2ffe7
     IMPORT: 'Importa da CSV'
     IMPORTEDRECORDS: 'Importati {count} record.'
     NOCSVFILE: 'Scegli un file CSV da importare'
     NOIMPORT: 'Nulla da importare.'
-<<<<<<< HEAD
-    RESET: Reset
-    Title: 'Data Models'
-    UPDATEDRECORDS: 'Updated {count} records.'
-  ModelAdmin_ImportSpec.ss:
-    IMPORTSPECFIELDS: 'Database columns'
-    IMPORTSPECLINK: 'Show Specification for %s'
-    IMPORTSPECRELATIONS: Relations
-    IMPORTSPECTITLE: 'Specification for %s'
-  ModelAdmin_Tools.ss:
-    FILTER: Filter
-    IMPORT: Import
-  ModelSidebar.ss:
-    IMPORT_TAB_HEADER: Import
-    SEARCHLISTINGS: Search
-=======
     RESET: Azzera
     Title: 'Modelli di dati'
     UPDATEDRECORDS: 'Aggiornati {count} record.'
@@ -512,7 +396,6 @@
   ModelSidebar.ss:
     IMPORT_TAB_HEADER: Importa
     SEARCHLISTINGS: Cerca
->>>>>>> d6c2ffe7
   MoneyField:
     FIELDLABELAMOUNT: Importo
     FIELDLABELCURRENCY: Valuta
@@ -524,11 +407,7 @@
     AdminGroup: Amministratore
     CMS_ACCESS_CATEGORY: 'Accesso CMS'
     FULLADMINRIGHTS: 'Diritti di amministrazione'
-<<<<<<< HEAD
-    FULLADMINRIGHTS_HELP: 'Implies and overrules all other assigned permissions.'
-=======
     FULLADMINRIGHTS_HELP: 'Implica e annulla tutti gli altri permessi assegnati.'
->>>>>>> d6c2ffe7
   PermissionCheckboxSetField:
     AssignedTo: 'assegnato a "{title}"'
     FromGroup: 'ereditato dal gruppo "{title}"'
@@ -578,42 +457,25 @@
     BtnImport: 'Importa da CSV'
     FileFieldLabel: 'File CSV <small>(Estensioni consentite: *.csv)</small>'
   SilverStripeNavigator:
-<<<<<<< HEAD
-    Edit: Edit
-=======
     Edit: Modifica
->>>>>>> d6c2ffe7
   SimpleImageField:
     NOUPLOAD: 'Nessuna immagine caricata'
   SiteTree:
     TABMAIN: Principale
   TableField:
-<<<<<<< HEAD
-    ISREQUIRED: 'In %s ''%s'' is required'
-=======
     ISREQUIRED: 'In %s ''%s'' è richiesto'
->>>>>>> d6c2ffe7
   TableField.ss:
     ADD: 'Aggiungi una nuova riga'
     ADDITEM: 'Add %s'
   TableListField:
     CSVEXPORT: 'Esporta come CSV'
     PRINT: Stampa
-<<<<<<< HEAD
-    Print: Print
-    SELECT: 'Select:'
-  TableListField.ss:
-    NOITEMSFOUND: 'No items found'
-    SORTASC: 'Sort in ascending order'
-    SORTDESC: 'Sort in descending order'
-=======
     Print: Stampa
     SELECT: 'Seleziona:'
   TableListField.ss:
     NOITEMSFOUND: 'No items found'
     SORTASC: 'Ordina in modo ascendente'
     SORTDESC: 'Ordina in modo discendente'
->>>>>>> d6c2ffe7
   TableListField_PageControls.ss:
     DISPLAYING: Displaying
     OF: of
@@ -628,31 +490,6 @@
     LESS: meno
     MORE: più
   UploadField:
-<<<<<<< HEAD
-    ATTACHFILE: 'Attach a file'
-    ATTACHFILES: 'Attach files'
-    AttachFile: 'Attach file(s)'
-    DELETE: 'Delete from files'
-    DELETEINFO: 'Permanently delete this file from the file store'
-    DOEDIT: Save
-    DROPFILE: 'drop a file'
-    DROPFILES: 'drop files'
-    Dimensions: Dimensions
-    EDIT: Edit
-    EDITINFO: 'Edit this file'
-    FIELDNOTSET: 'File information not found'
-    FROMCOMPUTER: 'From your computer'
-    FROMCOMPUTERINFO: 'Select from files'
-    FROMFILES: 'From files'
-    MAXNUMBEROFFILES: 'Max number of {count} file(s) exceeded.'
-    MAXNUMBEROFFILESSHORT: 'Can only upload {count} files'
-    REMOVE: Remove
-    REMOVEERROR: 'Error removing file'
-    REMOVEINFO: 'Remove this file from here, but do not delete it from the file store'
-    STARTALL: 'Start all'
-    STARTALLINFO: 'Start all uploads'
-    Saved: Saved
-=======
     ATTACHFILE: 'Allega un file'
     ATTACHFILES: 'Allega file'
     AttachFile: 'Allega file'
@@ -676,6 +513,5 @@
     STARTALL: 'Avvia tutti'
     STARTALLINFO: 'Start all uploads'
     Saved: Salvato
->>>>>>> d6c2ffe7
   Versioned:
     has_many_Versions: Versioni