--- conflicted
+++ resolved
@@ -19,11 +19,7 @@
     LASTEDIT: "Ultima modifica"
     OWNER: Proprietario
     PATH: Percorso
-<<<<<<< HEAD
-    SIZE: 'Dimensione'
-=======
     SIZE: Dimensione
->>>>>>> 179996b5
     TITLE: Titolo
     TYPE: "Tipo di file"
     URL: URL
@@ -41,12 +37,8 @@
     INSERTURL: "Inserisci da URL"
     REMOVEINFO: "Rimuovi questo file da questo campo"
     TOTAL: Totale
-<<<<<<< HEAD
-    UPLOADINPROGRESS: 'Attendere prego... caricamento in corso'
-=======
     TOUPLOAD: "Scegli i files da caricare..."
     UPLOADINPROGRESS: "Attendere prego... caricamento in corso"
->>>>>>> 179996b5
     UPLOADOR: O
   BBCodeParser:
     ALIGNEMENT: Allineamento
@@ -84,11 +76,7 @@
     NOANSWER: "No"
     YESANSWER: Sì
   CAMPAIGNS:
-<<<<<<< HEAD
-    ADDTOCAMPAIGN: 'Aggiungere Alla Campagna'
-=======
     ADDTOCAMPAIGN: "Aggiungere Alla Campagna"
->>>>>>> 179996b5
   CMSLoadingScreen_ss:
     LOADING: "Caricamento in corso..."
     REQUIREJS: "Il CMS richiede JavaScript abilitato."
@@ -116,18 +104,6 @@
     TimedOutTitleAnonymous: "La tua sessione è scaduta."
     TimedOutTitleMember: "Ciao {name}!<br />La tua sessione è scaduta."
   CampaignAdmin:
-<<<<<<< HEAD
-    ACCESS_HELP: 'Consentire la visione della sezione pubblicazione della campagna'
-    MENUTITLE: Campagne
-  Campaigns:
-    AddToCampaign: 'Aggiungere Alla Campagna'
-    AddToCampaignFormFieldLabel: 'Selezionare una Campagna'
-  ChangePasswordEmail_ss:
-    CHANGEPASSWORDFOREMAIL: 'La password per l''account con l''email {email} è cambiata. Se non l''hai ancora fatto, prego cambiare la password usando il link sottostante'
-    CHANGEPASSWORDTEXT1: 'Hai cambiato la password per'
-    CHANGEPASSWORDTEXT2: 'Ora puoi utilizzare le seguenti credenziali per accedere:'
-    CHANGEPASSWORDTEXT3: 'Cambia password'
-=======
     ACCESS_HELP: "Consentire la visione della sezione pubblicazione della campagna"
     MENUTITLE: Campagne
   Campaigns:
@@ -137,7 +113,6 @@
     CHANGEPASSWORDTEXT1: "Hai cambiato la password per"
     CHANGEPASSWORDTEXT2: "Ora puoi utilizzare le seguenti credenziali per accedere:"
     CHANGEPASSWORDTEXT3: "Cambia password"
->>>>>>> 179996b5
     EMAIL: Email
     HELLO: Ciao
     PASSWORD: Password
@@ -213,15 +188,9 @@
     INVALID_REQUEST: "Richiesta non valida"
   DropdownField:
     CHOOSE: (Scegli)
-<<<<<<< HEAD
-    CHOOSESEARCH: '(Scegliere o Cercare)'
-    CHOOSE_MODEL: '(Scegliere {name})'
-    SOURCE_VALIDATION: 'Per favore selezionare un valore tra quelli forniti. {value} non è un''opzione valida'
-=======
     CHOOSESEARCH: "(Scegliere o Cercare)"
     CHOOSE_MODEL: "(Scegliere {name})"
     SOURCE_VALIDATION: "Per favore selezionare un valore tra quelli forniti. {value} non è un'opzione valida"
->>>>>>> 179996b5
   EmailField:
     VALIDATION: "Inserisci un indirizzo e-mail"
   Enum:
@@ -254,14 +223,9 @@
     PdfType: "File Adobe Acrobat PDF"
     PngType: "Immagine PNG - consigliata per utilizzo generico"
     SINGULARNAME: File
-<<<<<<< HEAD
-    TOOLARGESHORT: 'La dimensione del file eccede {size}'
-    TiffType: 'Immagine TIFF'
-=======
     TOOLARGE: "La dimensione del file è troppo grande, massimo consentito {size}"
     TOOLARGESHORT: "La dimensione del file eccede {size}"
     TiffType: "Immagine TIFF"
->>>>>>> 179996b5
     Title: Titolo
     WavType: "File audio WAV"
     XlsType: "Foglio di calcolo Excel"
@@ -281,21 +245,12 @@
     CSRF_FAILED_MESSAGE: "Sembra che ci sia stato un problema tecnico. Per favore cliccare sul pulsante \"indietro\", ricaricare la pagina e riprovare."
     FIELDISREQUIRED: "{name} è richiesto"
     SubmitBtnLabel: Vai
-<<<<<<< HEAD
-    VALIDATIONCREDIT: 'Assicurati che il numero di carta di credito sia inserito correttamente'
-    VALIDATIONCREDITNUMBER: 'Assicurati che il numero di carta di credito {number} sia inserito correttamente'
-    VALIDATIONNOTUNIQUE: 'Il valore inserito non è unico'
-    VALIDATIONPASSWORDSDONTMATCH: 'Le password non corrispondono'
-    VALIDATIONPASSWORDSNOTEMPTY: 'Le password non possono essere vuote'
-    VALIDATIONSTRONGPASSWORD: 'Le password devono avere almeno un numero e un carattere alfanumerico.'
-=======
     VALIDATIONCREDIT: "Assicurati che il numero di carta di credito sia inserito correttamente"
     VALIDATIONCREDITNUMBER: "Assicurati che il numero di carta di credito {number} sia inserito correttamente"
     VALIDATIONNOTUNIQUE: "Il valore inserito non è unico"
     VALIDATIONPASSWORDSDONTMATCH: "Le password non corrispondono"
     VALIDATIONPASSWORDSNOTEMPTY: "Le password non possono essere vuote"
     VALIDATIONSTRONGPASSWORD: "Le password devono avere almeno un numero e un carattere alfanumerico."
->>>>>>> 179996b5
     VALIDATOR: Valiidatore
     VALIDCURRENCY: "Inserisci una valuta valida"
   FormField:
@@ -353,19 +308,11 @@
     has_many_Permissions: Permessi
     many_many_Members: Membri
   GroupImportForm:
-<<<<<<< HEAD
-    Help1: '<p>Importa gruppi in formato <em>CSV</em> (valori separati da virgole). <small><a href="#" class="toggle-advanced">Mostra utilizzo avanzato</a></small></p>'
-    Help2: '<div class="advanced"><h4>Utilizzo avanzato</h4><ul><li>Colonne consentite: <em>%s</em></li><li>Gruppi esistenti sono individuati attraverso la proprietà univoca <em>Code</em> e aggiornati con i nuovi valori dal file importato.</li><li>Possono essere create gerarchie usando la colonna <em>ParentCode</em></li><li>Codici di autorizzazione possono essere assegnati con la colonna <em>PermissionCode</em>. I codici di autorizzazione preesistenti non saranno cancellati.</li></ul></div>'
-    ResultCreated: 'Creati {count} gruppi'
-    ResultDeleted: 'Eliminati %d gruppi'
-    ResultUpdated: 'Aggiornati %d gruppi'
-=======
     Help1: "<p>Importa gruppi in formato <em>CSV</em> (valori separati da virgole). <small><a href=\"#\" class=\"toggle-advanced\">Mostra utilizzo avanzato</a></small></p>"
     Help2: "<div class=\"advanced\"><h4>Utilizzo avanzato</h4><ul><li>Colonne consentite: <em>%s</em></li><li>Gruppi esistenti sono individuati attraverso la proprietà univoca <em>Code</em> e aggiornati con i nuovi valori dal file importato.</li><li>Possono essere create gerarchie usando la colonna <em>ParentCode</em></li><li>Codici di autorizzazione possono essere assegnati con la colonna <em>PermissionCode</em>. I codici di autorizzazione preesistenti non saranno cancellati.</li></ul></div>"
     ResultCreated: "Creati {count} gruppi"
     ResultDeleted: "Eliminati %d gruppi"
     ResultUpdated: "Aggiornati %d gruppi"
->>>>>>> 179996b5
   HTMLEditorField:
     ANCHORSCANNOTACCESSPAGE: "Non ti è consentito accedere al contenuto della pagina di destinazione."
     ANCHORSPAGENOTFOUND: "Pagina di destinazione non trovata."
@@ -378,13 +325,8 @@
     CSSCLASSLEFTALONE: "Sulla sinistra, da sola."
     CSSCLASSRIGHT: "Sulla destra, con il testo attorno."
     DETAILS: Dettagli
-<<<<<<< HEAD
-    EMAIL: 'Indirizzo email'
-    FILE: SilverStripe\\Assets\\File
-=======
     EMAIL: "Indirizzo email"
     FILE: SilverStripe\Assets\File
->>>>>>> 179996b5
     FOLDER: Cartella
     IMAGEALT: "Testo alternativo (alt)"
     IMAGEALTTEXT: "Testo alternativo (alt) - mostrato nel caso l'immagine non possa essere visualizzata"
@@ -395,19 +337,6 @@
     IMAGETITLETEXT: "Titolo (tooltip)"
     IMAGETITLETEXTDESC: "Per informazioni aggiuntive sull'immagine"
     IMAGEWIDTHPX: Larghezza
-<<<<<<< HEAD
-    INSERTMEDIA: 'Inserisci media da'
-    LINK: 'Inserisci Link'
-    LINKANCHOR: 'Link ad un''ancora su questa pagina'
-    LINKDESCR: 'Descrizione del link'
-    LINKDETAILS: 'Dettagli link'
-    LINKEMAIL: 'Link ad un indirizzo email'
-    LINKEXTERNAL: 'Link a un altro sito'
-    LINKFILE: 'Link per scaricare un file'
-    LINKINTERNAL: 'Link ad una pagina di questo sito'
-    LINKOPENNEWWIN: 'Apri il link in una nuova finestra?'
-    LINKTO: 'Tipo di link'
-=======
     INSERTMEDIA: "Inserisci media da"
     LINK: "Inserisci Link"
     LINKANCHOR: "Link ad un'ancora su questa pagina"
@@ -419,7 +348,6 @@
     LINKINTERNAL: "Link ad una pagina di questo sito"
     LINKOPENNEWWIN: "Apri il link in una nuova finestra?"
     LINKTO: "Tipo di link"
->>>>>>> 179996b5
     PAGE: Pagina
     SUBJECT: "Oggetto email"
     URL: URL
@@ -427,21 +355,12 @@
     URLNOTANOEMBEDRESOURCE: "L'URL '{url}' non può essere convertito in una risorsa media."
     UpdateMEDIA: "Aggiorna media"
   HTMLEditorField_Toolbar:
-<<<<<<< HEAD
-    ERROR_ABSOLUTE: 'Possono essere incorporati solo URL assoluti'
-    ERROR_HOSTNAME: 'L''hostname di questo file non è incluso nella whitelist'
-    ERROR_ID: 'Sono necessari entrambi i parametri "ID" e "FileURL" per identificare il file'
-    ERROR_NOTFOUND: 'Impossibile trovare il file da visualizzare'
-    ERROR_OEMBED_REMOTE: 'L''incorporamento è consentito solo con file remoti'
-    ERROR_SCHEME: 'Lo schema di questo file non è incluso nella whitelist'
-=======
     ERROR_ABSOLUTE: "Possono essere incorporati solo URL assoluti"
     ERROR_HOSTNAME: "L'hostname di questo file non è incluso nella whitelist"
     ERROR_ID: "Sono necessari entrambi i parametri \"ID\" e \"FileURL\" per identificare il file"
     ERROR_NOTFOUND: "Impossibile trovare il file da visualizzare"
     ERROR_OEMBED_REMOTE: "L'incorporamento è consentito solo con file remoti"
     ERROR_SCHEME: "Lo schema di questo file non è incluso nella whitelist"
->>>>>>> 179996b5
   Hierarchy:
     InfiniteLoopNotAllowed: "Trovato loop infinito nella gerarchia di \"{type}\". Cambia il padre per risolvere il problema"
   HtmlEditorField:
@@ -465,15 +384,6 @@
     EMAIL: "Indirizzo email"
     FILE: File
     FOLDER: Cartella
-<<<<<<< HEAD
-    FROMCMS: 'Dal CMS'
-    FROMCOMPUTER: 'Dal tuo computer'
-    FROMWEB: 'Dal web'
-    FindInFolder: 'Trova nella Cartella'
-    IMAGEALT: 'Testo alternativo (alt)'
-    IMAGEALTTEXT: 'Testo alternativo (alt) - mostrato nel caso l''immagine non possa essere visualizzata'
-    IMAGEALTTEXTDESC: 'Mostrato agli screen reader o se l''immagine non può essere visualizzata'
-=======
     FROMCMS: "Dal CMS"
     FROMCOMPUTER: "Dal tuo computer"
     FROMWEB: "Dal web"
@@ -481,7 +391,6 @@
     IMAGEALT: "Testo alternativo (alt)"
     IMAGEALTTEXT: "Testo alternativo (alt) - mostrato nel caso l'immagine non possa essere visualizzata"
     IMAGEALTTEXTDESC: "Mostrato agli screen reader o se l'immagine non può essere visualizzata"
->>>>>>> 179996b5
     IMAGEDIMENSIONS: Dimensioni
     IMAGEHEIGHTPX: Altezza
     IMAGETITLE: "Titolo (tooltip) - per informazioni aggiuntive sull'immagine."
@@ -516,15 +425,6 @@
     CANCEL: Annulla
     CANT_REORGANISE: "Non hai i permessi per modificare le pagine di primo livello. Le modifiche non sono state salvate."
     DELETED: Eliminato.
-<<<<<<< HEAD
-    DropdownBatchActionsDefault: 'Scegliere un''azione...'
-    HELP: Aiuto
-    PAGETYPE: 'Tipo di pagina'
-    PERMAGAIN: 'Sei stato disconnesso dal CMS. Se desideri autenticarti nuovamente, inserisci qui sotto nome utente e password.'
-    PERMALREADY: 'Siamo spiacenti, ma non puoi accedere a questa sezione del CMS. Se desideri autenticarti come qualcun altro, fallo qui sotto.'
-    PERMDEFAULT: 'Devi essere autenticato per accedere all''area amministrativa; Per favore inserisci le tue credenziali qui sotto'
-    PLEASESAVE: 'Per favore registra la pagina: potrebbe non venire aggiornata perché non è ancora stata salvata.'
-=======
     DropdownBatchActionsDefault: Azioni
     HELP: Aiuto
     PAGETYPE: "Tipo di pagina:"
@@ -532,20 +432,13 @@
     PERMALREADY: "Siamo spiacenti, ma non puoi accedere a questa sezione del CMS. Se desideri autenticarti come qualcun altro, fallo qui sotto."
     PERMDEFAULT: "Devi essere autenticato per accedere all'area amministrativa; Per favore inserisci le tue credenziali qui sotto"
     PLEASESAVE: "Per favore salva la pagina: La stessa potrebbe non venire aggiornata se non si provvede quanto prima a salvarla."
->>>>>>> 179996b5
     PreviewButton: Anteprima
     REORGANISATIONSUCCESSFUL: "Albero del sito riorganizzato con successo."
     SAVEDUP: Salvato.
-<<<<<<< HEAD
-    ShowAsList: 'Mostra come lista'
-    TooManyPages: 'Troppe pagine'
-    ValidationError: 'Errore di validazione'
-=======
     ShowAsList: "Mostra come lista"
     TooManyPages: "Troppe pagine"
     ValidationError: "Errore di validazione"
     VersionUnknown: sconosciuto
->>>>>>> 179996b5
   LeftAndMain_Menu_ss:
     Hello: Ciao
     LOGOUT: Disconnetti
@@ -588,27 +481,16 @@
     PASSWORD: Password
     PASSWORDEXPIRED: "La tua password è scaduta. Per favore selezionarne una nuova."
     PLURALNAME: Utenti
-<<<<<<< HEAD
-=======
     REMEMBERME: "Ricordati di me la prossima volta?"
->>>>>>> 179996b5
     SINGULARNAME: Utente
     SUBJECTPASSWORDCHANGED: "La tua password è stata cambiata"
     SUBJECTPASSWORDRESET: "Link per azzerare la tua password"
     SURNAME: Cognome
-<<<<<<< HEAD
-    TIMEFORMAT: 'Formato dell''ora'
-    VALIDATIONMEMBEREXISTS: 'Esiste già un utente con lo stesso {identifier}'
-    ValidationIdentifierFailed: 'Non posso sovrascrivere l''utente esistente #{id} con identificatore identico ({name} = {value}))'
-    WELCOMEBACK: 'Bentornato, {firstname}'
-    YOUROLDPASSWORD: 'La tua vecchia password'
-=======
     TIMEFORMAT: "Formato dell'ora"
     VALIDATIONMEMBEREXISTS: "Esiste già un utente con l'e-mail %s"
     ValidationIdentifierFailed: "Non posso sovrascrivere l'utente esistente #{id} con identificatore identico ({name} = {value}))"
     WELCOMEBACK: "Bentornato, {firstname}"
     YOUROLDPASSWORD: "La tua vecchia password"
->>>>>>> 179996b5
     belongs_many_many_Groups: Gruppi
     db_LastVisited: "Ultima visita in data"
     db_Locale: "Localizzazione interfaccia"
@@ -621,16 +503,6 @@
   MemberDatetimeOptionsetField:
     AMORPM: "AM (Ante meridiem) o PM (Post meridiem)"
     Custom: Personalizza
-<<<<<<< HEAD
-    DATEFORMATBAD: 'Il formato della data non è valido'
-    DAYNOLEADING: 'Giorno del mese senza zero iniziale'
-    DIGITSDECFRACTIONSECOND: 'Una o più cifre che rappresentano una frazione decimale di secondo'
-    FOURDIGITYEAR: 'Anno a quattro cifre'
-    FULLNAMEMONTH: 'Nome completo del mese (es. Giugno)'
-    HOURNOLEADING24: 'Ore senza zero iniziale, formato 24 ore'
-    MINUTENOLEADING: 'Minuti senza zero iniziale'
-    MONTHNOLEADING: 'Mese senza zero iniziale'
-=======
     DATEFORMATBAD: "Il formato della data non è valido"
     DAYNOLEADING: "Giorno del mese senza zero iniziale"
     DIGITSDECFRACTIONSECOND: "Una o più cifre che rappresentano una frazione decimale di secondo"
@@ -640,7 +512,6 @@
     HOURNOLEADING24: "Ore senza zero iniziale, formato 24 ore"
     MINUTENOLEADING: "Minuti senza zero iniziale"
     MONTHNOLEADING: "Mese senza zero iniziale"
->>>>>>> 179996b5
     Preview: Anteprima
     SHORTMONTH: "Nome corto del mese (es. Giu)"
     TWODIGITDAY: "Giorno del mese a due cifre"
@@ -651,21 +522,12 @@
     TWODIGITYEAR: "Anno a due cifre"
     Toggle: "Mostra aiuto per la formattazione"
   MemberImportForm:
-<<<<<<< HEAD
-    Help1: '<p>Importa utenti in <em>formato CSV</em> (valori separati da virgole). <small><a href="#" class="toggle-advanced">Mostra utilizzo avanzato</a></small></p>'
-    Help2: '<div class="advanced"><h4>Utilizzo avanzato</h4><ul><li>Colonne consentite: <em>%s</em></li><li>Utenti esistenti sono individuati attraverso la proprietà univoca <em>Code</em> e aggiornati con i nuovi valori dal file importato.</li><li>Possono essere assegnati gruppi usando la colonna <em>Groups</em>. I gruppi sono identificati dalla proprietà <em>Code</em>, possono essere specificati più gruppi separandoli con la virgola. I gruppi preesistenti non saranno cancellati.</li></ul></div>'
-    ResultCreated: 'Creati {count} utenti'
-    ResultDeleted: 'Eliminati %d utenti'
-    ResultNone: 'Nessun cambiamento'
-    ResultUpdated: 'Aggiornati {count} utenti'
-=======
     Help1: "<p>Importa utenti in <em>formato CSV</em> (valori separati da virgole). <small><a href=\"#\" class=\"toggle-advanced\">Mostra utilizzo avanzato</a></small></p>"
     Help2: "<div class=\"advanced\"><h4>Utilizzo avanzato</h4><ul><li>Colonne consentite: <em>%s</em></li><li>Utenti esistenti sono individuati attraverso la proprietà univoca <em>Code</em> e aggiornati con i nuovi valori dal file importato.</li><li>Possono essere assegnati gruppi usando la colonna <em>Groups</em>. I gruppi sono identificati dalla proprietà <em>Code</em>, possono essere specificati più gruppi separandoli con la virgola. I gruppi preesistenti non saranno cancellati.</li></ul></div>"
     ResultCreated: "Creati {count} utenti"
     ResultDeleted: "Eliminati %d utenti"
     ResultNone: "Nessun cambiamento"
     ResultUpdated: "Aggiornati {count} utenti"
->>>>>>> 179996b5
   MemberPassword:
     PLURALNAME: "Password utenti"
     SINGULARNAME: "Password utente"
@@ -790,11 +652,7 @@
     ViewDeviceWidth: "Seleziona una larghezza di preview"
     Width: larghezza
   SilverStripe\Admin\CMSProfileController:
-<<<<<<< HEAD
-    MENUTITLE: 'Il mio Profilo'
-=======
     MENUTITLE: "Il mio Profilo"
->>>>>>> 179996b5
   SilverStripe\Admin\CampaignAdmin:
     MENUTITLE: Campagne
   SilverStripe\Admin\SecurityAdmin:
@@ -809,46 +667,26 @@
     PLURALNAME: Immagini
     SINGULARNAME: Immagine
   SilverStripe\ORM\DataObject:
-<<<<<<< HEAD
-    PLURALNAME: 'Data Object'
-    SINGULARNAME: 'Data Object'
-=======
     PLURALNAME: "Data Object"
     SINGULARNAME: "Data Object"
->>>>>>> 179996b5
   SilverStripe\ORM\Versioning\ChangeSet:
     PLURALNAME: Campagne
     SINGULARNAME: Campagna
   SilverStripe\ORM\Versioning\ChangeSetItem:
-<<<<<<< HEAD
-    PLURALNAME: 'Cambiare gli elementi del set'
-    SINGULARNAME: 'Cambiare l''elemento del set'
-=======
     PLURALNAME: "Cambiare gli elementi del set"
     SINGULARNAME: "Cambiare l'elemento del set"
->>>>>>> 179996b5
   SilverStripe\Security\Group:
     PLURALNAME: Gruppi
     SINGULARNAME: Gruppo
   SilverStripe\Security\LoginAttempt:
-<<<<<<< HEAD
-    PLURALNAME: 'Tentativi d''accesso'
-    SINGULARNAME: 'Tentativo d''accesso'
-=======
     PLURALNAME: "Tentativi d'accesso"
     SINGULARNAME: "Tentativo d'accesso"
->>>>>>> 179996b5
   SilverStripe\Security\Member:
     PLURALNAME: Utenti
     SINGULARNAME: Utente
   SilverStripe\Security\MemberPassword:
-<<<<<<< HEAD
-    PLURALNAME: 'Password utenti'
-    SINGULARNAME: 'Password utente'
-=======
     PLURALNAME: "Password utenti"
     SINGULARNAME: "Password utente"
->>>>>>> 179996b5
   SilverStripe\Security\Permission:
     PLURALNAME: Permessi
     SINGULARNAME: Permesso
@@ -856,19 +694,11 @@
     PLURALNAME: Ruoli
     SINGULARNAME: Ruolo
   SilverStripe\Security\PermissionRoleCode:
-<<<<<<< HEAD
-    PLURALNAME: 'Codici di ruolo'
-    SINGULARNAME: 'Codice di ruolo'
-  SilverStripe\Security\RememberLoginHash:
-    PLURALNAME: 'Ricordare gli Hash di Login'
-    SINGULARNAME: 'Ricordare l''Hash di Login'
-=======
     PLURALNAME: "Codici di ruolo"
     SINGULARNAME: "Codice di ruolo"
   SilverStripe\Security\RememberLoginHash:
     PLURALNAME: "Ricordare gli Hash di Login"
     SINGULARNAME: "Ricordare l'Hash di Login"
->>>>>>> 179996b5
   SiteTree:
     TABMAIN: Principale
   TableListField:
