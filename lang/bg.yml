bg:
  AssetAdmin:
    ALLOWEDEXTS: "Позволени разширения на файловете за качване"
    HIDEALLOWEDEXTS: "Скрий позволените разширения"
    NEWFOLDER: НоваПапка
    SHOWALLOWEDEXTS: "Покажи позволените разширения"
  AssetTableField:
    CREATED: Създаден
    DIM: Размери
    FILENAME: "Име на файл"
    FOLDER: Папка
    HEIGHT: Височина
    LASTEDIT: "Последна промяна"
    OWNER: Собственик
    SIZE: "Големина на файла"
    TITLE: Заглавие
    TYPE: "Тип на файла"
    URL: URL
    WIDTH: Широчина
  AssetUploadField:
    ChooseFiles: "Избери файлове"
    DRAGFILESHERE: "Завлечете файловете тук"
    DROPAREA: "Зона за пускане"
    EDITALL: "Редакция на всички"
    EDITANDORGANIZE: "Редактиране и подреждане"
    EDITINFO: "Редактиране на файлове"
    FILES: Файлове
    FROMCOMPUTER: "Избери файлове от компютъра"
    FROMCOMPUTERINFO: "Качи от компютъра"
    INSERTURL: "Въведи URL на файла"
    REMOVEINFO: "Премахни файла от това поле"
    TOTAL: Общо
    UPLOADINPROGRESS: "Моля, изчакайте... файловете се качват"
    UPLOADOR: ИЛИ
  BBCodeParser:
    ALIGNEMENT: Подравняване
    ALIGNEMENTEXAMPLE: "дясно подравнен"
    BOLD: "Удебелен текст"
    BOLDEXAMPLE: Удебелен
    CODE: "Блок код"
    CODEDESCRIPTION: "Неформатиран блок код"
    CODEEXAMPLE: "Блок код"
    COLORED: "Оцветен текст"
    COLOREDEXAMPLE: "син текст"
    EMAILLINK: "Мейл връзка"
    EMAILLINKDESCRIPTION: "Създай връзка към мейл адрес"
    IMAGE: Изображение
    IMAGEDESCRIPTION: "Показва изображение във вашата публикация"
    ITALIC: "Наклонен текст"
    ITALICEXAMPLE: Наклонено
    LINK: "Връзка към уебсайт"
    LINKDESCRIPTION: "Връзка към друг уебсайт или URL"
    STRUCK: "Задраскан Текст"
    STRUCKEXAMPLE: Задраскай
    UNDERLINE: "Подчертан текст"
    UNDERLINEEXAMPLE: Подчертано
    UNORDERED: "Неподреден лист"
    UNORDEREDDESCRIPTION: "Неподреден лист"
    UNORDEREDEXAMPLE1: "неподреден елемент 1"
  BackLink_Button_ss:
    Back: Назад
  BasicAuth:
    ENTERINFO: "Моля, въведете потребителско име и парола."
    ERRORNOTADMIN: "Този потребител не е администратор."
    ERRORNOTREC: "Това потребителско име / парола не е разпознато"
  Boolean:
    ANY: Всички
    NOANSWER: Не
    YESANSWER: Да
  CMSLoadingScreen_ss:
    LOADING: "Зареждане ..."
    REQUIREJS: "Необходимо е да активирате JavaScript."
  CMSMain:
    ACCESS: "Достъп до секция '{title}'"
    ACCESSALLINTERFACES: "Достъп до всички секции на CMS"
    SAVE: Запис
  CMSMemberLoginForm:
    BUTTONFORGOTPASSWORD: "Забравена парола?"
    BUTTONLOGIN: "Влез обратно"
    BUTTONLOGOUT: Изход
  CMSPageHistoryController_versions_ss:
    PREVIEW: "Преглед на сайта"
  CMSPagesController_Tools_ss:
    FILTER: Филтър
  CMSProfileController:
    MENUTITLE: "Моят профил"
  CMSSecurity:
    SUCCESS: Успешно
    TimedOutTitleAnonymous: "Вашата сесия е изтекла."
    TimedOutTitleMember: "Здравей {name}!<br />Твоята сесия е изтекла."
  ChangePasswordEmail_ss:
    CHANGEPASSWORDTEXT1: "Вие сменихте вашата парола за"
    CHANGEPASSWORDTEXT2: "Вече можете да ползвате следните данни за вход:"
    EMAIL: "Ел. поща"
    HELLO: Здравей!
    PASSWORD: Парола
  CheckboxField:
    NOANSWER: Не
    YESANSWER: Да
  ConfirmedPasswordField:
    ATLEAST: "Паролата трябва да е дълга мин. {min} символа."
    BETWEEN: "Паролата трябва да е дълга от {min} до {max} символа."
    MAXIMUM: "Паролата трябва да е дълга макс. {max} символа."
    SHOWONCLICKTITLE: "Промяна на парола"
  CreditCardField:
    FIRST: първи
    FOURTH: четвърти
    SECOND: втори
    THIRD: трети
  DataObject:
    PLURALNAME: "Обекти с данни"
    SINGULARNAME: "Обект с данни"
  Date:
    DAY: ден
    DAYS: дни
    HOUR: час
    HOURS: часа
    LessThanMinuteAgo: "по-малко от минута"
    MIN: минута
    MINS: минути
    MONTH: месец
    MONTHS: месеци
    SEC: секунда
    SECS: секунди
    TIMEDIFFAGO: "преди {difference}"
    TIMEDIFFIN: "за {difference}"
    YEAR: година
    YEARS: години
  DateField:
    NOTSET: "не е зададена"
    TODAY: днес
    VALIDDATEFORMAT2: "Моля, въведете валиден формат за дата ({format})"
    VALIDDATEMAXDATE: "Датата трябва да бъде същата или преди ({date})"
    VALIDDATEMINDATE: "Датата трябва да бъде същата или след ({date})"
  DatetimeField:
    NOTSET: "не е зададена"
  Director:
    INVALID_REQUEST: "Грешна заявка"
  DropdownField:
    CHOOSE: (Избери)
  EmailField:
    VALIDATION: "Моля, въведете имейл адрес"
  Enum:
    ANY: Някой
  File:
    Content: Съдържание
    Filename: "Име на файл"
    INVALIDEXTENSION: "Това разширение не е разрешено (разрешени са: {extensions})"
    INVALIDEXTENSIONSHORT: "Това разширение не е разрешено"
    NOVALIDUPLOAD: "Невалиден файл за качване"
    Name: Име
    PLURALNAME: Файлове
    SINGULARNAME: Файл
    Title: Заглавие
  Filesystem:
    SYNCRESULTS: "Синхронизацията завърши: бяха създадени {createdcount} елемента, бяха изтрити {deletedcount} елемента"
  ForgotPasswordEmail_ss:
    HELLO: Здравей!
    TEXT1: "Това е Вашият"
    TEXT2: "адрес за рестартирване на парола"
    TEXT3: за
  Form:
    VALIDATIONNOTUNIQUE: "Въведената стойност не е уникална"
    VALIDATIONPASSWORDSDONTMATCH: "Паролите не съвпадат"
    VALIDATIONPASSWORDSNOTEMPTY: "Паролите не може да бъдат празни"
    VALIDATIONSTRONGPASSWORD: "Паролите трябва да съдържат поне една цифра и една буква."
    VALIDATOR: Валидатор
    VALIDCURRENCY: "Моля, въведете коректна валута."
  FormField:
    NONE: нищо
  GridAction:
    DELETE_DESCRIPTION: Изтриване
    Delete: Изтрий
    UnlinkRelation: Откачане
  GridField:
    Add: "Добави {name}"
    Filter: Филтър
    FilterBy: "Филтриране по"
    Find: Търси
    LEVELUP: "Ниво нагоре"
    LinkExisting: "Свържи към съществуващ"
    NewRecord: "Нов %s"
    NoItemsFound: "Няма намерени елементи"
    PRINTEDAT: "Отпечатано на"
    PRINTEDBY: "Отпечатано от"
    PlaceHolder: "Намери {type}"
    PlaceHolderWithLabels: "Намери {type} по {name}"
    RelationSearch: "Търсене на връзка"
    ResetFilter: Изчистване
  GridFieldAction_Delete:
    DeletePermissionsFailure: "Изтриването не е разрешено"
  GridFieldDetailForm:
    Create: Създай
    Delete: Изтрий
    DeletePermissionsFailure: "Изтриването не е разрешено"
    Deleted: "Изтрити %s %s"
    Save: Запис
  Group:
    AddRole: "Добавяне на роля към групата"
    Code: "Код на група"
    GroupReminder: "Ако изберете родителска група, тази група ще наследи всички нейни роли"
    Locked: Заключена?
    NoRoles: "Няма намерени роли"
    Parent: "Група източник"
    RolesAddEditLink: "Управление на ролите"
    has_many_Permissions: Разрешения
    many_many_Members: Потребители
  GroupImportForm:
    Help1: "<p>Внасяне на една или повече групи в <em>CSV формат</em> (comma-separated values). <small><a href=\"#\" class=\"toggle-advanced\">Покажи начин на употреба</a></small></p>"
    ResultCreated: "Бяха създадени {count} група/и"
    ResultDeleted: "Бяха изтрити %d групи"
    ResultUpdated: "Бяха обновени %d групи"
  HtmlEditorField:
    ADDURL: "Добави URL"
    ADJUSTDETAILSDIMENSIONS: "Детайли и размери"
    ANCHORVALUE: Котва
    BUTTONINSERT: Вмъкни
    BUTTONINSERTLINK: "Вмъкни препратка"
    BUTTONREMOVELINK: "Премахни препратка"
    BUTTONUpdate: Актуализация
    CAPTIONTEXT: "Описание (под снимката)"
    CSSCLASS: "Подравняване / стил"
    CSSCLASSCENTER: Центрирано
    CSSCLASSLEFT: "В ляво, с текст който да се нанася около него"
    CSSCLASSLEFTALONE: "В ляво, самостоятелно."
    CSSCLASSRIGHT: "В дясно, с текст който да се нанася около него"
    DETAILS: Детайли
    EMAIL: "email адрес"
    FILE: Файл
    FOLDER: Папка
    FROMCMS: "От CMS"
    FROMCOMPUTER: "От компютъра"
    FROMWEB: "От интернет"
    FindInFolder: "Прегледай папка"
    IMAGEALT: "Алтернативен текст (alt)"
    IMAGEDIMENSIONS: Размери
    IMAGEHEIGHTPX: Височина
    IMAGETITLE: "Описание (tooltip) - за допълнителна информация към изображението"
    IMAGETITLETEXT: "Описание (tooltip)"
    IMAGETITLETEXTDESC: "Допълнителна информация към изображението"
    IMAGEWIDTHPX: Широчина
    LINK: Връзка
    LINKANCHOR: "Котва на тази страница"
    LINKDESCR: "Описание на препратка"
    LINKEMAIL: "email адрес"
    LINKEXTERNAL: "Друг уебсайт"
    LINKFILE: "Свали файл"
    LINKINTERNAL: "Страница в сайта"
    LINKOPENNEWWIN: "Да се отвори ли препратката в нов прозорец?"
    LINKTO: "Препратка към"
    PAGE: Страница
    URLNOTANOEMBEDRESOURCE: "URL адресът '{url}' не може да бъде превърнат в медиен ресурс."
  Image_iframe_ss:
    TITLE: "Iframe за качване на изображение"
  LeftAndMain:
    CANT_REORGANISE: "Нямаш права да променяш страници от най-горно ниво. Твоите промени не бяха записани."
    DELETED: Изтрит
    HELP: Помощ
    PERMAGAIN: "Вие излязохте от CMS. Ако искате да влезете отново, моля, въведете потребителско име и парола."
    PreviewButton: Преглед
    REORGANISATIONSUCCESSFUL: "Реорганизацията на дървото на сайта беше успешна."
    SAVEDUP: Записано
  LeftAndMain_Menu_ss:
    Hello: Здравей
    LOGOUT: Излизане
  LoginAttempt:
    Email: "Email адрес"
    IP: "IP адрес"
    Status: Статус
  Member:
    ADDGROUP: "Добави група"
    BUTTONCHANGEPASSWORD: "Променете паролата"
    BUTTONLOGIN: Влез
    BUTTONLOGINOTHER: "Влез като някой друг"
    BUTTONLOSTPASSWORD: "Загубих си паролата"
    CANTEDIT: "Нямаш права за това действие"
    CONFIRMNEWPASSWORD: "Потвърдете новата парола"
    CONFIRMPASSWORD: "Потвърдете паролата"
    DefaultDateTime: "по подразбиране"
    EMAIL: Еmail
    EMPTYNEWPASSWORD: "Не е въведена нова парола"
    ENTEREMAIL: "Въведете email, на който ще изпратим връзка за анулиране на парола."
    ERRORNEWPASSWORD: "Въвели сте новата парола различно, моля опитайте пак"
    ERRORPASSWORDNOTMATCH: "Вашата текуща парола не съвпада, моля опитайте пак"
    FIRSTNAME: Име
    INTERFACELANG: Език
    INVALIDNEWPASSWORD: "Не може да бъде приета паролата: {password}"
    LOGGEDINAS: "Вие сте влезли като {name}."
    NEWPASSWORD: "Нова парола"
    PASSWORD: Парола
    PLURALNAME: Потребители
    SINGULARNAME: Потребител
    SUBJECTPASSWORDCHANGED: "Вашата парола беше променена"
    SUBJECTPASSWORDRESET: "Връзка за анулиране на паролата"
    SURNAME: Фамилия
    WELCOMEBACK: "Добре дошли отново, {firstname}"
    YOUROLDPASSWORD: "Вашата стара парола"
    belongs_many_many_Groups: Групи
    db_LastVisited: "Дата на последно посещение"
    db_Locale: "Език на интерфейса"
    db_LockedOutUntil: "Заключен до"
    db_NumVisit: "Брой посещения"
    db_Password: Парола
    db_PasswordExpiry: "Дата на изтичане валидността на паролата"
  MemberAuthenticator:
    TITLE: "email и парола"
  MemberDatetimeOptionsetField:
    AMORPM: "АМ (преди обед) или РМ (следобед)"
    Custom: Произволно
<<<<<<< HEAD
    DATEFORMATBAD: 'Невалиден формат на датата'
    DAYNOLEADING: 'Ден от месеца без водеща нула'
    DIGITSDECFRACTIONSECOND: 'Една или повече цифри, представляващи десетичната част на секундата'
    FOURDIGITYEAR: 'Четирицифрена година'
    FULLNAMEMONTH: 'Пълно наименование на месец (напр. Януари)'
    MINUTENOLEADING: 'Минути без водеща нула'
    MONTHNOLEADING: 'Месец без водеща нула'
=======
    DATEFORMATBAD: "Невалиден формат на датата"
    DAYNOLEADING: "Ден от месеца без водеща нула"
    DIGITSDECFRACTIONSECOND: "Една или повече цифри, представляващи десетичната част на секундата"
    FOURDIGITYEAR: "Четирицифрена година"
    FULLNAMEMONTH: "Пълно наименование на месец (напр. Януари)"
    MINUTENOLEADING: "Минути без водеща нула"
    MONTHNOLEADING: "Месец без водеща нула"
>>>>>>> 179996b5
    Preview: Преглед
    SHORTMONTH: "Кратко изписване на месеца (напр. Яну)"
    TWODIGITDAY: "Двуцифрен ден от месеца"
    TWODIGITHOUR: "Час с водеща нула (00 до 23)"
    TWODIGITMINUTE: "Минути с водеща нула (00 до 59)"
    TWODIGITMONTH: "Месец с водеща нула (01=Януари, и т.н.)"
    TWODIGITSECOND: "Секунди с водеща нула (00 до 59)"
    TWODIGITYEAR: "Двуцифрена година"
  MemberImportForm:
    Help1: "<p>Внасяне на потебители в <em>CSV формат</em> (comma-separated values). <small><a href=\"#\" class=\"toggle-advanced\">Покажи начин на употреба</a></small></p>"
    ResultCreated: "Бяха добавени {count} потребители"
    ResultDeleted: "Бяха изтрити %d членове"
    ResultNone: "Нямаше промени"
    ResultUpdated: "Бяха актуализирани {count} потребители"
  MemberTableField:
    APPLY_FILTER: "Приложи филтър"
  ModelAdmin:
    DELETE: Изтрий
    DELETEDRECORDS: "Бяха изтрити {count} записа."
    IMPORT: "Внасяне от CSV"
    IMPORTEDRECORDS: "Бяха внесени {count} записа."
    NOCSVFILE: "Преглед на CSV файл за внасяне"
    NOIMPORT: "Нищо за внасяне"
    RESET: Нулиране
    UPDATEDRECORDS: "Бяха обновени {count} записа."
  ModelAdmin_Tools_ss:
    FILTER: Филтър
    IMPORT: Внасяне
  ModelSidebar_ss:
    IMPORT_TAB_HEADER: Внасяне
    SEARCHLISTINGS: Търсене
  MoneyField:
    FIELDLABELAMOUNT: Сума
    FIELDLABELCURRENCY: Валута
  NumericField:
    VALIDATION: "'{value}' не е число, само числа могат да се въвеждат в това поле"
  Permission:
    AdminGroup: Администратор
    CMS_ACCESS_CATEGORY: "Достъп до CMS"
    FULLADMINRIGHTS: "Пълни административни права"
  PermissionCheckboxSetField:
    AssignedTo: "приписана на \"{title}\""
    FromGroup: "унаследена от група \"{title}\""
    FromRole: "унаследена от роля \"{title}\""
    FromRoleOnGroup: "унаследено от роля \"%s\" на група \"%s\""
  Permissions:
    PERMISSIONS_CATEGORY: "Роли и разрешения за достъп"
  PhoneNumberField:
    VALIDATION: "Моля, въведете валиден телефонен номер"
  Security:
    ALREADYLOGGEDIN: "Вие нямате достъп до тази страница. Ако имате друг акаунт, с който може да влезете в тази страница, въведете го по-долу."
    BUTTONSEND: "Пратете ми линка за промяна на паролата"
    CHANGEPASSWORDBELOW: "Можете да смените вашата парола по-долу."
    CHANGEPASSWORDHEADER: "Сменете вашата парола"
    ENTERNEWPASSWORD: "Моля, въведете нова парола."
    ERRORPASSWORDPERMISSION: "Трябва да сте влезли, за да можете да промените вашата парола!"
    LOGGEDOUT: "Вие излязохте. Ако искате да влезете отново, въведете вашите данни по-долу."
    LOGIN: "Влезте в системата"
    NOTEPAGESECURED: "Тази страница е защитена. Въведете вашите данни по-долу, за да продължите."
    NOTERESETLINKINVALID: "<p>Връзката за нулиране на парола не е вярна или е просрочена.</p><p>Можете да заявите нова <a href=\"{link1}\">тук</a> или да промените паролата си след като <a href=\"{link2}\">влезете</a>.</p>"
    NOTERESETPASSWORD: "Въведете вашият email адрес и ще ви изпратим линк, с който ще можете да смените паролата си"
    PASSWORDSENTHEADER: "Връзка за нулиране на парола беше изпратена на '{email}'"
    PASSWORDSENTTEXT: "Благодарим ви! Връзка за нулиране на паролата беше изпратен на '{email}', ако съществува акаунт с този имейл адрес."
  SecurityAdmin:
    ACCESS_HELP: "Позволява преглед, добавяне и редактиране на потребители, както и задаване на разрешения и роли за тях."
    APPLY_ROLES: "Задаване роли на групи"
    APPLY_ROLES_HELP: "Възможност за редактиране на ролите, възложени на група. Необходим е достъп до раздел \"Потребители\"."
    EDITPERMISSIONS: "Управление на разрешенията на групите"
    EDITPERMISSIONS_HELP: "Възможност за редактиране на Разрешенията и IP адресите за група. Необходим е достъп до раздел \"Сигурност\"."
    GROUPNAME: "Име на група"
    IMPORTGROUPS: "Внасяне на файл с групи"
    MEMBERS: Потребители
    MENUTITLE: Сигурност
    MemberListCaution: "Внимание: изтривайки потребители от този списък, ще ги премахне от всички групи и от базата данни."
    NEWGROUP: "Нова група"
    PERMISSIONS: Разрешения
    ROLES: Роли
    ROLESDESCRIPTION: "Ролите са предварително зададени сетове от разрешения и могат да бъдат присвоявани на групи.<br />Ако е нужно, те се наследяват от родителските групи."
    TABROLES: Роли
    Users: Потребители
  SecurityAdmin_MemberImportForm:
    BtnImport: "Внасяне от CSV"
    FileFieldLabel: "CSV файл <small>(разширение: *.csv)</small>"
  SilverStripeNavigator:
    Edit: Редакция
  SiteTree:
    TABMAIN: Главно
  TableListField:
    CSVEXPORT: "Експортирай на CSV"
  TimeField:
    VALIDATEFORMAT: "Моля, въведете валиден формат за дата ({format})"
  ToggleField:
    LESS: по-малко
    MORE: повече
  UploadField:
    ATTACHFILE: "Прикачване на файл"
    ATTACHFILES: "Прикачване на файлове"
    AttachFile: "Прикачване на файл(ове)"
    DELETEINFO: "Изтрий файла от сървъра"
    DOEDIT: Запис
    DROPFILE: "пуснете файл"
    DROPFILES: "пускане на файлове"
    Dimensions: Размери
    EDITINFO: "Редактирай този файл"
    FIELDNOTSET: "Информация за файла не беше намерена"
    FROMCOMPUTER: "От компютъра"
    FROMFILES: "От файлове"
    MAXNUMBEROFFILES: "Максималния брой файлове ({count}) е надхвърлен."
    MAXNUMBEROFFILESSHORT: "Максималният брой файлове за качване е {count}"
    REMOVE: Премахни
    REMOVEINFO: "Премахни файла без да го изтриваш"
    STARTALL: "Старт на всички"
    Saved: Записано
  Versioned:
    has_many_Versions: Версии<|MERGE_RESOLUTION|>--- conflicted
+++ resolved
@@ -307,15 +307,6 @@
   MemberDatetimeOptionsetField:
     AMORPM: "АМ (преди обед) или РМ (следобед)"
     Custom: Произволно
-<<<<<<< HEAD
-    DATEFORMATBAD: 'Невалиден формат на датата'
-    DAYNOLEADING: 'Ден от месеца без водеща нула'
-    DIGITSDECFRACTIONSECOND: 'Една или повече цифри, представляващи десетичната част на секундата'
-    FOURDIGITYEAR: 'Четирицифрена година'
-    FULLNAMEMONTH: 'Пълно наименование на месец (напр. Януари)'
-    MINUTENOLEADING: 'Минути без водеща нула'
-    MONTHNOLEADING: 'Месец без водеща нула'
-=======
     DATEFORMATBAD: "Невалиден формат на датата"
     DAYNOLEADING: "Ден от месеца без водеща нула"
     DIGITSDECFRACTIONSECOND: "Една или повече цифри, представляващи десетичната част на секундата"
@@ -323,7 +314,6 @@
     FULLNAMEMONTH: "Пълно наименование на месец (напр. Януари)"
     MINUTENOLEADING: "Минути без водеща нула"
     MONTHNOLEADING: "Месец без водеща нула"
->>>>>>> 179996b5
     Preview: Преглед
     SHORTMONTH: "Кратко изписване на месеца (напр. Яну)"
     TWODIGITDAY: "Двуцифрен ден от месеца"
