--- conflicted
+++ resolved
@@ -4,11 +4,7 @@
     NEWFOLDER: НоваПапка
   AssetTableField:
     CREATED: Създаден
-<<<<<<< HEAD
-    DIM: 'Размери'
-=======
     DIM: Размери
->>>>>>> d888ea5e
     FILENAME: 'Име на файл'
     FOLDER: Папка
     LASTEDIT: 'Последна промяна'
@@ -92,13 +88,8 @@
   ComplexTableField.ss:
     ADDITEM: 'Добави %s'
     NOITEMSFOUND: 'No items found'
-<<<<<<< HEAD
-    SORTASC: 'Възходящ'
-    SORTDESC: 'Низходящ'
-=======
     SORTASC: Възходящ
     SORTDESC: Низходящ
->>>>>>> d888ea5e
   ComplexTableField_popup.ss:
     NEXT: Следващо
     PREVIOUS: Предишно
@@ -262,11 +253,7 @@
     RolesAddEditLink: 'Управление на ролите'
     SINGULARNAME: Group
     Sort: Сортиране
-<<<<<<< HEAD
-    has_many_Permissions: 'Разрешения'
-=======
     has_many_Permissions: Разрешения
->>>>>>> d888ea5e
     many_many_Members: Потребители
   GroupImportForm:
     Help1: '<p>Внасяне на една или повече групи в <em>CSV формат</em> (comma-separated values). <small><a href="#" class="toggle-advanced">Покажи начин на употреба</a></small></p>'
@@ -301,11 +288,7 @@
     IMAGEALT: 'Алтернативен текст (alt)'
     IMAGEALTTEXT: 'Алтернативен текст (alt) - показва се ако изображението не е заредено'
     IMAGEALTTEXTDESC: 'Вижда се на екранните четци или ако картинката не може да бъде показана'
-<<<<<<< HEAD
-    IMAGEDIMENSIONS: 'Размери'
-=======
     IMAGEDIMENSIONS: Размери
->>>>>>> d888ea5e
     IMAGEHEIGHTPX: Височина
     IMAGETITLE: 'Описание (tooltip) - за допълнителна информация към изображението'
     IMAGETITLETEXT: 'Описание (tooltip)'
@@ -523,27 +506,16 @@
     MENUTITLE: Сигурност
     MemberListCaution: 'Внимание: изтривайки потребители от този списък, ще ги премахне от всички групи и от базата данни.'
     NEWGROUP: 'Нова група'
-<<<<<<< HEAD
-    PERMISSIONS: 'Разрешения'
-    ROLES: 'Роли'
-    ROLESDESCRIPTION: 'Ролите са предварително зададени сетове от разрешения и могат да бъдат присвоявани на групи.<br />Ако е нужно, те се наследяват от родителските групи.'
-    TABROLES: 'Роли'
-=======
     PERMISSIONS: Разрешения
     ROLES: Роли
     ROLESDESCRIPTION: 'Ролите са предварително зададени сетове от разрешения и могат да бъдат присвоявани на групи.<br />Ако е нужно, те се наследяват от родителските групи.'
     TABROLES: Роли
->>>>>>> d888ea5e
     Users: Потребители
   SecurityAdmin_MemberImportForm:
     BtnImport: 'Внасяне от CSV'
     FileFieldLabel: 'CSV файл <small>(разширение: *.csv)</small>'
   SilverStripeNavigator:
-<<<<<<< HEAD
-    Edit: 'Редакция'
-=======
     Edit: Редакция
->>>>>>> d888ea5e
   SimpleImageField:
     NOUPLOAD: 'Няма качени изображения'
   SiteTree:
@@ -584,11 +556,7 @@
     DOEDIT: Запис
     DROPFILE: 'пуснете файл'
     DROPFILES: 'пускане на файлове'
-<<<<<<< HEAD
-    Dimensions: 'Размери'
-=======
     Dimensions: Размери
->>>>>>> d888ea5e
     EDIT: Edit
     EDITINFO: 'Редактирай този файл'
     FIELDNOTSET: 'Информация за файла не беше намерена'
@@ -598,11 +566,7 @@
     HOTLINKINFO: 'Info: This image will be hotlinked. Please ensure you have permissions from the original site creator to do so.'
     MAXNUMBEROFFILES: 'Максималния брой файлове ({count}) е надхвърлен.'
     MAXNUMBEROFFILESSHORT: 'Максималният брой файлове за качване е {count}'
-<<<<<<< HEAD
-    REMOVE: 'Премахни'
-=======
     REMOVE: Премахни
->>>>>>> d888ea5e
     REMOVEERROR: 'Грешка при премахване на файл'
     REMOVEINFO: 'Премахни файла без да го изтриваш'
     STARTALL: 'Старт на всички'
