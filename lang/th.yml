th:
  AssetAdmin:
    NEWFOLDER: สร้างโฟลเดอร์ใหม่
  AssetTableField:
    CREATED: อัพโหลดครั้งแรก
    DIM: สัดส่วนกว้างยาว
    FILENAME: ชื่อไฟล์
    FOLDER: Folder
    LASTEDIT: เปลี่ยนแปลงล่าสุด
    OWNER: เจ้าของ
    SIZE: ขนาด
    TITLE: ชื่อ
    TYPE: ชนิด
    URL: URL
  AssetUploadField:
    ChooseFiles: 'Choose files'
    DRAGFILESHERE: 'Drag files here'
    DROPAREA: 'Drop Area'
    EDITALL: 'Edit all'
    EDITANDORGANIZE: 'Edit & organize'
    EDITINFO: 'Edit files'
<<<<<<< HEAD
    FILES: Files
=======
    FILES: ไฟล์
>>>>>>> d6c2ffe7
    FROMCOMPUTER: 'Choose files from your computer'
    FROMCOMPUTERINFO: 'Upload from your computer'
    TOTAL: Total
    UPLOADINPROGRESS: 'Please wait… upload in progress'
    UPLOADOR: OR
  BBCodeParser:
    ALIGNEMENT: Alignment
    ALIGNEMENTEXAMPLE: 'right aligned'
    BOLD: 'Bold Text'
    BOLDEXAMPLE: Bold
    CODE: 'Code Block'
    CODEDESCRIPTION: 'Unformatted code block'
    CODEEXAMPLE: 'Code block'
    COLORED: 'Colored text'
    COLOREDEXAMPLE: 'blue text'
    EMAILLINK: 'Email link'
    EMAILLINKDESCRIPTION: สร้างลิงค์ให้กับที่อยู่อีเมล์
    IMAGE: 'รูปภาพ'
    IMAGEDESCRIPTION: 'แสดงรูปภาพในหน้าบทความของคุณ'
    ITALIC: 'Italic Text'
    ITALICEXAMPLE: Italics
    LINK: 'Website link'
    LINKDESCRIPTION: 'Link to another website or URL'
    STRUCK: 'Struck-out Text'
    STRUCKEXAMPLE: Struck-out
    UNDERLINE: 'Underlined Text'
    UNDERLINEEXAMPLE: Underlined
    UNORDERED: 'Unordered list'
    UNORDEREDDESCRIPTION: 'Unordered list'
    UNORDEREDEXAMPLE1: 'unordered item 1'
  BackLink_Button.ss:
    Back: Back
  BasicAuth:
    ENTERINFO: กรุณากรอกชื่อผู้ใช้และรหัสผ่าน
    ERRORNOTADMIN: ผู้ใช้งานรายดังกล่าวไม่ใช่ผู้ดูแลระบบ
    ERRORNOTREC: 'That username / password isn''t recognised'
  Boolean:
<<<<<<< HEAD
    0: ไม่ตกลง
    ANY: Any
    1: ตกลง
=======
    0: 'False'
    ANY: Any
    1: 'True'
>>>>>>> d6c2ffe7
  CMSLoadingScreen.ss:
    LOADING: Loading...
    REQUIREJS: 'The CMS requires that you have JavaScript enabled.'
  CMSMain:
    ACCESS: 'Access to ''{title}'' section'
    ACCESSALLINTERFACES: 'เข้าถึงพื้นที่ในส่วนของ CMS ทั้งหมด'
    ACCESSALLINTERFACESHELP: 'Overrules more specific access settings.'
    SAVE: บันทึก
  CMSProfileController:
    MENUTITLE: CMSProfileController
  ChangePasswordEmail.ss:
    CHANGEPASSWORDTEXT1: คุณได้เปลี่ยนรหัสผ่านสำหรับ
    CHANGEPASSWORDTEXT2: 'You can now use the following credentials to log in:'
    EMAIL: อีเมล
    HELLO: สวัสดี
    PASSWORD: รหัสผ่าน
  CheckboxField:
    - 'False'
    - 'True'
  ComplexTableField:
    CLOSEPOPUP: ปิดหน้าต่างป๊อปอัพ
    SUCCESSADD2: 'Added {name}'
    SUCCESSEDIT: 'บันทึกแล้ว %s %s %s'
  ComplexTableField.ss:
    ADDITEM: 'Add %s'
    NOITEMSFOUND: 'No items found'
    SORTASC: จัดเรียงจากน้อยมามาก
    SORTDESC: จัดเรียงจากมากไปน้อย
  ComplexTableField_popup.ss:
    NEXT: ถัดไป
    PREVIOUS: ก่อนหน้า
  ConfirmedPasswordField:
    ATLEAST: 'Passwords must be at least {min} characters long.'
    BETWEEN: 'Passwords must be {min} to {max} characters long.'
    MAXIMUM: 'Passwords must be at most {max} characters long.'
    SHOWONCLICKTITLE: เปลี่ยนรหัสผ่าน
  CreditCardField:
    FIRST: first
    FOURTH: fourth
    SECOND: วินาที
    THIRD: third
  CurrencyField:
    CURRENCYSYMBOL: $
  DataObject:
    PLURALNAME: 'Data Objects'
    SINGULARNAME: 'Data Object'
  Date:
    DAY: วัน
    DAYS: วัน
    HOUR: ชั่วโมง
    HOURS: ชั่วโมง
    MIN: นาที
    MINS: นาที
    MONTH: เดือน
    MONTHS: เดือน
    SEC: วินาที
    SECS: วินาที
    TIMEDIFFAGO: '{difference} ago'
    TIMEDIFFIN: 'in {difference}'
    YEAR: ปี
    YEARS: ปี
  DateField:
    NOTSET: 'not set'
    TODAY: วันนี้
    VALIDDATEFORMAT2: 'Please enter a valid date format ({format})'
    VALIDDATEMAXDATE: 'Your date has to be older or matching the maximum allowed date ({date})'
    VALIDDATEMINDATE: 'Your date has to be newer or matching the minimum allowed date ({date})'
  Director:
    INVALID_REQUEST: 'Invalid request'
  DropdownField:
    CHOOSE: (เลือก)
  EmailField:
    VALIDATION: 'Please enter an email address'
  Email_BounceRecord:
    PLURALNAME: 'Email Bounce Records'
    SINGULARNAME: 'Email Bounce Record'
  Enum:
    ANY: Any
  File:
    Content: เนื้อหา
    Filename: ชื่อไฟล์
    INVALIDEXTENSION: 'Extension is not allowed (valid: {extensions})'
    INVALIDEXTENSIONSHORT: 'Extension is not allowed'
    NOFILESIZE: 'Filesize is zero bytes.'
    NOVALIDUPLOAD: 'File is not a valid upload'
    Name: Name
    PLURALNAME: ไฟล์
    SINGULARNAME: ไฟล์
    TOOLARGE: 'Filesize is too large, maximum {size} allowed'
    TOOLARGESHORT: 'Filesize exceeds {size}'
    Title: Title
  FileIFrameField:
    ATTACH: 'Attach {type}'
    ATTACHONCESAVED: '{type}s can be attached once you have saved the record for the first time.'
    ATTACHONCESAVED2: 'Files can be attached once you have saved the record for the first time.'
    DELETE: 'Delete {type}'
    DISALLOWEDFILETYPE: 'This filetype is not allowed to be uploaded'
    FILE: ไฟล์
    FROMCOMPUTER: จากเครื่องคอมพิวเตอร์ของคุณ
    FROMFILESTORE: 'From the File Store'
    NOSOURCE: 'Please select a source file to attach'
    REPLACE: 'Replace {type}'
  FileIFrameField_iframe.ss:
    TITLE: 'Image Uploading Iframe'
  Filesystem:
    SYNCRESULTS: 'Sync complete: {createdcount} items created, {deletedcount} items deleted'
  ForgotPasswordEmail.ss:
    HELLO: สวัสดี
    TEXT1: นี่คือ
    TEXT2: ลิงค์รีเซ็ตรหัสผ่าน
    TEXT3: สำหรับ
  Form:
    FIELDISREQUIRED: '%s is required'
    VALIDATIONCREDITNUMBER: 'Please ensure you have entered the {number} credit card number correctly'
    VALIDATIONNOTUNIQUE: 'The value entered is not unique'
    VALIDATIONPASSWORDSDONTMATCH: รหัสผ่านไม่ตรงกัน
    VALIDATIONPASSWORDSNOTEMPTY: รหัสผ่านไม่สามารถเว้นว่างได้
    VALIDATIONSTRONGPASSWORD: 'Passwords must have at least one digit and one alphanumeric character'
    VALIDATOR: Validator
    VALIDCURRENCY: 'Please enter a valid currency'
  FormField:
    NONE: none
  GridAction:
    DELETE_DESCRIPTION: Delete
    Delete: Delete
    UnlinkRelation: Unlink
  GridField:
    Add: 'Add {name}'
    Filter: Filter
    FilterBy: 'Filter by '
    Find: Find
    LEVELUP: 'Level up'
    LinkExisting: 'Link Existing'
    NewRecord: 'New %s'
    NoItemsFound: 'No items found'
    PRINTEDAT: 'Printed at'
    PRINTEDBY: 'Printed by'
    PlaceHolder: 'Find {type}'
    PlaceHolderWithLabels: 'Find {type} by {name}'
    RelationSearch: 'Relation search'
    ResetFilter: Reset
  GridFieldAction_Delete:
    DeletePermissionsFailure: 'No delete permissions'
  GridFieldDetailForm:
    Create: Create
    Delete: ลบ
    DeletePermissionsFailure: 'No delete permissions'
    Deleted: 'Deleted %s %s'
    Save: Save
    Saved: 'Saved %s %s'
  GridFieldItemEditView.ss: null
  Group:
    AddRole: 'Add a role for this group'
    Code: รหัสกลุ่ม
    DefaultGroupTitleAdministrators: ผู้ดูและระบบ
    DefaultGroupTitleContentAuthors: ผู้แต่งเนื้อหา
    Description: คำอธิบาย
    GroupReminder: 'If you choose a parent group, this group will take all it''s roles'
    Locked: 'ล็อค?'
    NoRoles: 'No roles found'
    Parent: กลุ่มหลักต้นทาง
    RolesAddEditLink: เพิ่ม/แก้ไขบทบาท
    Sort: จัดลำดับ
    has_many_Permissions: สิทธิ์
    many_many_Members: สมาชิก
  GroupImportForm:
    Help1: '<p>Import one or more groups in <em>CSV</em> format (comma-separated values). <small><a href="#" class="toggle-advanced">Show advanced usage</a></small></p>'
    Help2: '<div class="advanced">	<h4>Advanced usage</h4>	<ul>	<li>Allowed columns: <em>%s</em></li>	<li>Existing groups are matched by their unique <em>Code</em> value, and updated with any new values from the imported file</li>	<li>Group hierarchies can be created by using a <em>ParentCode</em> column.</li>	<li>Permission codes can be assigned by the <em>PermissionCode</em> column. Existing permission codes are not cleared.</li>	</ul></div>'
    ResultCreated: 'Created {count} groups'
    ResultDeleted: 'ลบกลุ่มแล้ว %d กลุ่ม'
    ResultUpdated: 'อัพเดทแล้ว %d กลุ่ม'
  Hierarchy:
    InfiniteLoopNotAllowed: 'Infinite loop found within the "{type}" hierarchy. Please change the parent to resolve this'
  HtmlEditorField:
    ADDURL: 'Add URL'
    ADJUSTDETAILSDIMENSIONS: 'Details &amp; dimensions'
    ANCHORVALUE: Anchor
    BUTTONINSERT: Insert
    BUTTONINSERTLINK: แทรกลิงค์
    BUTTONREMOVELINK: ลบลิงค์
    BUTTONUpdate: Update
    CAPTIONTEXT: 'ข้อความคำอธิบายใต้ภาพ'
    CSSCLASS: 'การจัดวาง / รูปแบบ'
    CSSCLASSCENTER: 'Centered, on its own.'
    CSSCLASSLEFT: 'On the left, with text wrapping around.'
    CSSCLASSLEFTALONE: 'On the left, on its own.'
    CSSCLASSRIGHT: 'On the right, with text wrapping around.'
    DETAILS: Details
    EMAIL: ที่อยู่อีเมล
    FILE: ไฟล์
    FOLDER: โฟลเดอร์
    FROMCMS: 'From the CMS'
    FROMCOMPUTER: 'From your computer'
    FROMWEB: 'From the web'
    FindInFolder: 'Find in Folder'
    IMAGEALT: 'Alternative text (alt)'
    IMAGEALTTEXT: 'Alternative text (alt) - shown if image cannot be displayed'
    IMAGEALTTEXTDESC: 'Shown to screen readers or if image can not be displayed'
    IMAGEDIMENSIONS: Dimensions
    IMAGEHEIGHTPX: ส่วนสูง
    IMAGETITLE: 'Title text (tooltip) - for additional information about the image'
    IMAGETITLETEXT: 'Title text (tooltip)'
    IMAGETITLETEXTDESC: 'For additional information about the image'
    IMAGEWIDTHPX: ความกว้าง
    INSERTMEDIA: 'Insert Media'
    LINK: ลิงก์
    LINKANCHOR: 'Anchor on this page'
    LINKDESCR: คำอธิบายลิงค์
    LINKEMAIL: ที่อยู่อีเมล
    LINKEXTERNAL: เว็บไซต์อื่นๆ
    LINKFILE: ดาวน์โหลดไฟล์
    LINKINTERNAL: หน้าเว็บบนเว็บไซต์
    LINKOPENNEWWIN: เปิดลิงค์ในหน้าต่างใหม่
    LINKTO: ลิงค์ไปที่
    PAGE: หน้าเว็บ
    URL: URL
    URLNOTANOEMBEDRESOURCE: 'The URL ''{url}'' could not be turned into a media resource.'
    UpdateMEDIA: 'Update Media'
  ImageField:
<<<<<<< HEAD
    IMAGE: 'รูปภาพ'
=======
    IMAGE: รูปภาพ
>>>>>>> d6c2ffe7
  Image_iframe.ss:
    TITLE: 'Image Uploading Iframe'
  LeftAndMain:
    CANT_REORGANISE: 'You do not have permission to alter Top level pages. Your change was not saved.'
    DELETED: Deleted.
    DropdownBatchActionsDefault: Actions
    HELP: ช่วยเหลือ
    PAGETYPE: 'ชนิดหน้าเว็บ:'
    PERMAGAIN: 'คุณได้ออกจากระบบของ CMS แล้ว หากคุณต้องการเข้าสู่ระบบอีกครั้ง กรุณากรอกชื่อผู้ใช้งานและรหัสผ่านของคุณด้านล่าง'
    PERMALREADY: 'ขออภัย, คุณไม่สามารถเข้าใช้งานในส่วนนี้ของ CMS ได้ หากคุณต้องการเข้าสู่ระบบในชื่ออื่นได้จากด้านล่าง'
    PERMDEFAULT: 'กรุณาเลือกวิธีการยืนยันตัวบุคคลและกรอกข้อมูลประจำตัวเพื่อเข้าใช้งาน CMS'
    PLEASESAVE: 'กรุณาบันทึกหน้าเว็บ หน้าเว็บนี้ยังไม่สามรถอัพเดทข้อมูลได้ เนื่องจากยังไม่ได้ถูกบันทึกข้อมูล'
    PreviewButton: Preview
    REORGANISATIONSUCCESSFUL: 'Reorganised the site tree successfully.'
    SAVEDUP: Saved.
    VersionUnknown: unknown
  LeftAndMain_Menu.ss:
    Hello: Hi
    LOGOUT: 'Log out'
  LoginAttempt:
    Email: ที่อยู่อีเมล
    IP: ไอพีเครื่อง
    Status: สถานะ
  Member:
    ADDGROUP: 'Add group'
    BUTTONCHANGEPASSWORD: เปลี่ยนรหัสผ่าน
    BUTTONLOGIN: เข้าสู่ระบบ
    BUTTONLOGINOTHER: 'Log in as someone else'
    BUTTONLOSTPASSWORD: ฉันลืมรหัสผ่านของฉัน
    CONFIRMNEWPASSWORD: ยืนยันรหัสผ่านใหม่
    CONFIRMPASSWORD: ยืนยันรหัสผ่าน
    DefaultAdminFirstname: ผู้ดูแลที่กำหนดไว้เริ่มต้น
    DefaultDateTime: ค่าเริ่มต้น
    EMAIL: อีเมล
    EMPTYNEWPASSWORD: 'The new password can''t be empty, please try again'
    ENTEREMAIL: กรุณากรอกที่อยู่อีเมลเพื่อขอรับลิงก์สำหรับรีเซ็ตรหัสผ่านใหม่
    ERRORLOCKEDOUT: 'Your account has been temporarily disabled because of too many failed attempts at logging in. Please try again in 20 minutes.'
    ERRORNEWPASSWORD: 'You have entered your new password differently, try again'
    ERRORPASSWORDNOTMATCH: 'Your current password does not match, please try again'
    ERRORWRONGCRED: 'That doesn''t seem to be the right e-mail address or password. Please try again.'
    FIRSTNAME: ชื่อจริง
    INTERFACELANG: 'ภาษาสำหรับหน้าจอติดต่อผู้ใช้'
    INVALIDNEWPASSWORD: 'We couldn''t accept that password: {password}'
    LOGGEDINAS: 'You''re logged in as {name}.'
    NEWPASSWORD: รหัสผ่านใหม่
    PASSWORD: รหัสผ่าน
    PLURALNAME: สมาชิก
    PROFILESAVESUCCESS: บันทึกเรียบร้อยแล้ว
    REMEMBERME: 'Remember me next time?'
    SINGULARNAME: สมาชิก
    SUBJECTPASSWORDCHANGED: รหัสผ่านได้รับการเปลี่ยนแปลงแล้ว
    SUBJECTPASSWORDRESET: ลิงค์สำหรับรีเซ็ตรหัสผ่านใหม่ของคุณ
    SURNAME: นามสกุล
    VALIDATIONMEMBEREXISTS: 'A member already exists with the same %s'
    ValidationIdentifierFailed: 'Can''t overwrite existing member #{id} with identical identifier ({name} = {value}))'
    WELCOMEBACK: 'Welcome Back, {firstname}'
    YOUROLDPASSWORD: รหัสผ่านเก่าของคุณ
    belongs_many_many_Groups: กลุ่ม
    db_LastVisited: วันที่เยี่ยมชมล่าสุด
    db_Locale: 'ภาษาสำหรับส่วนอินเทอร์เฟซ'
    db_LockedOutUntil: 'Locked out until'
    db_NumVisit: จำนวนการเข้าชม
    db_Password: รหัสผ่าน
    db_PasswordExpiry: วันที่รหัสผ่านหมดอายุ
  MemberAuthenticator:
    TITLE: 'อีเมล &amp; รหัสผ่าน'
  MemberDatetimeOptionsetField:
    AMORPM: 'AM (Ante meridiem) or PM (Post meridiem)'
    Custom: Custom
    DATEFORMATBAD: 'Date format is invalid'
    DAYNOLEADING: 'Day of month without leading zero'
    DIGITSDECFRACTIONSECOND: 'One or more digits representing a decimal fraction of a second'
    FOURDIGITYEAR: 'Four-digit year'
    FULLNAMEMONTH: 'Full name of month (e.g. June)'
    HOURNOLEADING: 'Hour without leading zero'
    MINUTENOLEADING: 'Minute without leading zero'
    MONTHNOLEADING: 'Month digit without leading zero'
    Preview: Preview
    SHORTMONTH: 'Short name of month (e.g. Jun)'
    TOGGLEHELP: 'Toggle formatting help'
    TWODIGITDAY: 'Two-digit day of month'
    TWODIGITHOUR: 'Two digits of hour (00 through 23)'
    TWODIGITMINUTE: 'Two digits of minute (00 through 59)'
    TWODIGITMONTH: 'Two-digit month (01=January, etc.)'
    TWODIGITSECOND: 'Two digits of second (00 through 59)'
    TWODIGITYEAR: 'Two-digit year'
  MemberImportForm:
    Help1: '<p>Import users in <em>CSV format</em> (comma-separated values). <small><a href="#" class="toggle-advanced">Show advanced usage</a></small></p>'
    Help2: '<div class="advanced">	<h4>Advanced usage</h4>	<ul>	<li>Allowed columns: <em>%s</em></li>	<li>Existing users are matched by their unique <em>Code</em> property, and updated with any new values from the imported file.</li>	<li>Groups can be assigned by the <em>Groups</em> column. Groups are identified by their <em>Code</em> property, multiple groups can be separated by comma. Existing group memberships are not cleared.</li>	</ul></div>'
    ResultCreated: 'Created {count} members'
    ResultDeleted: 'ลบสมาชิกแล้ว %d สมาชิก'
    ResultNone: ยังไม่มีการเปลี่ยนแปลง
    ResultUpdated: 'Updated {count} members'
  MemberTableField: null
  ModelAdmin:
    'APPLY FILTER': 'Apply Filter'
    DELETE: ลบ
    DELETEDRECORDS: 'Deleted {count} records.'
    IMPORT: 'นำเข้าจากไฟล์ CSV'
    IMPORTEDRECORDS: 'Imported {count} records.'
    NOCSVFILE: 'กรุณาเปิดดูเพื่อเลือกไฟล์ CSV สำหรับนำเข้าข้อมูล'
    NOIMPORT: ไม่มีข้อมูลให้นำเข้า
    RESET: Reset
    Title: 'Data Models'
    UPDATEDRECORDS: 'Updated {count} records.'
  ModelAdmin_ImportSpec.ss:
    IMPORTSPECFIELDS: 'Database columns'
    IMPORTSPECLINK: 'Show Specification for %s'
    IMPORTSPECRELATIONS: Relations
    IMPORTSPECTITLE: 'Specification for %s'
  ModelAdmin_Tools.ss:
    FILTER: Filter
    IMPORT: Import
  ModelSidebar.ss:
    IMPORT_TAB_HEADER: Import
    SEARCHLISTINGS: Search
  MoneyField:
    FIELDLABELAMOUNT: จำนวน
    FIELDLABELCURRENCY: สกุลเงิน
  NullableField:
    IsNullLabel: 'Is Null'
  NumericField:
    VALIDATION: '''{value}'' is not a number, only numbers can be accepted for this field'
  Permission:
    AdminGroup: ผู้ดูแลระบบ
    CMS_ACCESS_CATEGORY: 'การเข้าถึง CMS'
    FULLADMINRIGHTS: 'Full administrative rights'
    FULLADMINRIGHTS_HELP: 'Implies and overrules all other assigned permissions.'
  PermissionCheckboxSetField:
    AssignedTo: 'assigned to "{title}"'
    FromGroup: 'inherited from group "{title}"'
    FromRole: 'inherited from role "{title}"'
    FromRoleOnGroup: 'inherited from role "%s" on group "%s"'
  Permissions:
    PERMISSIONS_CATEGORY: 'Roles and access permissions'
  PhoneNumberField:
    VALIDATION: 'Please enter a valid phone number'
  RelationComplexTableField.ss:
    ADD: เพิ่ม
    CSVEXPORT: 'Export to CSV'
    NOTFOUND: 'No items found'
  Security:
    ALREADYLOGGEDIN: 'คุณไม่จำเป็นต้องเข้ามาที่หน้าเว็บนี้. หากคุณมีบัญชีอื่นๆที่สามารถเข้าถึงหน้าเว็บนี้ได้อยู่แล้ว คุณสามารถ <a href="%s">เข้าสู่ระบบอีกครั้ง</a>'
    BUTTONSEND: ส่งลิงค์รีเซ็ตรหัสผ่านให้กับฉัน
    CHANGEPASSWORDBELOW: คุณสามารถเปลี่ยนรหัสผ่านของคุณได้จากด้านล่าง
    CHANGEPASSWORDHEADER: 'Change your password'
    ENTERNEWPASSWORD: กรุณากรอกรหัสผ่านใหม่ของคุณ
    ERRORPASSWORDPERMISSION: 'คุณต้องเข้าสู่ระบบก่อน จึงจะสามารถเปลี่ยนรหัสผ่านของคุณได้'
    LOGGEDOUT: 'You have been logged out.  If you would like to log in again, enter your credentials below.'
    LOGIN: เข้าสู่ระบบ
    NOTEPAGESECURED: 'That page is secured. Enter your credentials below and we will send you right along.'
    NOTERESETLINKINVALID: '<p>The password reset link is invalid or expired.</p><p>You can request a new one <a href="{link1}">here</a> or change your password after you <a href="{link2}">logged in</a>.</p>'
    NOTERESETPASSWORD: 'Enter your e-mail address and we will send you a link with which you can reset your password'
    PASSWORDSENTHEADER: 'Password reset link sent to ''{email}'''
    PASSWORDSENTTEXT: 'Thank you! A reset link has been sent to ''{email}'', provided an account exists for this email address.'
  SecurityAdmin:
    ACCESS_HELP: 'Allow viewing, adding and editing users, as well as assigning permissions and roles to them.'
    APPLY_ROLES: กำหนดบทบาทให้กลุ่ม
    APPLY_ROLES_HELP: 'Ability to edit the roles assigned to a group. Requires the "Access to ''Users'' section" permission.'
    EDITPERMISSIONS: บริหารการสิทธิ์การเข้าใช้งานสำหรับกลุ่ม
    EDITPERMISSIONS_HELP: 'Ability to edit Permissions and IP Addresses for a group. Requires the "Access to ''Security'' section" permission.'
    GROUPNAME: ชื่อกลุ่มสมาชิก
    IMPORTGROUPS: 'Import groups'
    IMPORTUSERS: 'Import users'
    MEMBERS: สมาชิก
    MENUTITLE: Security
    MemberListCaution: 'Caution: Removing members from this list will remove them from all groups and the database'
    NEWGROUP: สร้างกลุ่มใหม่
    PERMISSIONS: Permissions
    ROLES: บทบาท
    ROLESDESCRIPTION: 'Roles are predefined sets of permissions, and can be assigned to groups.<br />They are inherited from parent groups if required.'
    TABROLES: บทบาท
    Users: Users
  SecurityAdmin_MemberImportForm:
    BtnImport: นำเข้า
    FileFieldLabel: 'CSV File <small>(Allowed extensions: *.csv)</small>'
  SilverStripeNavigator:
    Edit: Edit
  SimpleImageField:
    NOUPLOAD: 'ยังไม่มีรูปภาพที่ถูกอัพโหลด'
  SiteTree:
    TABMAIN: หลัก
  TableField:
    ISREQUIRED: 'In %s ''%s'' is required'
  TableField.ss:
    ADD: เพิ่มแถวใหม่
    ADDITEM: 'Add %s'
  TableListField:
    CSVEXPORT: 'ส่งข้อมูลออกเป็น CSV'
    PRINT: สั่งพิมพ์
    Print: Print
    SELECT: เลือก
  TableListField.ss:
    NOITEMSFOUND: 'No items found'
    SORTASC: จัดเรียงลำดับจากน้อยมามาก
    SORTDESC: จัดเรียงลำดับจากมากมาน้อย
  TableListField_PageControls.ss:
    DISPLAYING: Displaying
    OF: of
    TO: to
    VIEWFIRST: ดูหน้าแรก
    VIEWLAST: เปิดดูหน้าสุดท้าย
    VIEWNEXT: เปิดดูหน้าเว็บถัดไป
    VIEWPREVIOUS: เปิดดูหน้าเว็บก่อนหน้า
  TimeField:
    VALIDATEFORMAT: 'Please enter a valid time format ({format})'
  ToggleField:
    LESS: less
    MORE: เพิ่มเติม
  UploadField:
    ATTACHFILE: 'Attach a file'
    ATTACHFILES: 'Attach files'
    AttachFile: 'Attach file(s)'
    DELETE: 'Delete from files'
    DELETEINFO: 'Permanently delete this file from the file store'
    DOEDIT: Save
    DROPFILE: 'drop a file'
    DROPFILES: 'drop files'
    Dimensions: Dimensions
    EDIT: Edit
    EDITINFO: 'Edit this file'
    FIELDNOTSET: 'File information not found'
    FROMCOMPUTER: 'From your computer'
    FROMCOMPUTERINFO: 'Select from files'
    FROMFILES: 'From files'
    MAXNUMBEROFFILES: 'Max number of {count} file(s) exceeded.'
    MAXNUMBEROFFILESSHORT: 'Can only upload {count} files'
    REMOVE: Remove
    REMOVEERROR: 'Error removing file'
    REMOVEINFO: 'Remove this file from here, but do not delete it from the file store'
    STARTALL: 'Start all'
    STARTALLINFO: 'Start all uploads'
    Saved: Saved
  Versioned:
    has_many_Versions: เวอร์ชั่น<|MERGE_RESOLUTION|>--- conflicted
+++ resolved
@@ -19,11 +19,7 @@
     EDITALL: 'Edit all'
     EDITANDORGANIZE: 'Edit & organize'
     EDITINFO: 'Edit files'
-<<<<<<< HEAD
-    FILES: Files
-=======
     FILES: ไฟล์
->>>>>>> d6c2ffe7
     FROMCOMPUTER: 'Choose files from your computer'
     FROMCOMPUTERINFO: 'Upload from your computer'
     TOTAL: Total
@@ -61,15 +57,9 @@
     ERRORNOTADMIN: ผู้ใช้งานรายดังกล่าวไม่ใช่ผู้ดูแลระบบ
     ERRORNOTREC: 'That username / password isn''t recognised'
   Boolean:
-<<<<<<< HEAD
-    0: ไม่ตกลง
-    ANY: Any
-    1: ตกลง
-=======
     0: 'False'
     ANY: Any
     1: 'True'
->>>>>>> d6c2ffe7
   CMSLoadingScreen.ss:
     LOADING: Loading...
     REQUIREJS: 'The CMS requires that you have JavaScript enabled.'
@@ -289,11 +279,7 @@
     URLNOTANOEMBEDRESOURCE: 'The URL ''{url}'' could not be turned into a media resource.'
     UpdateMEDIA: 'Update Media'
   ImageField:
-<<<<<<< HEAD
-    IMAGE: 'รูปภาพ'
-=======
     IMAGE: รูปภาพ
->>>>>>> d6c2ffe7
   Image_iframe.ss:
     TITLE: 'Image Uploading Iframe'
   LeftAndMain:
