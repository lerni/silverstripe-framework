sl:
  AssetAdmin:
    NEWFOLDER: "Nova mapa"
    SHOWALLOWEDEXTS: "Pokaži dovoljene razširitve"
  AssetTableField:
    CREATED: "Naloženo na začetku"
    DIM: Dimenzije
    FILENAME: "Ime datoteke"
    FOLDER: Mapa
    LASTEDIT: "Zadnje naloženo"
    OWNER: Lastnik
    SIZE: "Velikost datoteke"
    TITLE: Naslov
    TYPE: Tip
    URL: URL
  AssetUploadField:
    ChooseFiles: "Izberite datoteke"
    DRAGFILESHERE: "Potegnite datoteke na to mesto "
    EDITALL: "Uredi vse"
    EDITANDORGANIZE: "Uredite in razvrščajte"
    EDITINFO: "Uredi datoteke"
    FILES: Datoteke
    FROMCOMPUTER: "Izberite datoteke z vašega računalnika"
    FROMCOMPUTERINFO: "Prenesite z vašega računalnika"
    TOTAL: Vse
    UPLOADINPROGRESS: "Prosimo, počakajte ... prenos poteka."
    UPLOADOR: ALI
  BBCodeParser:
    ALIGNEMENT: Poravnava
    ALIGNEMENTEXAMPLE: "desno poravnano"
    BOLD: "Zapisano krepko"
    BOLDEXAMPLE: Krepko
    CODE: "Sklop kode"
    CODEDESCRIPTION: "Neurejen sklop kode"
    CODEEXAMPLE: "Sklop kode"
    COLORED: "Pobarvano besedilo"
    COLOREDEXAMPLE: "modro besedilo"
    EMAILLINK: "Povezava z e-naslovom"
    EMAILLINKDESCRIPTION: "Ustvarite povezavo z e-naslovom"
    IMAGE: Slika
    IMAGEDESCRIPTION: "Prikažite sliko v objavljenem zapisu"
    ITALIC: "Zapisano ležeče"
    ITALICEXAMPLE: Ležeče
    LINK: "Spletna povezava (URL)"
    LINKDESCRIPTION: "Povezava do spletnega mesta (URL)"
    STRUCK: "Prečrtano besedilo"
    STRUCKEXAMPLE: Prečrtano
    UNDERLINE: "Podčrtano besedilo"
    UNDERLINEEXAMPLE: Podčrtano
    UNORDERED: "Neurejen seznam"
    UNORDEREDDESCRIPTION: "Neurejen seznam"
    UNORDEREDEXAMPLE1: "alineja na neurejenem seznamu"
  BackLink_Button_ss:
    Back: Nazaj
  BasicAuth:
    ENTERINFO: "Vpišite uporabniško ime in geslo."
    ERRORNOTADMIN: "Uporabnik ni administrator tega spletnega mesta."
    ERRORNOTREC: "Ne prepoznam uporabniškega imena ali gesla"
  Boolean:
    ANY: Katerikoli
  CMSLoadingScreen_ss:
    LOADING: "Nalaganje ..."
    REQUIREJS: "CMS zahteva, da imate omogočen JavaScript."
  CMSMain:
    ACCESS: "Dostop do razdelka '{title}'"
    ACCESSALLINTERFACES: "Dostop do vseh sklopov CMS"
    ACCESSALLINTERFACESHELP: "Omogoča bolj specifične nastavitve za možnosti dostop."
    SAVE: Shrani
  CMSPageHistoryController_versions_ss:
    PREVIEW: "Predogled spletne strani"
  CMSProfileController:
    MENUTITLE: "Moj profil"
  ChangePasswordEmail_ss:
    CHANGEPASSWORDTEXT1: "Geslo ste spremenili v"
    CHANGEPASSWORDTEXT2: "Za prijavo lahko odslej uporabite naslednje podatke:"
    EMAIL: E-naslov
    HELLO: "Pozdravljeni,"
    PASSWORD: Geslo
  ConfirmedPasswordField:
    ATLEAST: "Geslo mora vsebovati vsaj {min} znakov."
    BETWEEN: "Geslo mora biti dolgo od {min} do {max} znakov."
    MAXIMUM: "Geslo je lahko dolgo največ {max} znakov."
    SHOWONCLICKTITLE: "Spremeni geslo"
  ContentController:
    NOTLOGGEDIN: Neprijavljen
  CreditCardField:
    FIRST: prvič
    FOURTH: četrtič
    SECOND: drugič
    THIRD: tretjič
  DataObject:
    PLURALNAME: "Podatkovni objekti"
    SINGULARNAME: "Podatkovni objekt"
  Date:
    DAY: dan
    DAYS: dnevi
    HOUR: ura
    HOURS: ure
    LessThanMinuteAgo: "manj kot minuta"
    MIN: minuta
    MINS: inute
    MONTH: mesec
    MONTHS: meseci
    SEC: sekunda
    SECS: sekunde
    TIMEDIFFAGO: "pred {difference}"
    TIMEDIFFIN: "v {difference}"
    YEAR: leto
    YEARS: leta
  DateField:
    NOTSET: "ni nastavljeno"
    TODAY: danes
    VALIDDATEFORMAT2: "Prosim, vnesite ustrezno obliko datuma ({format})"
    VALIDDATEMAXDATE: "Datum mora biti starejši ali enak največjemu dovoljenemu datumu ({date})"
    VALIDDATEMINDATE: "Datum mora biti novejši ali enak najmanjšemu dovoljenemu datumu ({date})"
  DatetimeField:
    NOTSET: "Ni nastavljeno"
  Director:
    INVALID_REQUEST: "Napačna zahteva"
  DropdownField:
    CHOOSE: (Izberi)
  EmailField:
    VALIDATION: "Prosim, vpišite e-naslov."
  Enum:
    ANY: Katerikoli
  File:
    AviType: "AVI video datoteka"
    Content: Vsebina
    CssType: "CSS datoteka"
    DocType: "Word datoteka"
    Filename: "Ime datoteke"
    GifType: "GIF slika - primerna za diagrame"
    GzType: "GZIP stisnjena datoteka"
    HtlType: "HTML datoteka"
    HtmlType: "HTML datoteka"
    INVALIDEXTENSION: "Podaljševanje ni dovoljeno (dovoljeno: {extensions})"
    INVALIDEXTENSIONSHORT: "Podaljševanje ni dovoljeno."
    IcoType: Ikona
    JpgType: "JPEG slika - primerno za fotografije"
    JsType: "Javascript datoteka"
    Mp3Type: "MP3 avdio datoteka"
    MpgType: "MPEG video datoteka"
    NOVALIDUPLOAD: "Datoteke ni možno naložiti."
    Name: Ime
    PLURALNAME: Datoteke
    PdfType: "Adobe Acrobat PDF datoteka"
    PngType: "PNG slika - večstransko uporabna oblika"
    SINGULARNAME: Datoteka
    Title: Naslov
    WavType: "WAV avdio datoteka"
    XlsType: "Excel preglednica"
    ZipType: "ZIP stisnjena datoteka"
  Filesystem:
    SYNCRESULTS: "Sinhronizacija končana: {createdcount} ustvarjenih elementov, {deletedcount} izbrisanih elementov"
  Folder:
    PLURALNAME: Mape
    SINGULARNAME: Mapa
  ForgotPasswordEmail_ss:
    HELLO: "Pozdravljeni,"
    TEXT1: "Tukaj je vaša"
    TEXT2: "povezava za ponastavitev gesla"
    TEXT3: za
  Form:
    CSRF_EXPIRED_MESSAGE: "Vaša seja je potekla. Prosimo ponovno oddajte obrazec "
    FIELDISREQUIRED: "{name} je potrebno"
    SubmitBtnLabel: Naprej
    VALIDATIONCREDITNUMBER: "Prosim, preverite, da ste vnesli številko kreditne kartice {number} pravilno."
    VALIDATIONNOTUNIQUE: "Vpisana vrednost ni unikatna"
    VALIDATIONPASSWORDSDONTMATCH: "Vpisani gesli se ne ujemata"
    VALIDATIONPASSWORDSNOTEMPTY: "Vpišite geslo (dvakrat) v za to predvideni polji"
    VALIDATIONSTRONGPASSWORD: "Geslo naj vsebuje vsaj eno črko in vsaj eno številko."
    VALIDATOR: Preverjanje
    VALIDCURRENCY: "Prosim, vnesite pravo valuto."
  FormField:
    Example: "npr. %s"
    NONE: brez
  GridAction:
    DELETE_DESCRIPTION: Izbriši
    Delete: Izbriši
    UnlinkRelation: "Odstrani povezavo"
  GridField:
    Add: "Dodaj {name}"
    Filter: Filter
    FilterBy: "Filtriraj po"
    Find: Poišči
    LinkExisting: "Poveži na"
    NewRecord: "Novih %s"
    NoItemsFound: "Ni rezultatov"
    PRINTEDAT: "Tiskano pri"
    PRINTEDBY: Natisnil
    PlaceHolder: "Poišči {type} "
    PlaceHolderWithLabels: "Poišči {type} glede na {name}"
    RelationSearch: "Povezano iskanje"
    ResetFilter: Ponastavi
  GridFieldAction_Delete:
    DeletePermissionsFailure: "Ni dovoljenja za brisanje"
  GridFieldDetailForm:
    CancelBtn: Prekliči
    Create: Ustvari
    Delete: Izbriši
    DeletePermissionsFailure: "Ni dovoljenja za brisanje"
    Deleted: "Izbrisanih %s %s"
    Save: Shrani
    Saved: "Shranjeno {name} {link}"
  GridFieldEditButton_ss:
    EDIT: Uredi
  GridFieldItemEditView:
    Go_back: Nazaj
  Group:
    AddRole: "Skupinam pripiši vloge"
    Code: "Koda skupine"
    DefaultGroupTitleAdministrators: Administratorji
    DefaultGroupTitleContentAuthors: "Avtorji vsebine"
    Description: Opis
    GroupReminder: "Če izberete nadrejeno skupino, bo ta skupina prevzela vse njene vloge"
    Locked: "Zaklenjeno za urejanje?"
    NoRoles: "Ni najdenih vlog"
    PLURALNAME: Skupine
    Parent: "Nadrejena skupina"
    RolesAddEditLink: "Dodaj in uredi vloge"
    SINGULARNAME: Skupina
    Sort: "Način razvrščanja"
    has_many_Permissions: Dovoljenja
    many_many_Members: Uporabniki
  GroupImportForm:
    Help1: "<p>Uvozi eno ali več skupin v formatu <em>CSV</ em> (comma-separated values). <small> <a href=\"#\" class=\"toggle-advanced\">Prikaži možnosti za napredno urejanje</ a> </ small> </ p>"
    ResultCreated: "Ustvarjenih je {count} skupin"
    ResultDeleted: "Število izbrisanih skupin %d"
    ResultUpdated: "Število ponastavljenih skupin %d"
  HtmlEditorField:
    ADDURL: "Dodaj URL"
    ANCHORVALUE: Sidro
    BUTTONADDURL: "Dodaj url"
    BUTTONINSERT: Vstavi
    BUTTONINSERTLINK: "Vstavi povezavo"
    BUTTONREMOVELINK: "Odstrani povezavo"
    BUTTONUpdate: Osveži
    CAPTIONTEXT: Pripis
    CSSCLASS: "Poravnava in slog"
    CSSCLASSCENTER: "Na sredini, samostojno"
    CSSCLASSLEFT: "Levo, z oblivajočim besedilom"
    CSSCLASSLEFTALONE: "Na levi, samostojno."
    CSSCLASSRIGHT: "Desno, z oblivajočim besedilom"
    DETAILS: Podrobno
    EMAIL: E-naslov
    FILE: Datoteka
    FOLDER: Mapa
    FROMCOMPUTER: "Z vašega računalnika"
    FROMWEB: "S spleta"
    FindInFolder: "Poišči v mapi"
    IMAGEALT: "Nadomestno besedilo (alt)"
    IMAGEDIMENSIONS: Velikosti
    IMAGEHEIGHTPX: Višina
    IMAGETITLE: "Naslov (tooltip)  bo izpisan kot dopolnitev k vsebini slike"
    IMAGETITLETEXT: "Naslov (tooltip)"
    IMAGETITLETEXTDESC: "Za dodatne informacije o sliki"
    IMAGEWIDTHPX: Širina
    LINK: Povezava
    LINKANCHOR: "Sidro na tej strani"
    LINKDESCR: "Opis povezave"
    LINKEMAIL: E-naslov
    LINKEXTERNAL: "Drugo spletno mesto"
    LINKFILE: "Naloženo datoteko"
    LINKINTERNAL: "Stran znotraj tega spletnega mesta"
    LINKOPENNEWWIN: "Naj se povezava odpira v novem oknu?"
    LINKTO: "Poveži na"
    PAGE: Stran
    URL: URL
  Image:
    PLURALNAME: Datoteke
    SINGULARNAME: Datoteka
  Image_Cached:
    PLURALNAME: Datoteke
    SINGULARNAME: Datoteka
  Image_iframe_ss:
    TITLE: "Slika \"uploading iframe\""
  LeftAndMain:
    CANT_REORGANISE: "Nimate dovoljenja za menjavo strani v zgornjem nivoju. Sprememba ni shranjena."
    DELETED: Izbrisano.
    HELP: Pomoč
    PERMAGAIN: "Odjavili ste se iz CMS-vmesnika. Če se želite ponovno prijaviti, vpišite uporabniško ime in geslo."
    PreviewButton: Predogled
    REORGANISATIONSUCCESSFUL: "Struktura spletnega mesta je bila uspešno spremenjena."
    SAVEDUP: Shranjeno.
    ShowAsList: "pokaži kot seznam"
    TooManyPages: "Preveč strani"
    ValidationError: "Napaka pri potrjevanju"
  LeftAndMain_Menu_ss:
    Hello: "Pozdravljeni,"
    LOGOUT: Odjava
  LoginAttempt:
    Email: E-naslov
    IP: IP-naslov
    PLURALNAME: "Poskusi prijave"
    SINGULARNAME: "Poskus prijave"
    Status: Stanje
  Member:
    ADDGROUP: "Dodaj skupino"
    BUTTONCHANGEPASSWORD: "Spremeni geslo"
    BUTTONLOGIN: Prijava
    BUTTONLOGINOTHER: "Prijavite se z drugim uporabniškim imenom"
    BUTTONLOSTPASSWORD: "Pozabil-a sem geslo"
    CANTEDIT: "Nimate dovoljenja za to dejanje"
    CONFIRMNEWPASSWORD: "Potrdi novo geslo"
    CONFIRMPASSWORD: "Potrdi geslo"
    DATEFORMAT: "Format datuma"
    DefaultAdminFirstname: "Privzeti administrator"
    DefaultDateTime: privzeto
    EMAIL: E-naslov
    EMPTYNEWPASSWORD: "Polje za vpis novega gesla ne sme ostati prazno. Poskusite ponovno."
    ENTEREMAIL: "Vpišite e-naslov, na katerega vam bomo nato poslali povezavo za ponastavitev gesla."
    ERRORNEWPASSWORD: "Novo geslo ste drugače zapisali - poskusite ponovno."
    ERRORPASSWORDNOTMATCH: "Vpisani novi gesli se ne ujemata. Poskusite ponovno."
    ERRORWRONGCRED: "Izgleda, da podani podatki niso točni. Poskusite ponovno"
    FIRSTNAME: Ime
    INTERFACELANG: Jezik
    INVALIDNEWPASSWORD: "Tega gesla ne moremo sprejeti: {password}"
    LOGGEDINAS: "Vpisan(a) si kot: {name}."
    NEWPASSWORD: "Novo geslo"
    NoPassword: "Za tega člana ni gesla"
    PASSWORD: Geslo
    PLURALNAME: Uporabniki
    SINGULARNAME: Uporabnik
    SUBJECTPASSWORDCHANGED: "Geslo je bilo spremenjeno"
    SUBJECTPASSWORDRESET: "Povezava za resetiranje vašega gesla"
    SURNAME: Priimek
    TIMEFORMAT: "Format časovnega zapisa"
    WELCOMEBACK: "Ponovno pozdravljeni, {firstname}"
    YOUROLDPASSWORD: "Staro geslo"
    belongs_many_many_Groups: Skupine
    db_LastVisited: "Datum zadnjega obiska"
    db_Locale: "Lokalizacija vmesnika"
    db_LockedOutUntil: "Zaklenjeno do"
    db_NumVisit: "Število obiskov"
    db_Password: Geslo
    db_PasswordExpiry: "Datum poteka veljavnosti gesla"
  MemberAuthenticator:
    TITLE: "Uporabniški račun"
  MemberDatetimeOptionsetField:
    AMORPM: "AM (zjutraj in dopoldan) ali PM (popoldan in zvečer)"
    Custom: Prilagojeno
<<<<<<< HEAD
    DATEFORMATBAD: 'Zapis datuma je napačen'
    DAYNOLEADING: 'Dan v mesecu brez zapisa sprednje ničle'
    DIGITSDECFRACTIONSECOND: 'Ena ali več decimalk, ki predstavljajo sekunde'
    FOURDIGITYEAR: 'Štirimesten zapis letnice'
    FULLNAMEMONTH: 'Celoten zapis meseca (npr: junij)'
    MINUTENOLEADING: 'Minute brez zapisa sprednje ničle'
    MONTHNOLEADING: 'Mesec brez zapisa sprednje ničle'
=======
    DATEFORMATBAD: "Zapis datuma je napačen"
    DAYNOLEADING: "Dan v mesecu brez zapisa sprednje ničle"
    DIGITSDECFRACTIONSECOND: "Ena ali več decimalk, ki predstavljajo sekunde"
    FOURDIGITYEAR: "Štirimesten zapis letnice"
    FULLNAMEMONTH: "Celoten zapis meseca (npr: junij)"
    MINUTENOLEADING: "Minute brez zapisa sprednje ničle"
    MONTHNOLEADING: "Mesec brez zapisa sprednje ničle"
>>>>>>> 179996b5
    Preview: Predogled
    SHORTMONTH: "Kratek zapis meseca (npr. Jun)"
    TWODIGITDAY: "Dvomestno število za mesec"
    TWODIGITHOUR: "Dvomestno število za uro (od 00 do 23)"
    TWODIGITMINUTE: "Dvomestno število za minute (od 00 do 59)"
    TWODIGITMONTH: "Dvomesten zapis meseca (01 = Januar)"
    TWODIGITSECOND: "Dvomesten zapis sekund (od 00 do 59)"
    TWODIGITYEAR: "Dvomestno število za letnico"
  MemberImportForm:
    Help1: "<p>Uvoz uporabnikov v <em>formatu CSV</em> (comma-separated values). <small><a href=\"#\" class=\"toggle-advanced\">Prikaži možnosti za napredno urejanje.</a></small></p>"
    ResultCreated: "Ustvarjenih {count} članov"
    ResultDeleted: "Število izbrisanih uporabnikov: %d"
    ResultNone: "Ni sprememb"
    ResultUpdated: "Posodobljenih {count} članov"
  MemberPassword:
    PLURALNAME: "Gesla uporabnika"
    SINGULARNAME: "Geslo uporabnika"
  MemberTableField:
    APPLY_FILTER: "Uporabi filter"
  ModelAdmin:
    DELETE: Izbriši
    DELETEDRECORDS: "Izbrisanih je {count} zapisov."
    EMPTYBEFOREIMPORT: "Nadomesti podatke"
    IMPORT: "Uvozi CSV-datoteko"
    IMPORTEDRECORDS: "Uvoženih je {count} zapisov."
    NOCSVFILE: "Poiščite CSV-datoteko za uvoz"
    NOIMPORT: "Ne najdem ničesar za uvoz"
    RESET: Ponastavi
    Title: "Podatkovni modeli"
    UPDATEDRECORDS: "Posodobi {count} zapisov."
  ModelAdmin_ImportSpec_ss:
    IMPORTSPECFIELDS: "Stolpci podatkovne baze"
    IMPORTSPECLINK: "Pokaži specifikacije za %s"
    IMPORTSPECTITLE: "Specifikacije za %s"
  ModelAdmin_Tools_ss:
    FILTER: Filtriraj
    IMPORT: Uvozi
  ModelSidebar_ss:
    IMPORT_TAB_HEADER: Uvozi
    SEARCHLISTINGS: Išči
  MoneyField:
    FIELDLABELAMOUNT: Znesek
    FIELDLABELCURRENCY: Valuta
  NullableField:
    IsNullLabel: "Prazno polje"
  NumericField:
    VALIDATION: "'{value}' ni številka. V to polje lahko vnesete samo številke."
  Pagination:
    Page: Stran
    View: Poglej
  Permission:
    AdminGroup: Administrator
    CMS_ACCESS_CATEGORY: "Dostop do CMS-vmesnika"
    FULLADMINRIGHTS: "Popolne administratorske pravice"
    FULLADMINRIGHTS_HELP: "Lahko izniči oziroma upravlja z vsemi drugimi dovoljenji."
    PLURALNAME: Dovoljenja
    SINGULARNAME: Dovoljenje
  PermissionCheckboxSetField:
    FromGroup: "Privzeto iz skupine \"{title}\""
    FromRoleOnGroup: "podedovano iz vloge \"%s\" na skupino \"%s\""
  PermissionRole:
    PLURALNAME: Vloge
    SINGULARNAME: Vloga
    Title: Naslov
  Permissions:
    PERMISSIONS_CATEGORY: "Vloge in dovoljenja za dostop"
  PhoneNumberField:
    VALIDATION: "Vpišite veljavno telefonsko številko"
  Security:
    ALREADYLOGGEDIN: "Nimate dovoljenja za dostop do te strani. Če imate uporabniško ime z večimi pravicami, se lahko ponovno prijavite."
    BUTTONSEND: "Pošlji povezavo za ponastavitev gesla"
    CHANGEPASSWORDBELOW: "Spodaj lahko spremenite svoje geslo."
    CHANGEPASSWORDHEADER: "Spremenite geslo"
    ENTERNEWPASSWORD: "Vpišite novo geslo."
    ERRORPASSWORDPERMISSION: "Da bi lahko zamenjali geslo, se morate prijaviti."
    LOGGEDOUT: "Vaša prijava je bila prekinjena. Če se želite ponovno prijaviti, vpišite svoje podatke."
    LOGIN: Prijava
    LOSTPASSWORDHEADER: "Izgubljeno geslo"
    NOTEPAGESECURED: "Stran je zaščitena. Da bi lahko nadaljevali, vpišite svoje podatke."
    NOTERESETLINKINVALID: "<p>Povezava za ponastavitev gesla je napačna ali pa je njena veljavnost potekla.</p><p><a href=\"{link1}\">Tukaj</a> lahko zaprosite za novo povezavo or pa zamenjate geslo, ko  <a href=\"{link2}\">se prijavite v sistem</a>.</p>"
    NOTERESETPASSWORD: "Vpišite e-naslov, na katerega vam bomo poslali povezavo za ponastavitev gesla"
    PASSWORDSENTHEADER: "Povezava za ponastavitev gesla je bila poslana na e-naslov '{email}'."
    PASSWORDSENTTEXT: "Hvala! Povezava za ponastavitev gesla je bila poslana na e-naslov '{email}', ki je naveden kot e-naslov vašega računa. "
  SecurityAdmin:
    ACCESS_HELP: "Dovoli ogled, dodajanje in urejanje uporabnikov ter dodeljevanje dovoljenj in vlog zanje."
    APPLY_ROLES: "Skupinam pripiši vloge"
    APPLY_ROLES_HELP: "Možnost upravljanja z vlogami skupin. Potrebujete dovoljenje za dostop do sklopa \"Varnost\"."
    EDITPERMISSIONS: "Upravljanje dovoljenj za skupine"
    EDITPERMISSIONS_HELP: "Možnost upravljanja z dovoljenji in IP-naslovi skupin. Potrebujete dovoljenje za dostop do sklopa \"Varnost\"."
    GROUPNAME: "Ime skupine"
    IMPORTGROUPS: "Uvozi skupine"
    IMPORTUSERS: "Uvozi uporabnike"
    MEMBERS: Člani
    MENUTITLE: Varnost
    MemberListCaution: "Pozor! Če boste odstranili uporabnike s tega seznama, jih boste hkrati odstranili iz vseh drugih skupin in izbrisali iz podatkovne zbirke."
    NEWGROUP: "Nova Skupina"
    PERMISSIONS: Dovoljenja
    ROLES: Vloge
    ROLESDESCRIPTION: "Tukaj lahko skupini dodajate vloge. Vloge so logični sklopi dovoljenj, ki jih urejate v zavihku \"Vloge\"."
    TABROLES: Vloge
    Users: Uporabniki
  SecurityAdmin_MemberImportForm:
    BtnImport: Uvozi
    FileFieldLabel: "CSV-datoteka <small>(Samo končnica: *.csv)</small>"
  SilverStripeNavigator:
    Auto: Samodejno
    ChangeViewMode: "Spremeni pogled"
    Desktop: Namizje
    Edit: Uredi
    EditView: "Način za urejanje"
    PreviewState: "Stanje predogleda"
    PreviewView: "Način za predogled"
    Responsive: Odziven
    SplitView: "Razdeljeni način"
    ViewDeviceWidth: "Izberi širino predogleda"
    Width: širina
  SiteTree:
    TABMAIN: Domov
  TableListField:
    CSVEXPORT: "Izvozi kot CSV-datoteko"
    Print: Natisni
  TableListField_PageControls_ss:
    OF: od
  TimeField:
    VALIDATEFORMAT: "Prosim, vnesite čas v ustrezni obliki ({format})"
  ToggleField:
    LESS: manj
    MORE: več
  UploadField:
    ATTACHFILE: "Pripni datoteko"
    ATTACHFILES: "Pripni datoteke"
    AttachFile: "Pripni datoteko (ali več njih)"
    CHOOSEANOTHERFILE: "Izberi še eno datoteko"
    DELETE: "Izbriši iz zbirke naloženih datotek"
    DELETEINFO: "Dokončno izbriši datoteko iz knjižnjice datotek"
    DOEDIT: Shrani
    DROPFILE: "Spusti datoteko"
    DROPFILES: "Spusti datoteko"
    Dimensions: Dimenzije
    EDIT: Uredi
    EDITINFO: "Uredi datoteko"
    FIELDNOTSET: "Pred uvozom počisti bazo podatkov"
    FROMCOMPUTER: "Z vašega računalnika"
    FROMCOMPUTERINFO: "Izberite iz zbirke naloženih datotek"
    FROMFILES: "Iz datotek"
    HOTLINKINFO: "Info: Ta slika bo dostopna prek povezave. Prosim, preverite, da imate dovoljenje avtorja za tako uporabo."
    MAXNUMBEROFFILES: "Doseženo je največje možno število datotek: {count}"
    MAXNUMBEROFFILESONE: "Naložite lahko samo eno datoteko"
    MAXNUMBEROFFILESSHORT: "Naložite lahko največ {count} datotek"
    OVERWRITEWARNING: "Datoteka z enakim imenom že obstaja"
    REMOVE: Odstrani
    REMOVEINFO: "Odstrani datoteko, vendar je ne izbriši iz knjižnjice datotek"
    STARTALL: "Zaženi vse"
    Saved: Shranjeno
    UPLOADSINTO: "shrani v /{path}"
  Versioned:
    has_many_Versions: Verzije<|MERGE_RESOLUTION|>--- conflicted
+++ resolved
@@ -339,15 +339,6 @@
   MemberDatetimeOptionsetField:
     AMORPM: "AM (zjutraj in dopoldan) ali PM (popoldan in zvečer)"
     Custom: Prilagojeno
-<<<<<<< HEAD
-    DATEFORMATBAD: 'Zapis datuma je napačen'
-    DAYNOLEADING: 'Dan v mesecu brez zapisa sprednje ničle'
-    DIGITSDECFRACTIONSECOND: 'Ena ali več decimalk, ki predstavljajo sekunde'
-    FOURDIGITYEAR: 'Štirimesten zapis letnice'
-    FULLNAMEMONTH: 'Celoten zapis meseca (npr: junij)'
-    MINUTENOLEADING: 'Minute brez zapisa sprednje ničle'
-    MONTHNOLEADING: 'Mesec brez zapisa sprednje ničle'
-=======
     DATEFORMATBAD: "Zapis datuma je napačen"
     DAYNOLEADING: "Dan v mesecu brez zapisa sprednje ničle"
     DIGITSDECFRACTIONSECOND: "Ena ali več decimalk, ki predstavljajo sekunde"
@@ -355,7 +346,6 @@
     FULLNAMEMONTH: "Celoten zapis meseca (npr: junij)"
     MINUTENOLEADING: "Minute brez zapisa sprednje ničle"
     MONTHNOLEADING: "Mesec brez zapisa sprednje ničle"
->>>>>>> 179996b5
     Preview: Predogled
     SHORTMONTH: "Kratek zapis meseca (npr. Jun)"
     TWODIGITDAY: "Dvomestno število za mesec"
