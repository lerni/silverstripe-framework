--- conflicted
+++ resolved
@@ -301,11 +301,8 @@
       few: '{count} uporabnikov'
       one: Uporabnik
       other: '{count} uporabnikov'
-<<<<<<< HEAD
+      two: '{count} uporabnika'
     RequiresPasswordChangeOnNextLogin: 'Ob naslednji prijavi zahtevaj spremembo gesla'
-=======
-      two: '{count} uporabnika'
->>>>>>> 561b6be1
     SINGULARNAME: Uporabnik
     SUBJECTPASSWORDCHANGED: 'Geslo je bilo spremenjeno'
     SUBJECTPASSWORDRESET: 'Povezava za resetiranje vašega gesla'
