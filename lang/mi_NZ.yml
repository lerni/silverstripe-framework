--- conflicted
+++ resolved
@@ -8,17 +8,10 @@
     FILENAME: 'Ingoa Kōnae'
     FOLDER: Kōpaki
     LASTEDIT: 'Hurihanga tōmuri'
-<<<<<<< HEAD
-    OWNER: Kaiūmanga
-    SIZE: Nuinga
-    TITLE: 'Ingoa '
-    TYPE: 'Tūmomo '
-=======
     OWNER: Kaipupuri
     SIZE: 'Rahi kōnae'
     TITLE: Taitara
     TYPE: 'Momo kōnae'
->>>>>>> eeb1f8ae
     URL: PRO
   AssetUploadField:
     ChooseFiles: 'Kōwhiri kōnae'
