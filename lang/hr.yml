--- conflicted
+++ resolved
@@ -6,11 +6,8 @@
     ErrorNotFound: "{Type} nije pronađen"
     Success: "Uspješno dodao  {ObjectTitle} na {CampaignTitle}"
   AssetAdmin:
-<<<<<<< HEAD
-=======
     ALLOWEDEXTS: "Dozvoljene ekstenzije datoteka za prijenos"
     HIDEALLOWEDEXTS: "Sakrij dozvoljene ekstenzije"
->>>>>>> 182522b0
     NEWFOLDER: "Novi direktorij"
     SHOWALLOWEDEXTS: "Prikaži dozvoljene ekstenzije"
   AssetTableField:
@@ -21,10 +18,7 @@
     HEIGHT: Visina
     LASTEDIT: "Zadnja promjena"
     OWNER: Vlasnik
-<<<<<<< HEAD
-=======
     PATH: Put
->>>>>>> 182522b0
     SIZE: "Veličina datoteke"
     TITLE: Naslov
     TYPE: "Tip datoteke"
@@ -43,18 +37,12 @@
     INSERTURL: "Ubaci sa linka"
     REMOVEINFO: "Izbrišite ovu datoteku s ovog polja"
     TOTAL: Ukupno
-<<<<<<< HEAD
-=======
     TOUPLOAD: "Odaberite datoteke za upload..."
->>>>>>> 182522b0
     UPLOADINPROGRESS: "Molim pričekajte... upload u tijeku"
     UPLOADOR: ILI
   BBCodeParser:
     ALIGNEMENT: Poravnanje
-<<<<<<< HEAD
-=======
     ALIGNEMENTEXAMPLE: "desno poravnato"
->>>>>>> 182522b0
     BOLD: "Bold Text"
     BOLDEXAMPLE: Bold
   BackLink_Button_ss:
