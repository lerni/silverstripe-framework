si:
  AssetAdmin:
    ALLOWEDEXTS: 'Allowed extensions'
    NEWFOLDER: 'අලත් ගොනුවක්'
  AssetTableField:
    CREATED: 'පලමු ලිපිය අප්ලෝඩ් කරන ලදී'
    DIM: මාන
    FILENAME: 'ලිපි නම'
    FOLDER: Folder
    LASTEDIT: 'අවසාන ලිපිය වෙනස්  කරන ලදී'
    OWNER: 'හිමි කරැ'
    SIZE: තරම
    TITLE: මතකව
    TYPE: වර්ගය
    URL: URL
  AssetUploadField:
    ChooseFiles: 'Choose files'
    DRAGFILESHERE: 'Drag files here'
    DROPAREA: 'Drop Area'
    EDITALL: 'Edit all'
    EDITANDORGANIZE: 'Edit & organize'
    EDITINFO: 'Edit files'
    FILES: Files
    FROMCOMPUTER: 'Choose files from your computer'
    FROMCOMPUTERINFO: 'Upload from your computer'
    TOTAL: Total
    TOUPLOAD: 'Choose files to upload...'
    UPLOADINPROGRESS: 'Please wait… upload in progress'
    UPLOADOR: OR
  BBCodeParser:
    ALIGNEMENT: Alignment
    ALIGNEMENTEXAMPLE: 'right aligned'
    BOLD: 'Bold Text'
    BOLDEXAMPLE: Bold
    CODE: 'Code Block'
    CODEDESCRIPTION: 'Unformatted code block'
    CODEEXAMPLE: 'Code block'
    COLORED: 'පාට කළ අකුරු'
    COLOREDEXAMPLE: 'නිල් පැහැ අකුරු'
    EMAILLINK: 'Email link'
    EMAILLINKDESCRIPTION: 'Create link to an email address'
    IMAGE: පින්තූරය
    IMAGEDESCRIPTION: 'Show an image in your post'
    ITALIC: 'ඇල අකුරු'
    ITALICEXAMPLE: ඇල
    LINK: 'Website link'
    LINKDESCRIPTION: 'Link to another website or URL'
    STRUCK: 'Struck-out Text'
    STRUCKEXAMPLE: Struck-out
    UNDERLINE: 'Underlined Text'
    UNDERLINEEXAMPLE: Underlined
    UNORDERED: 'Unordered list'
    UNORDEREDDESCRIPTION: 'Unordered list'
    UNORDEREDEXAMPLE1: 'unordered item 1'
  BackLink_Button.ss:
    Back: Back
  BasicAuth:
    ENTERINFO: 'නම හා මුර පදය ඇතුල් කරන්න'
    ERRORNOTADMIN: 'ඵම පරිශීලකයා නියමුවෙකු නොවේ'
    ERRORNOTREC: 'ඵම නම/මුරපදය හදුනාගත නොහැක'
  Boolean:
    0: 'False'
    ANY: Any
    1: 'True'
  CMSLoadingScreen.ss:
    LOADING: Loading...
    REQUIREJS: 'The CMS requires that you have JavaScript enabled.'
  CMSMain:
    ACCESS: 'Access to ''{title}'' section'
    ACCESSALLINTERFACES: 'Access to all CMS sections'
    ACCESSALLINTERFACESHELP: 'Overrules more specific access settings.'
    SAVE: 'සේවි කරන්න'
  CMSProfileController:
    MENUTITLE: 'My Profile'
  ChangePasswordEmail.ss:
    CHANGEPASSWORDTEXT1: 'අලුත් මුර පදය'
    CHANGEPASSWORDTEXT2: 'ප්රවිශ්ට වීමට පහත දත්ත යොදාගන්න'
    EMAIL: Email
    HELLO: කොහොමද
    PASSWORD: Password
  CheckboxField:
    - 'False'
    - 'True'
  ComplexTableField:
    CLOSEPOPUP: 'Close Popup'
    SUCCESSADD2: 'Added {name}'
    SUCCESSEDIT: 'Saved %s %s %s'
  ComplexTableField.ss:
    ADDITEM: 'එකතු කරන්න'
    NOITEMSFOUND: 'No items found'
    SORTASC: 'ආරෝහන පිළිවෙලට'
    SORTDESC: 'ආවරෝහන පිළිවෙලට'
  ComplexTableField_popup.ss:
    NEXT: පසු
    PREVIOUS: පෙර
  ConfirmedPasswordField:
    ATLEAST: 'Passwords must be at least {min} characters long.'
    BETWEEN: 'Passwords must be {min} to {max} characters long.'
    MAXIMUM: 'Passwords must be at most {max} characters long.'
    SHOWONCLICKTITLE: 'මුර පදය වෙනස් කිරීම'
  CreditCardField:
    FIRST: පළමු
    FOURTH: fourth
    SECOND: දෙවන
    THIRD: third
  CurrencyField:
    CURRENCYSYMBOL: $
  DataObject:
    PLURALNAME: 'දත්ත වස්තු'
    SINGULARNAME: 'දත්ත වස්තුව'
  Date:
    DAY: ඳිනය
    DAYS: ඳින
    HOUR: පැය
    HOURS: පැය
    MIN: විනාඩිය
    MINS: විනාඩි
    MONTH: මාසය
    MONTHS: මාස
    SEC: තත්පරය
    SECS: 'තත්පර '
    TIMEDIFFAGO: '{difference} ago'
    TIMEDIFFIN: 'in {difference}'
    YEAR: අවුරුද්ද
    YEARS: අවුරුදු
  DateField:
    NOTSET: 'not set'
    TODAY: today
    VALIDDATEFORMAT2: 'Please enter a valid date format ({format})'
    VALIDDATEMAXDATE: 'Your date has to be older or matching the maximum allowed date ({date})'
    VALIDDATEMINDATE: 'Your date has to be newer or matching the minimum allowed date ({date})'
  DatetimeField:
    NOTSET: 'Not set'
  Director:
    INVALID_REQUEST: 'Invalid request'
  DropdownField:
    CHOOSE: (තොරන්න)
  EmailField:
    VALIDATION: 'Please enter an email address'
  Email_BounceRecord:
    PLURALNAME: 'Email Bounce Records'
    SINGULARNAME: 'Email Bounce Record'
  Enum:
    ANY: Any
  File:
    AviType: 'AVI video file'
    Content: Content
    CssType: 'CSS file'
    DmgType: 'Apple disk image'
    DocType: 'Word document'
    Filename: Filename
    GifType: 'GIF image - good for diagrams'
    GzType: 'GZIP compressed file'
    HtlType: 'HTML file'
    HtmlType: 'HTML file'
    INVALIDEXTENSION: 'Extension is not allowed (valid: {extensions})'
    INVALIDEXTENSIONSHORT: 'Extension is not allowed'
    IcoType: 'Icon image'
    JpgType: 'JPEG image - good for photos'
    JsType: 'Javascript file'
    Mp3Type: 'MP3 audio file'
    MpgType: 'MPEG video file'
    NOFILESIZE: 'Filesize is zero bytes.'
    NOVALIDUPLOAD: 'File is not a valid upload'
    Name: Name
    PLURALNAME: ලිපි
    PdfType: 'Adobe Acrobat PDF file'
    PngType: 'PNG image - good general-purpose format'
    SINGULARNAME: ලිපිය
    TOOLARGE: 'Filesize is too large, maximum {size} allowed'
    TOOLARGESHORT: 'Filesize exceeds {size}'
    TiffType: 'Tagged image format'
    Title: Title
    WavType: 'WAV audo file'
    XlsType: 'Excel spreadsheet'
    ZipType: 'ZIP compressed file'
  FileIFrameField:
    ATTACH: 'Attach {type}'
    ATTACHONCESAVED: '{type}s can be attached once you have saved the record for the first time.'
    ATTACHONCESAVED2: 'Files can be attached once you have saved the record for the first time.'
    DELETE: 'Delete {type}'
    DISALLOWEDFILETYPE: 'This filetype is not allowed to be uploaded'
    FILE: File
    FROMCOMPUTER: 'From your Computer'
    FROMFILESTORE: 'From the File Store'
    NOSOURCE: 'Please select a source file to attach'
    REPLACE: 'Replace {type}'
  FileIFrameField_iframe.ss:
    TITLE: 'Image Uploading Iframe'
  Filesystem:
    SYNCRESULTS: 'Sync complete: {createdcount} items created, {deletedcount} items deleted'
  Folder:
    PLURALNAME: Folders
    SINGULARNAME: Folder
  ForgotPasswordEmail.ss:
    HELLO: කොහොමද
    TEXT1: 'මෙය ඔබගේ'
    TEXT2: 'password reset link'
    TEXT3: සඳහා
  Form:
    FIELDISREQUIRED: '%s අවශ්යයි'
    SubmitBtnLabel: Go
    VALIDATIONCREDITNUMBER: 'Please ensure you have entered the {number} credit card number correctly'
    VALIDATIONNOTUNIQUE: 'අගය අද්විතීය නොවේ'
    VALIDATIONPASSWORDSDONTMATCH: 'මුර පද අසමානය'
    VALIDATIONPASSWORDSNOTEMPTY: 'මුර පදය විය නොහැක'
    VALIDATIONSTRONGPASSWORD: 'Passwords must have at least one digit and one alphanumeric character'
    VALIDATOR: Validator
    VALIDCURRENCY: 'Please enter a valid currency'
  FormField:
    NONE: none
  GridAction:
    DELETE_DESCRIPTION: Delete
    Delete: Delete
    UnlinkRelation: Unlink
  GridField:
    Add: 'Add {name}'
    Filter: Filter
    FilterBy: 'Filter by '
    Find: Find
    LEVELUP: 'Level up'
    LinkExisting: 'Link Existing'
    NewRecord: 'New %s'
    NoItemsFound: 'No items found'
    PRINTEDAT: 'Printed at'
    PRINTEDBY: 'Printed by'
    PlaceHolder: 'Find {type}'
    PlaceHolderWithLabels: 'Find {type} by {name}'
    RelationSearch: 'Relation search'
    ResetFilter: Reset
  GridFieldAction_Delete:
    DeletePermissionsFailure: 'No delete permissions'
  GridFieldDetailForm:
    CancelBtn: Cancel
    Create: Create
    Delete: Delete
    DeletePermissionsFailure: 'No delete permissions'
    Deleted: 'Deleted %s %s'
    Save: Save
    Saved: 'Saved %s %s'
  GridFieldItemEditView.ss: null
  Group:
    AddRole: 'Add a role for this group'
    Code: 'කාන්ඩ සංකේතය'
    DefaultGroupTitleAdministrators: Administrators
    DefaultGroupTitleContentAuthors: 'Content Authors'
    Description: Description
    GroupReminder: 'If you choose a parent group, this group will take all it''s roles'
    Locked: 'අගුලුලාද?'
    NoRoles: 'No roles found'
    PLURALNAME: Groups
    Parent: 'මවු කාන්ඩය'
    RolesAddEditLink: 'Manage roles'
    SINGULARNAME: Group
    Sort: 'Sort Order'
<<<<<<< HEAD
    has_many_Permissions: 'අවසර'
=======
    has_many_Permissions: අවසර
>>>>>>> d888ea5e
    many_many_Members: සාමාජිකයින්
  GroupImportForm:
    Help1: '<p>Import one or more groups in <em>CSV</em> format (comma-separated values). <small><a href="#" class="toggle-advanced">Show advanced usage</a></small></p>'
    Help2: '<div class="advanced">	<h4>Advanced usage</h4>	<ul>	<li>Allowed columns: <em>%s</em></li>	<li>Existing groups are matched by their unique <em>Code</em> value, and updated with any new values from the 	imported file</li>	<li>Group hierarchies can be created by using a <em>ParentCode</em> column.</li>	<li>Permission codes can be assigned by the <em>PermissionCode</em> column. Existing permission codes are not	cleared.</li>	</ul></div>'
    ResultCreated: 'Created {count} groups'
    ResultDeleted: 'Deleted %d groups'
    ResultUpdated: 'Updated %d groups'
  Hierarchy:
    InfiniteLoopNotAllowed: 'Infinite loop found within the "{type}" hierarchy. Please change the parent to resolve this'
  HtmlEditorField:
    ADDURL: 'Add URL'
    ADJUSTDETAILSDIMENSIONS: 'Details &amp; dimensions'
    ANCHORVALUE: Anchor
    BUTTONINSERT: Insert
    BUTTONINSERTLINK: 'බැදීමක් යොදන්න'
    BUTTONREMOVELINK: 'බැදීම ගලවන්න'
    BUTTONUpdate: Update
    CAPTIONTEXT: 'Caption text'
    CSSCLASS: 'අලයින්මන්ට් / ස්ටයිල්'
    CSSCLASSCENTER: 'Centered, on its own.'
    CSSCLASSLEFT: 'වම් පැත්තට, අකුරැ වටේට යොදන්න'
    CSSCLASSLEFTALONE: 'On the left, on its own.'
    CSSCLASSRIGHT: 'දකුනු පැත්තට, අකුරැ වටේට යොදන්න'
    DETAILS: Details
    EMAIL: 'ඊමේල් ලිපිනය'
    FILE: ලිපිය
    FOLDER: ගොනුව
    FROMCMS: 'From the CMS'
    FROMCOMPUTER: 'From your computer'
    FROMWEB: 'From the web'
    FindInFolder: 'Find in Folder'
    IMAGEALT: 'Alternative text (alt)'
    IMAGEALTTEXT: 'Alternative text (alt) - shown if image cannot be displayed'
    IMAGEALTTEXTDESC: 'Shown to screen readers or if image can not be displayed'
    IMAGEDIMENSIONS: මාන
    IMAGEHEIGHTPX: දිග
    IMAGETITLE: 'Title text (tooltip) - for additional information about the image'
    IMAGETITLETEXT: 'Title text (tooltip)'
    IMAGETITLETEXTDESC: 'For additional information about the image'
    IMAGEWIDTHPX: පලල
    INSERTMEDIA: 'Insert Media'
    LINK: 'පාට කල වචන වලට බැදමක් යොදන්න/සංස්කරනය කරන්න'
    LINKANCHOR: 'Anchor on this page'
    LINKDESCR: 'බැදීම් විස්තරය'
    LINKEMAIL: 'ඊමේල් ලිපිනය'
    LINKEXTERNAL: 'වෙනත් වෙබ් අඩවියක්'
    LINKFILE: 'ලිපියක් බාගත කරන්න'
    LINKINTERNAL: 'අඩවියේ පිටුවක්'
    LINKOPENNEWWIN: 'අලුත් වින්ඩෝවක අරින්නද?'
    LINKTO: බැදේ
    PAGE: පිටුව
    URL: URL
    URLNOTANOEMBEDRESOURCE: 'The URL ''{url}'' could not be turned into a media resource.'
    UpdateMEDIA: 'Update Media'
  Image:
    PLURALNAME: Files
    SINGULARNAME: File
  ImageField:
    IMAGE: Image
  Image_Cached:
    PLURALNAME: Files
    SINGULARNAME: File
  Image_iframe.ss:
    TITLE: 'පිංතූර අප්ලෝඩ් කරන Iframe ඵක'
  LeftAndMain:
    CANT_REORGANISE: 'You do not have permission to alter Top level pages. Your change was not saved.'
    DELETED: Deleted.
    DropdownBatchActionsDefault: Actions
    HELP: උදවි
    PAGETYPE: 'පිටු වර්ගය'
    PERMAGAIN: 'ඹබ CMS ඵකෙන් ඉවත් වී ඇත. නැවත ඇතුල් වීමට නම හා මුරපදය යොදන්න'
    PERMALREADY: 'සමාවන්න ඔබට මෙම කොටස පරිශීලනය කල නොහැක. පහතින් වෙනත් නමකින් ඇතුල් වන්න'
    PERMDEFAULT: 'හදුනාගැනීමේ ක්රමයක් තෝරා ඹබගේ දත්ත ඇතුල් කරන්න'
    PLEASESAVE: 'පිටුව සේව් කරන්න, නැතිනම් මෙම පිටුව යාවත්කාලීන කල නොහැක'
    PreviewButton: Preview
    REORGANISATIONSUCCESSFUL: 'Reorganised the site tree successfully.'
    SAVEDUP: Saved.
    VersionUnknown: unknown
  LeftAndMain_Menu.ss:
    Hello: Hi
    LOGOUT: 'Log out'
  LoginAttempt:
    Email: 'Email Address'
    IP: 'IP Address'
    PLURALNAME: 'Login Attempts'
    SINGULARNAME: 'Login Attempt'
    Status: Status
  Member:
    ADDGROUP: 'Add group'
    BUTTONCHANGEPASSWORD: 'මුර පදය අලුත් කරන්න'
    BUTTONLOGIN: ඇතුල්වන්න
    BUTTONLOGINOTHER: 'වෙනත් නමකින් ඇතුල්වන්න'
    BUTTONLOSTPASSWORD: 'මුර පදය නැති වී ඇත'
    CANTEDIT: 'You don''t have permission to do that'
    CONFIRMNEWPASSWORD: 'අලුත් මුර පදය හරිද'
    CONFIRMPASSWORD: 'මුර පදය හරිද'
    DATEFORMAT: 'Date format'
    DefaultAdminFirstname: 'Default Admin'
    DefaultDateTime: default
    EMAIL: 'ඊමේල් '
    EMPTYNEWPASSWORD: 'The new password can''t be empty, please try again'
    ENTEREMAIL: 'Please enter an email address to get a password reset link.'
    ERRORLOCKEDOUT: 'Your account has been temporarily disabled because of too many failed attempts at logging in. Please try again in 20 minutes.'
    ERRORNEWPASSWORD: 'අලුත් මුරපදය වෙනස් වී ඇත, උත්සාහ කරන්න'
    ERRORPASSWORDNOTMATCH: 'ඔෙබ පිවිසුමි වචනය ෙනාගැලෙපේ, කරැණාකර නැවත උත්සාහ කරන්න'
    ERRORWRONGCRED: 'ඵය නිවැරදි ඊමේල් ලිපිනය හෝ මුරපදය නොවේ. උත්සාහ කරන්න'
    FIRSTNAME: 'මුල් නම'
    INTERFACELANG: භාෂා
    INVALIDNEWPASSWORD: 'We couldn''t accept that password: {password}'
    LOGGEDINAS: 'You''re logged in as {name}.'
    NEWPASSWORD: 'අලුත් මුර පදයක්'
    PASSWORD: 'මුර පදය'
    PLURALNAME: සාමාජිකයින්
    REMEMBERME: 'මතක‌ තබා ගන්න?'
    SINGULARNAME: සාමාජිකයා
    SUBJECTPASSWORDCHANGED: 'මුර පදය අලුත් කරන ලදී'
    SUBJECTPASSWORDRESET: 'මුර පදය අලුත් කරන ලිපිනය'
    SURNAME: වාසගම
    TIMEFORMAT: 'Time format'
    VALIDATIONMEMBEREXISTS: 'මෙම ඊමේල් ලිපිනය ඇති සාමාජිකයකු ඇත'
    ValidationIdentifierFailed: 'Can''t overwrite existing member #{id} with identical identifier ({name} = {value}))'
    WELCOMEBACK: 'Welcome Back, {firstname}'
    YOUROLDPASSWORD: 'පරන මුර පදය'
    belongs_many_many_Groups: කාන්ඩ
    db_LastVisited: 'Last Visited Date'
    db_Locale: 'Interface Locale'
    db_LockedOutUntil: 'අගුලුලා ඇත්තේ'
    db_NumVisit: 'Number of Visits'
    db_Password: Password
    db_PasswordExpiry: 'මුර පදය කල් ඉකුත් වීමේ දිනය'
  MemberAuthenticator:
    TITLE: 'ඊමේල් හා මුර පදය'
  MemberDatetimeOptionsetField:
    AMORPM: 'AM (Ante meridiem) or PM (Post meridiem)'
    'APPLY FILTER': 'Apply Filter'
    Custom: Custom
    DATEFORMATBAD: 'Date format is invalid'
    DAYNOLEADING: 'Day of month without leading zero'
    DIGITSDECFRACTIONSECOND: 'One or more digits representing a decimal fraction of a second'
    FOURDIGITYEAR: 'Four-digit year'
    FULLNAMEMONTH: 'Full name of month (e.g. June)'
    HOURNOLEADING: 'Hour without leading zero'
    MINUTENOLEADING: 'Minute without leading zero'
    MONTHNOLEADING: 'Month digit without leading zero'
    Preview: Preview
    SHORTMONTH: 'Short name of month (e.g. Jun)'
    TOGGLEHELP: 'Toggle formatting help'
    TWODIGITDAY: 'Two-digit day of month'
    TWODIGITHOUR: 'Two digits of hour (00 through 23)'
    TWODIGITMINUTE: 'Two digits of minute (00 through 59)'
    TWODIGITMONTH: 'Two-digit month (01=January, etc.)'
    TWODIGITSECOND: 'Two digits of second (00 through 59)'
    TWODIGITYEAR: 'Two-digit year'
  MemberImportForm:
    Help1: '<p>Import users in <em>CSV format</em> (comma-separated values). <small><a href="#" class="toggle-advanced">Show advanced usage</a></small></p>'
    Help2: '<div class="advanced">	<h4>Advanced usage</h4>	<ul>	<li>Allowed columns: <em>%s</em></li>	<li>Existing users are matched by their unique <em>Code</em> property, and updated with any new values from	the imported file.</li>	<li>Groups can be assigned by the <em>Groups</em> column. Groups are identified by their <em>Code</em> property,	multiple groups can be separated by comma. Existing group memberships are not cleared.</li>	</ul></div>'
    ResultCreated: 'Created {count} members'
    ResultDeleted: 'Deleted %d members'
    ResultNone: 'No changes'
    ResultUpdated: 'Updated {count} members'
  MemberPassword:
    PLURALNAME: 'Member Passwords'
    SINGULARNAME: 'Member Password'
  MemberTableField: null
  ModelAdmin:
    DELETE: Delete
    DELETEDRECORDS: 'Deleted {count} records.'
    EMPTYBEFOREIMPORT: 'Clear Database before import'
    IMPORT: 'Import from CSV'
    IMPORTEDRECORDS: 'Imported {count} records.'
    NOCSVFILE: 'Please browse for a CSV file to import'
    NOIMPORT: 'Nothing to import'
    RESET: Reset
    Title: 'Data Models'
    UPDATEDRECORDS: 'Updated {count} records.'
  ModelAdmin_ImportSpec.ss:
    IMPORTSPECFIELDS: 'Database columns'
    IMPORTSPECLINK: 'Show Specification for %s'
    IMPORTSPECRELATIONS: Relations
    IMPORTSPECTITLE: 'Specification for %s'
  ModelAdmin_Tools.ss:
    FILTER: Filter
    IMPORT: Import
  ModelSidebar.ss:
    IMPORT_TAB_HEADER: Import
    SEARCHLISTINGS: Search
  MoneyField:
    FIELDLABELAMOUNT: Amount
    FIELDLABELCURRENCY: Currency
  NullableField:
    IsNullLabel: 'Is Null'
  NumericField:
    VALIDATION: '''{value}'' is not a number, only numbers can be accepted for this field'
  Pagination:
    Page: Page
    View: View
  Permission:
    AdminGroup: Administrator
    CMS_ACCESS_CATEGORY: 'CMS Access'
    FULLADMINRIGHTS: 'Full administrative rights'
    FULLADMINRIGHTS_HELP: 'Implies and overrules all other assigned permissions.'
    PLURALNAME: Permissions
    SINGULARNAME: Permission
  PermissionCheckboxSetField:
    AssignedTo: 'assigned to "{title}"'
    FromGroup: 'inherited from group "{title}"'
    FromRole: 'inherited from role "{title}"'
    FromRoleOnGroup: 'inherited from role "%s" on group "%s"'
  PermissionRole:
    OnlyAdminCanApply: 'Only admin can apply'
    PLURALNAME: Roles
    SINGULARNAME: Role
    Title: Title
  PermissionRoleCode:
    PLURALNAME: 'Permission Role Cods'
    SINGULARNAME: 'Permission Role Code'
  Permissions:
    PERMISSIONS_CATEGORY: 'Roles and access permissions'
    UserPermissionsIntro: 'Assigning groups to this user will adjust the permissions they have. See the groups section for details of permissions on individual groups.'
  PhoneNumberField:
    VALIDATION: 'නිවැරදි දුරකතන අ0කයක් යොදන්න'
  RelationComplexTableField.ss:
    ADD: 'එකතු කරන්න'
    CSVEXPORT: 'Export to CSV'
    NOTFOUND: 'No items found'
  Security:
    ALREADYLOGGEDIN: 'මෙම පිටුවට ඇතුල්වීමට ඹබට අවසර නැත, වෙනත් නමකින් ඇතුල් වීමට පහතින් නම හා මුරපදය යොදන්න'
    BUTTONSEND: 'මුරපදය වෙනස් කරන ලිපිනය ඵවන්න'
    CHANGEPASSWORDBELOW: 'පහතින් මුර පදය වෙනස්  කල හැක'
    CHANGEPASSWORDHEADER: 'මුර පදය අලුත් කරන්න'
    ENTERNEWPASSWORD: 'අලුත් මුර පදය ඇතුල් කරන්න'
    ERRORPASSWORDPERMISSION: 'ඹබගේ මුරපදය වෙනස් කිරීමට ප්රවිශ්ට වන්න'
    LOGGEDOUT: 'ඹබ පිටවී ඇත, නැවත ඇතුල් වීමට ඹබගේ දත්ත යොදන්න'
    LOGIN: 'Log in'
    NOTEPAGESECURED: 'That page is secured. Enter your credentials below and we will send you right along.'
    NOTERESETLINKINVALID: '<p>The password reset link is invalid or expired.</p><p>You can request a new one <a href="{link1}">here</a> or change your password after you <a href="{link2}">logged in</a>.</p>'
    NOTERESETPASSWORD: 'ඹබට ප්රතිස්තාපනය කල හැකි ලිංක් ඵක ඵවීමට ඹබගේ ඊමේල් ලිපිනය යොදන්න'
    PASSWORDSENTHEADER: 'Password reset link sent to ''{email}'''
    PASSWORDSENTTEXT: 'Thank you! A reset link has been sent to ''{email}'', provided an account exists for this email address.'
  SecurityAdmin:
    ACCESS_HELP: 'Allow viewing, adding and editing users, as well as assigning permissions and roles to them.'
    APPLY_ROLES: 'Apply roles to groups'
    APPLY_ROLES_HELP: 'Ability to edit the roles assigned to a group. Requires the "Access to ''Users'' section" permission.'
    EDITPERMISSIONS: 'Manage permissions for groups'
    EDITPERMISSIONS_HELP: 'Ability to edit Permissions and IP Addresses for a group. Requires the "Access to ''Security'' section" permission.'
    GROUPNAME: 'Group name'
    IMPORTGROUPS: 'Import groups'
    IMPORTUSERS: 'Import users'
    MEMBERS: Members
    MENUTITLE: Security
    MemberListCaution: 'Caution: Removing members from this list will remove them from all groups and the database'
    NEWGROUP: 'අලුත් කන්ඩාමක්'
    PERMISSIONS: Permissions
    ROLES: Roles
    ROLESDESCRIPTION: 'Roles are predefined sets of permissions, and can be assigned to groups.<br />They are inherited from parent groups if required.'
    TABROLES: Roles
    Users: Users
  SecurityAdmin_MemberImportForm:
    BtnImport: 'Import from CSV'
    FileFieldLabel: 'CSV File <small>(Allowed extensions: *.csv)</small>'
  SilverStripeNavigator:
    Edit: Edit
  SimpleImageField:
    NOUPLOAD: 'පි0තුර අප්ලෝඩ් කර නැත'
  SiteTree:
    TABMAIN: ප්‍රදාන
  TableField:
    ISREQUIRED: 'In %s ''%s'' is required'
  TableField.ss:
    ADD: 'නව පෙළක් එකතුකරන්න'
    ADDITEM: 'Add %s'
  TableListField:
    CSVEXPORT: 'Export to CSV'
    PRINT: 'මුද්රණය කරන්න'
    Print: Print
    SELECT: 'Select:'
  TableListField.ss:
    NOITEMSFOUND: 'No items found'
    SORTASC: 'Sort in ascending order'
    SORTDESC: 'Sort in descending order'
  TableListField_PageControls.ss:
    DISPLAYING: Displaying
    OF: of
    TO: to
    VIEWFIRST: 'පළමු එක පෙන්වන්න'
    VIEWLAST: 'අවසානය පෙන්වන්න'
    VIEWNEXT: 'ඊළඟ එක පෙන්වන්න'
    VIEWPREVIOUS: 'පෙර පෙන්වන්න'
  TimeField:
    VALIDATEFORMAT: 'Please enter a valid time format ({format})'
  ToggleField:
    LESS: අඩු
    MORE: වැඩි
  UploadField:
    ATTACHFILE: 'Attach a file'
    ATTACHFILES: 'Attach files'
    AttachFile: 'Attach file(s)'
    DELETE: 'Delete from files'
    DELETEINFO: 'Permanently delete this file from the file store'
    DOEDIT: Save
    DROPFILE: 'drop a file'
    DROPFILES: 'drop files'
    Dimensions: Dimensions
    EDIT: Edit
    EDITINFO: 'Edit this file'
    FIELDNOTSET: 'File information not found'
    FROMCOMPUTER: 'From your computer'
    FROMCOMPUTERINFO: 'Select from files'
    FROMFILES: 'From files'
    HOTLINKINFO: 'Info: This image will be hotlinked. Please ensure you have permissions from the original site creator to do so.'
    MAXNUMBEROFFILES: 'Max number of {count} file(s) exceeded.'
    MAXNUMBEROFFILESSHORT: 'Can only upload {count} files'
    REMOVE: Remove
    REMOVEERROR: 'Error removing file'
    REMOVEINFO: 'Remove this file from here, but do not delete it from the file store'
    STARTALL: 'Start all'
    STARTALLINFO: 'Start all uploads'
    Saved: Saved
  Versioned:
    has_many_Versions: වෙලුම<|MERGE_RESOLUTION|>--- conflicted
+++ resolved
@@ -253,11 +253,7 @@
     RolesAddEditLink: 'Manage roles'
     SINGULARNAME: Group
     Sort: 'Sort Order'
-<<<<<<< HEAD
-    has_many_Permissions: 'අවසර'
-=======
     has_many_Permissions: අවසර
->>>>>>> d888ea5e
     many_many_Members: සාමාජිකයින්
   GroupImportForm:
     Help1: '<p>Import one or more groups in <em>CSV</em> format (comma-separated values). <small><a href="#" class="toggle-advanced">Show advanced usage</a></small></p>'
