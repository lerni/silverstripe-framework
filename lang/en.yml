en:
  SilverStripe\AssetAdmin\Forms\UploadField:
    Dimensions: Dimensions
    EDIT: Edit
    EDITINFO: 'Edit this file'
    REMOVE: Remove
  SilverStripe\Control\ChangePasswordEmail_ss:
    CHANGEPASSWORDFOREMAIL: 'The password for account with email address {email} has been changed. If you didn\''t change your password please change your password using the link below'
    CHANGEPASSWORDTEXT1: 'You changed your password for'
    CHANGEPASSWORDTEXT3: 'Change password'
    HELLO: Hi
  SilverStripe\Control\Email\ForgotPasswordEmail_ss:
    HELLO: Hi
    TEXT1: 'Here is your'
    TEXT2: 'password reset link'
    TEXT3: for
  SilverStripe\Control\Middleware\ConfirmationMiddleware\GetParameter:
    CONFIRMATION_NAME: '"{key}" GET parameter'
  SilverStripe\Control\Middleware\ConfirmationMiddleware\Url:
    CONFIRMATION_DESCRIPTION: 'The URL is: "{url}"'
    CONFIRMATION_NAME: 'URL is protected'
  SilverStripe\Control\Middleware\ConfirmationMiddleware\UrlPathStartswith:
    CONFIRMATION_DESCRIPTION: 'The complete URL is: "{url}"'
    CONFIRMATION_NAME: 'URL begins with "{path}"'
  SilverStripe\Control\RequestProcessor:
    INVALID_REQUEST: 'Invalid request'
    REQUEST_ABORTED: 'Request aborted'
  SilverStripe\Dev\DevBuildController:
    CAN_DEV_BUILD_DESCRIPTION: 'Can execute /dev/build'
    CAN_DEV_BUILD_HELP: 'Can execute the build command (/dev/build).'
  SilverStripe\Dev\DevConfigController:
    CAN_DEV_CONFIG_DESCRIPTION: 'Can view /dev/config'
    CAN_DEV_CONFIG_HELP: 'Can view all application configuration (/dev/config).'
  SilverStripe\Dev\DevConfirmationController:
    INFO_DESCRIPTION: 'Confirm potentially dangerous operation'
    INFO_TITLE: 'Security Confirmation'
  SilverStripe\Dev\DevelopmentAdmin:
    ALL_DEV_ADMIN_DESCRIPTION: 'Can view and execute all /dev endpoints'
    ALL_DEV_ADMIN_HELP: 'Can view and execute all /dev endpoints'
    PERMISSIONS_CATEGORY: 'Dev permissions'
  SilverStripe\Dev\TaskRunner:
    BUILDTASK_CAN_RUN_DESCRIPTION: 'Can view and execute all /dev/tasks'
    BUILDTASK_CAN_RUN_HELP: 'Can view and execute all Build Tasks (/dev/tasks). This may still be overriden by individual task view permissions'
  SilverStripe\Forms\CheckboxField:
    NOANSWER: 'No'
    YESANSWER: 'Yes'
  SilverStripe\Forms\CheckboxSetField_ss:
    NOOPTIONSAVAILABLE: 'No options available'
  SilverStripe\Forms\ConfirmedPasswordField:
    ATLEAST: 'Passwords must be at least {min} characters long.'
    BETWEEN: 'Passwords must be {min} to {max} characters long.'
    CURRENT_PASSWORD_ERROR: 'The current password you have entered is not correct.'
    CURRENT_PASSWORD_MISSING: 'You must enter your current password.'
    LOGGED_IN_ERROR: 'You must be logged in to change your password.'
    MAXIMUM: 'Passwords must be at most {max} characters long.'
    RANDOM_IF_EMPTY: 'If this is left blank then a random password will be automatically generated.'
    SHOWONCLICKTITLE: 'Change Password'
  SilverStripe\Forms\DateField:
    NOTSET: 'not set'
    TODAY: today
    VALIDDATEFORMAT2: 'Please enter a valid date format ({format})'
    VALIDDATEMAXDATE: 'Your date has to be older or matching the maximum allowed date ({date})'
    VALIDDATEMINDATE: 'Your date has to be newer or matching the minimum allowed date ({date})'
  SilverStripe\Forms\DatetimeField:
    VALIDDATEMAXDATETIME: 'Your date has to be older or matching the maximum allowed date and time ({datetime})'
    VALIDDATETIMEFORMAT: 'Please enter a valid date and time format ({format})'
    VALIDDATETIMEMINDATE: 'Your date has to be newer or matching the minimum allowed date and time ({datetime})'
  SilverStripe\Forms\DropdownField:
    CHOOSE: (Choose)
    SEARCH_OR_CHOOSE_MODEL: '(Search or choose {name})'
    SOURCE_VALIDATION: 'Please select a value within the list provided. {value} is not a valid option'
  SilverStripe\Forms\EmailField:
    VALIDATION: 'Please enter an email address'
  SilverStripe\Forms\FileUploadReceiver:
    FIELDNOTSET: 'File information not found'
  SilverStripe\Forms\Form:
    BAD_METHOD: 'This form requires a {method} submission'
    CSRF_EXPIRED_MESSAGE: 'Your session has expired. Please re-submit the form.'
    CSRF_FAILED_MESSAGE: 'There seems to have been a technical problem. Please click the back button, refresh your browser, and try again.'
    FIELDISREQUIRED: '{name} is required'
    VALIDATIONPASSWORDSDONTMATCH: "Passwords don't match"
    VALIDATIONPASSWORDSNOTEMPTY: "Passwords can't be empty"
    VALIDATIONSTRONGPASSWORD: 'Passwords must have at least one digit and one alphanumeric character'
    VALIDATOR: Validator
    VALIDCURRENCY: 'Please enter a valid currency'
  SilverStripe\Forms\FormField:
    EXAMPLE: 'e.g. {format}'
    NONE: none
  SilverStripe\Forms\FormScaffolder:
    TABMAIN: Main
  SilverStripe\Forms\GridField\GridField:
    Add: 'Add {name}'
    CSVEXPORT: 'Export to CSV'
    CSVIMPORT: 'Import CSV'
    Filter: Filter
    FilterBy: 'Filter by '
    Find: Find
    LinkExisting: 'Link Existing'
    NewRecord: 'New {type}'
    NoItemsFound: 'No items found'
    OpenFilter: 'Open search and filter'
    PRINTEDAT: 'Printed at'
    PRINTEDBY: 'Printed by'
    PlaceHolder: 'Find {type}'
    PlaceHolderWithLabels: 'Find {type} by {name}'
    Print: Print
    RelationSearch: 'Relation search'
    ResetFilter: Reset
  SilverStripe\Forms\GridField\GridFieldDeleteAction:
    Delete: Delete
    DeletePermissionsFailure: 'No delete permissions'
    EditPermissionsFailure: 'No permission to unlink record'
    UnlinkRelation: Unlink
  SilverStripe\Forms\GridField\GridFieldDetailForm:
    CancelBtn: Cancel
    Create: Create
    Delete: Delete
    DeletePermissionsFailure: 'No delete permissions'
    Deleted: 'Deleted {type} "{name}"'
    Save: Save
    Saved: 'Saved {name} {link}'
  SilverStripe\Forms\GridField\GridFieldDetailForm_ItemRequest:
    EditPermissionsFailure: 'It seems you don''t have the necessary permissions to edit "{ObjectTitle}"'
    NEW: 'Add new record'
    NEXT: 'Go to next record'
    PREVIOUS: 'Go to previous record'
    SAVEDUP: 'Saved successfully.'
    SAVETOASTMESSAGE: 'Saved {type} "{title}" successfully.'
    ViewPermissionsFailure: 'It seems you don''t have the necessary permissions to view "{ObjectTitle}"'
  SilverStripe\Forms\GridField\GridFieldEditButton:
    EDIT: Edit
  SilverStripe\Forms\GridField\GridFieldFilterHeader:
    Search: 'Search "{name}"'
    SearchFormFaliure: 'No search form could be generated'
  SilverStripe\Forms\GridField\GridFieldGroupDeleteAction:
    UnlinkSelfFailure: 'Cannot remove yourself from this group, you will lose admin rights'
  SilverStripe\Forms\GridField\GridFieldPaginator:
    OF: of
    Page: Page
    View: View
  SilverStripe\Forms\GridField\GridFieldViewButton:
    VIEW: View
  SilverStripe\Forms\HTMLEditor\TinyMCEConfig:
    BEST_FIT: 'Best fit'
    ORIGINAL: Original
    PIXEL_WIDTH: '{width} pixels'
  SilverStripe\Forms\MoneyField:
    FIELDLABELAMOUNT: Amount
    FIELDLABELCURRENCY: Currency
    INVALID_CURRENCY: 'Currency {currency} is not in the list of allowed currencies'
  SilverStripe\Forms\MultiSelectField:
    SOURCE_VALIDATION: 'Please select values within the list provided. Invalid option(s) {value} given'
  SilverStripe\Forms\NullableField:
    IsNullLabel: 'Is Null'
  SilverStripe\Forms\NumericField:
<<<<<<< HEAD
    VALIDATION: "'{value}' is not a number, only numbers can be accepted for this field"
=======
    VALIDATION: '''{value}'' is not a number, only numbers can be accepted for this field'
  SilverStripe\Forms\SearchableDropdownTrait:
    SELECT: Select...
    SELECT_OR_TYPE_TO_SEARCH: 'Select or type to search...'
    TYPE_TO_SEARCH: 'Type to search...'
>>>>>>> 33ff90cf
  SilverStripe\Forms\TextField:
    VALIDATEMAXLENGTH: 'The value for {name} must not exceed {maxLength} characters in length'
  SilverStripe\Forms\TimeField:
    VALIDATEFORMAT: 'Please enter a valid time format ({format})'
  SilverStripe\Forms\UrlField:
    INVALID: 'Please enter a valid URL'
  SilverStripe\ORM\DataObject:
    GENERALSEARCH: 'General Search'
    PLURALNAME: 'Data Objects'
    PLURALS:
      one: 'A Data Object'
      other: '{count} Data Objects'
    SINGULARNAME: 'Data Object'
    many_many_FileTracking: 'File tracking'
    many_many_LinkTracking: 'Link tracking'
  SilverStripe\ORM\FieldType\DBBoolean:
    ANY: Any
    NOANSWER: 'No'
    YESANSWER: 'Yes'
  SilverStripe\ORM\FieldType\DBDate:
    DAYS_SHORT_PLURALS:
      one: '{count} day'
      other: '{count} days'
    HOURS_SHORT_PLURALS:
      one: '{count} hour'
      other: '{count} hours'
    LessThanMinuteAgo: 'less than a minute'
    MINUTES_SHORT_PLURALS:
      one: '{count} min'
      other: '{count} mins'
    MONTHS_SHORT_PLURALS:
      one: '{count} month'
      other: '{count} months'
    SECONDS_SHORT_PLURALS:
      one: '{count} sec'
      other: '{count} secs'
    TIMEDIFFAGO: '{difference} ago'
    TIMEDIFFIN: 'in {difference}'
    YEARS_SHORT_PLURALS:
      one: '{count} year'
      other: '{count} years'
  SilverStripe\ORM\FieldType\DBEnum:
    ANY: Any
  SilverStripe\ORM\FieldType\DBForeignKey:
    DROPDOWN_THRESHOLD_FALLBACK_MESSAGE: 'Too many related objects; fallback field in use'
  SilverStripe\ORM\FieldType\DBString:
    ELLIPSIS: …
  SilverStripe\ORM\Hierarchy:
    LIMITED_TITLE: 'Too many children ({count})'
  SilverStripe\ORM\Hierarchy\Hierarchy:
    InfiniteLoopNotAllowed: 'Infinite loop found within the "{type}" hierarchy. Please change the parent to resolve this'
    LIMITED_TITLE: 'Too many children ({count})'
  SilverStripe\ORM\ValidationException:
    DEFAULT_ERROR: 'Validation error'
  SilverStripe\Security\BasicAuth:
    ENTERINFO: 'Please enter a username and password.'
    ERRORNOTADMIN: 'That user is not an administrator.'
    ERRORNOTREC: "That username / password isn't recognised"
  SilverStripe\Security\CMSMemberLoginForm:
    PASSWORDEXPIRED: '<p>Your password has expired. <a target="_top" href="{link}">Please choose a new one.</a></p>'
  SilverStripe\Security\CMSSecurity:
    INVALIDUSER: '<p>Invalid user. <a target="_top" href="{link}">Please re-authenticate here</a> to continue.</p>'
    LOGIN_MESSAGE: '<p>Your session has timed out due to inactivity</p>'
    LOGIN_TITLE: 'Return to where you left off by logging back in'
    SUCCESS: Success
    SUCCESSCONTENT: '<p>Login success. If you are not automatically redirected <a target="_top" href="{link}">click here</a></p>'
    SUCCESS_TITLE: 'Login successful'
  SilverStripe\Security\Confirmation\Form:
    CONFIRM: 'Run the action'
    EMPTY_TITLE: 'Nothing to confirm'
    REFUSE: Cancel
  SilverStripe\Security\Confirmation\Handler:
    FORM_TITLE: 'Confirm potentially dangerous action'
  SilverStripe\Security\DefaultAdminService:
    DefaultAdminFirstname: 'Default Admin'
  SilverStripe\Security\Group:
    AddRole: 'Add a role for this group'
    Code: 'Group Code'
    DefaultGroupTitleAdministrators: Administrators
    DefaultGroupTitleContentAuthors: 'Content Authors'
    Description: Description
    GROUPNAME: 'Group name'
    GroupReminder: "If you choose a parent group, this group will take all it's roles"
    HierarchyPermsError: 'Can''t assign parent group "{group}" with privileged permissions (requires ADMIN access)'
    Locked: 'Locked?'
    MEMBERS: Members
    NEWGROUP: 'New Group'
    NoRoles: 'No roles found'
    PERMISSIONS: Permissions
    PLURALNAME: Groups
    PLURALS:
      one: 'A Group'
      other: '{count} Groups'
    Parent: 'Parent Group'
    ROLES: Roles
    ROLESDESCRIPTION: 'Roles are predefined sets of permissions, and can be assigned to groups.<br />They are inherited from parent groups if required.'
    RolesAddEditLink: 'Manage roles'
    SINGULARNAME: Group
    Sort: 'Sort Order'
    ValidationIdentifierAlreadyExists: 'A Group ({group}) already exists with the same {identifier}'
    db_AccessAllSubsites: 'Access all subsites'
    db_Code: Code
    db_DN: DN
    db_Description: Description
    db_GUID: GUID
    db_HtmlEditorConfig: 'Html editor config'
    db_LastSynced: 'Last synced'
    db_Locked: Locked
    db_Sort: Sort
    db_Title: Title
    has_many_Groups: Groups
    has_many_LDAPGroupMappings: 'LDAP group mappings'
    has_many_Permissions: Permissions
    has_one_Parent: Parent
    many_many_Members: Members
    many_many_Roles: Roles
    many_many_SiteTreeContentReview: 'Site tree content review'
    many_many_Subsites: Subsites
  SilverStripe\Security\InheritedPermissionsExtension:
    db_CanEditType: 'Can edit type'
    db_CanViewType: 'Can view type'
    many_many_EditorGroups: 'Editor groups'
    many_many_EditorMembers: 'Editor members'
    many_many_ViewerGroups: 'Viewer groups'
    many_many_ViewerMembers: 'Viewer members'
  SilverStripe\Security\LoginAttempt:
    Email: 'Email Address'
    EmailHashed: 'Email Address (hashed)'
    IP: 'IP Address'
    PLURALNAME: 'Login Attempts'
    PLURALS:
      one: 'A Login Attempt'
      other: '{count} Login Attempts'
    SINGULARNAME: 'Login Attempt'
    Status: Status
    db_EmailHashed: 'Email hashed'
    db_IP: IP
    db_Status: Status
    has_one_Member: Member
  SilverStripe\Security\Member:
    ADDGROUP: 'Add group'
    BUTTONCHANGEPASSWORD: 'Change Password'
    BUTTONLOGIN: 'Log in'
    BUTTONLOGINOTHER: 'Log in as someone else'
    BUTTONLOGOUT: 'Log out'
    BUTTONLOSTPASSWORD: "I've lost my password"
    CONFIRMNEWPASSWORD: 'Confirm New Password'
    CONFIRMPASSWORD: 'Confirm Password'
    CURRENT_PASSWORD: 'Current Password'
    EDIT_PASSWORD: 'New Password'
    EMAIL: Email
    EMAIL_FAILED: 'There was an error when trying to email you a password reset link.'
<<<<<<< HEAD
    EMPTYNEWPASSWORD: "The new password can't be empty, please try again"
=======
    EMPTYNEWPASSWORD: 'The new password can''t be empty, please try again'
>>>>>>> 33ff90cf
    ENTEREMAIL: 'Please enter an email address to get a password reset link.'
    ERRORLOCKEDOUT2: 'Your account has been temporarily disabled because of too many failed attempts at logging in. Please try again in {count} minutes.'
    ERRORNEWPASSWORD: 'You have entered your new password differently, try again'
    ERRORPASSWORDNOTMATCH: 'Your current password does not match, please try again'
    ERRORWRONGCRED: "The provided details don't seem to be correct. Please try again."
    FIRSTNAME: 'First Name'
    INTERFACELANG: 'Interface Language'
    KEEP_ME_SIGNED_IN: 'Keep me signed in for {count} days'
    KEEP_ME_SIGNED_IN_TOOLTIP: 'You will remain authenticated on this device for {count} days. Only use this feature if you trust the device you are using.'
    LOGGEDINAS: "You're logged in as {name}."
    NEWPASSWORD: 'New Password'
    PASSWORD: Password
    PASSWORDEXPIRED: 'Your password has expired. Please choose a new one.'
    PLURALNAME: Members
    PLURALS:
      one: 'A Member'
      other: '{count} Members'
    RequiresPasswordChangeOnNextLogin: 'Requires password change on next log in'
    SINGULARNAME: Member
    SUBJECTPASSWORDCHANGED: 'Your password has been changed'
    SUBJECTPASSWORDRESET: 'Your password reset link'
    SURNAME: Surname
    VALIDATIONADMINLOSTACCESS: 'Cannot remove all admin groups from your profile'
    VALIDATIONMEMBEREXISTS: 'A member already exists with the same {identifier}'
    ValidationIdentifierFailed: "Can't overwrite existing member #{id} with identical identifier ({name} = {value}))"
    WELCOMEBACK: 'Welcome back, {firstname}'
    YOUROLDPASSWORD: 'Your old password'
    belongs_many_many_BlogPosts: 'Blog posts'
    belongs_many_many_Groups: Groups
    db_AccountResetExpired: 'Account reset expired'
    db_AccountResetHash: 'Account reset hash'
    db_AutoLoginExpired: 'Auto login expired'
    db_AutoLoginHash: 'Auto login hash'
    db_BlogProfileSummary: 'Blog profile summary'
    db_DefaultRegisteredMethodID: 'Default registered method ID'
    db_Email: Email
    db_FailedLoginCount: 'Failed login count'
    db_FirstName: 'First name'
    db_GUID: GUID
    db_HasSkippedMFARegistration: 'Has skippedMFA registration'
    db_IsExpired: 'Is expired'
    db_LastSynced: 'Last synced'
    db_Locale: 'Interface Locale'
    db_LockedOutUntil: 'Locked out until'
    db_Password: Password
    db_PasswordEncryption: 'Password encryption'
    db_PasswordExpiry: 'Password Expiry Date'
    db_Salt: Salt
    db_Surname: Surname
    db_TempIDExpired: 'TempID expired'
    db_TempIDHash: 'TempID hash'
    db_URLSegment: 'URL segment'
    db_Username: Username
    has_many_LoggedPasswords: 'Logged passwords'
    has_many_LoginSessions: 'Login sessions'
    has_many_RegisteredMFAMethods: 'RegisteredMFA methods'
    has_many_RememberLoginHashes: 'Remember login hashes'
    has_one_AFile: 'A file'
    has_one_AImage: 'A image'
    has_one_BlogProfileImage: 'Blog profile image'
    has_one_FavouritePage: 'Favourite page'
    many_many_SiteTreeContentReview: 'Site tree content review'
  SilverStripe\Security\MemberAuthenticator\CMSMemberLoginForm:
    AUTHENTICATORNAME: 'CMS Member Login Form'
    BUTTONFORGOTPASSWORD: 'Forgot password'
    BUTTONLOGIN: 'Let me back in'
    BUTTONLOGOUT: 'Log out'
  SilverStripe\Security\MemberAuthenticator\MemberAuthenticator:
    ERRORWRONGCRED: "The provided details don't seem to be correct. Please try again."
    NoPassword: 'There is no password on this member.'
  SilverStripe\Security\MemberAuthenticator\MemberLoginForm:
    AUTHENTICATORNAME: 'E-mail & Password'
  SilverStripe\Security\MemberPassword:
    PLURALNAME: 'Member Passwords'
    PLURALS:
      one: 'A Member Password'
      other: '{count} Member Passwords'
    SINGULARNAME: 'Member Password'
    db_Password: Password
    db_PasswordEncryption: 'Password encryption'
    db_Salt: Salt
    has_one_Member: Member
  SilverStripe\Security\PasswordValidator:
    LOWCHARSTRENGTH: 'Please increase password strength by adding some of the following characters: {chars}'
    PREVPASSWORD: "You've already used that password in the past, please choose a new password"
    TOOSHORT: 'Password is too short, it must be {minimum} or more characters long'
  SilverStripe\Security\Permission:
    AdminGroup: Administrator
    CMS_ACCESS_CATEGORY: 'CMS Access'
    CONTENT_CATEGORY: 'Content permissions'
    FULLADMINRIGHTS: 'Full administrative rights'
    FULLADMINRIGHTS_HELP: 'Implies and overrules all other assigned permissions.'
    PERMISSIONS_CATEGORY: 'Roles and access permissions'
    PLURALNAME: Permissions
    PLURALS:
      one: 'A Permission'
      other: '{count} Permissions'
    SINGULARNAME: Permission
    UserPermissionsIntro: 'Assigning groups to this user will adjust the permissions they have. See the groups section for details of permissions on individual groups.'
    db_Arg: Arg
    db_Code: Code
    db_Type: Type
    has_one_Group: Group
  SilverStripe\Security\PermissionCheckboxSetField:
    AssignedTo: 'assigned to "{title}"'
    FromGroup: 'inherited from group "{title}"'
    FromRole: 'inherited from role "{title}"'
    FromRoleOnGroup: 'inherited from role "{roletitle}" on group "{grouptitle}"'
  SilverStripe\Security\PermissionRole:
    OnlyAdminCanApply: 'Only admin can apply'
    PLURALNAME: Roles
    PLURALS:
      one: 'A Role'
      other: '{count} Roles'
    SINGULARNAME: Role
    Title: Title
    belongs_many_many_Groups: Groups
    db_OnlyAdminCanApply: 'Only admin can apply'
    db_Title: Title
    has_many_Codes: Codes
  SilverStripe\Security\PermissionRoleCode:
    PLURALNAME: 'Permission Role Codes'
    PLURALS:
      one: 'A Permission Role Code'
      other: '{count} Permission Role Codes'
    PermsError: 'Can''t assign code "{code}" with privileged permissions (requires ADMIN access)'
    SINGULARNAME: 'Permission Role Code'
    db_Code: Code
    has_one_Role: Role
  SilverStripe\Security\RememberLoginHash:
    PLURALNAME: 'Login Hashes'
    PLURALS:
      one: 'A Login Hash'
      other: '{count} Login Hashes'
    SINGULARNAME: 'Login Hash'
    db_DeviceID: 'Device ID'
    db_ExpiryDate: 'Expiry date'
    db_Hash: Hash
    has_one_LoginSession: 'Login session'
    has_one_Member: Member
  SilverStripe\Security\Security:
    ALREADYLOGGEDIN: "You don't have access to this page.  If you have another account that can access that page, you can log in again below."
    BUTTONSEND: 'Send me the password reset link'
    CHANGEPASSWORDBELOW: 'You can change your password below.'
    CHANGEPASSWORDHEADER: 'Change your password'
    CONFIRMLOGOUT: 'Please click the button below to confirm that you wish to log out.'
    ENTERNEWPASSWORD: 'Please enter a new password.'
    ERRORPASSWORDPERMISSION: 'You must be logged in in order to change your password!'
    LOGIN: 'Log in'
    LOGOUT: 'Log out'
    LOSTPASSWORDHEADER: 'Lost Password'
    NOTEPAGESECURED: 'That page is secured. Enter your credentials below and we will send you right along.'
    NOTERESETLINKINVALID: '<p>The password reset link is invalid or expired.</p><p>You can request a new one <a href="{link1}">here</a> or change your password after you <a href="{link2}">log in</a>.</p>'
    NOTERESETPASSWORD: 'Enter your e-mail address and we will send you a link with which you can reset your password'
    PASSWORDRESETSENTHEADER: 'Password reset link sent'
    PASSWORDRESETSENTTEXT: 'Thank you. A reset link has been sent, provided an account exists for this email address.'
  SilverStripe\View\Shortcodes\EmbedShortcodeProvider:
    INVALID_URL: 'There was a problem loading the media.'<|MERGE_RESOLUTION|>--- conflicted
+++ resolved
@@ -153,15 +153,11 @@
   SilverStripe\Forms\NullableField:
     IsNullLabel: 'Is Null'
   SilverStripe\Forms\NumericField:
-<<<<<<< HEAD
-    VALIDATION: "'{value}' is not a number, only numbers can be accepted for this field"
-=======
     VALIDATION: '''{value}'' is not a number, only numbers can be accepted for this field'
   SilverStripe\Forms\SearchableDropdownTrait:
     SELECT: Select...
     SELECT_OR_TYPE_TO_SEARCH: 'Select or type to search...'
     TYPE_TO_SEARCH: 'Type to search...'
->>>>>>> 33ff90cf
   SilverStripe\Forms\TextField:
     VALIDATEMAXLENGTH: 'The value for {name} must not exceed {maxLength} characters in length'
   SilverStripe\Forms\TimeField:
@@ -314,11 +310,7 @@
     EDIT_PASSWORD: 'New Password'
     EMAIL: Email
     EMAIL_FAILED: 'There was an error when trying to email you a password reset link.'
-<<<<<<< HEAD
-    EMPTYNEWPASSWORD: "The new password can't be empty, please try again"
-=======
     EMPTYNEWPASSWORD: 'The new password can''t be empty, please try again'
->>>>>>> 33ff90cf
     ENTEREMAIL: 'Please enter an email address to get a password reset link.'
     ERRORLOCKEDOUT2: 'Your account has been temporarily disabled because of too many failed attempts at logging in. Please try again in {count} minutes.'
     ERRORNEWPASSWORD: 'You have entered your new password differently, try again'
