en:
  SilverStripe\AssetAdmin\Forms\UploadField:
    Dimensions: Dimensions
    EDIT: Edit
    EDITINFO: 'Edit this file'
    REMOVE: Remove
  SilverStripe\Control\ChangePasswordEmail_ss:
    CHANGEPASSWORDFOREMAIL: 'The password for account with email address {email} has been changed. If you didn\''t change your password please change your password using the link below'
    CHANGEPASSWORDTEXT1: 'You changed your password for'
    CHANGEPASSWORDTEXT3: 'Change password'
    HELLO: Hi
  SilverStripe\Control\Email\ForgotPasswordEmail_ss:
    HELLO: Hi
    TEXT1: 'Here is your'
    TEXT2: 'password reset link'
    TEXT3: for
  SilverStripe\Control\Middleware\ConfirmationMiddleware\GetParameter:
    CONFIRMATION_NAME: '"{key}" GET parameter'
  SilverStripe\Control\Middleware\ConfirmationMiddleware\Url:
    CONFIRMATION_DESCRIPTION: 'The URL is: "{url}"'
    CONFIRMATION_NAME: 'URL is protected'
  SilverStripe\Control\Middleware\ConfirmationMiddleware\UrlPathStartswith:
    CONFIRMATION_DESCRIPTION: 'The complete URL is: "{url}"'
    CONFIRMATION_NAME: 'URL begins with "{path}"'
  SilverStripe\Control\RequestProcessor:
    INVALID_REQUEST: 'Invalid request'
    REQUEST_ABORTED: 'Request aborted'
  SilverStripe\Dev\DevBuildController:
    CAN_DEV_BUILD_DESCRIPTION: 'Can execute /dev/build'
    CAN_DEV_BUILD_HELP: 'Can execute the build command (/dev/build).'
  SilverStripe\Dev\DevConfigController:
    CAN_DEV_CONFIG_DESCRIPTION: 'Can view /dev/config'
    CAN_DEV_CONFIG_HELP: 'Can view all application configuration (/dev/config).'
  SilverStripe\Dev\DevConfirmationController:
    INFO_DESCRIPTION: 'Confirm potentially dangerous operation'
    INFO_TITLE: 'Security Confirmation'
  SilverStripe\Dev\DevelopmentAdmin:
    ALL_DEV_ADMIN_DESCRIPTION: 'Can view and execute all /dev endpoints'
    ALL_DEV_ADMIN_HELP: 'Can view and execute all /dev endpoints'
    PERMISSIONS_CATEGORY: 'Dev permissions'
  SilverStripe\Dev\TaskRunner:
    BUILDTASK_CAN_RUN_DESCRIPTION: 'Can view and execute all /dev/tasks'
    BUILDTASK_CAN_RUN_HELP: 'Can view and execute all Build Tasks (/dev/tasks). This may still be overriden by individual task view permissions'
  SilverStripe\Forms\CheckboxField:
    NOANSWER: 'No'
    YESANSWER: 'Yes'
  SilverStripe\Forms\CheckboxSetField_ss:
    NOOPTIONSAVAILABLE: 'No options available'
  SilverStripe\Forms\ConfirmedPasswordField:
    ATLEAST: 'Passwords must be at least {min} characters long.'
    BETWEEN: 'Passwords must be {min} to {max} characters long.'
    CURRENT_PASSWORD_ERROR: 'The current password you have entered is not correct.'
    CURRENT_PASSWORD_MISSING: 'You must enter your current password.'
    LOGGED_IN_ERROR: 'You must be logged in to change your password.'
    MAXIMUM: 'Passwords must be at most {max} characters long.'
    RANDOM_IF_EMPTY: 'If this is left blank then a random password will be automatically generated.'
    SHOWONCLICKTITLE: 'Change Password'
  SilverStripe\Forms\DateField:
    NOTSET: 'not set'
    TODAY: today
    VALIDDATEFORMAT2: 'Please enter a valid date format ({format})'
    VALIDDATEMAXDATE: 'Your date has to be older or matching the maximum allowed date ({date})'
    VALIDDATEMINDATE: 'Your date has to be newer or matching the minimum allowed date ({date})'
  SilverStripe\Forms\DatetimeField:
    VALIDDATEMAXDATETIME: 'Your date has to be older or matching the maximum allowed date and time ({datetime})'
    VALIDDATETIMEFORMAT: 'Please enter a valid date and time format ({format})'
    VALIDDATETIMEMINDATE: 'Your date has to be newer or matching the minimum allowed date and time ({datetime})'
  SilverStripe\Forms\DropdownField:
    CHOOSE: (Choose)
    SEARCH_OR_CHOOSE_MODEL: '(Search or choose {name})'
    SOURCE_VALIDATION: 'Please select a value within the list provided. {value} is not a valid option'
  SilverStripe\Forms\EmailField:
    VALIDATION: 'Please enter an email address'
  SilverStripe\Forms\FileUploadReceiver:
    FIELDNOTSET: 'File information not found'
  SilverStripe\Forms\Form:
    BAD_METHOD: 'This form requires a {method} submission'
    CSRF_EXPIRED_MESSAGE: 'Your session has expired. Please re-submit the form.'
    CSRF_FAILED_MESSAGE: 'There seems to have been a technical problem. Please click the back button, refresh your browser, and try again.'
    FIELDISREQUIRED: '{name} is required'
    VALIDATIONPASSWORDSDONTMATCH: "Passwords don't match"
    VALIDATIONPASSWORDSNOTEMPTY: "Passwords can't be empty"
    VALIDATIONSTRONGPASSWORD: 'Passwords must have at least one digit and one alphanumeric character'
    VALIDATOR: Validator
    VALIDCURRENCY: 'Please enter a valid currency'
  SilverStripe\Forms\FormField:
    EXAMPLE: 'e.g. {format}'
    NONE: none
  SilverStripe\Forms\FormScaffolder:
    TABMAIN: Main
  SilverStripe\Forms\GridField\GridField:
    Add: 'Add {name}'
    CSVEXPORT: 'Export to CSV'
    CSVIMPORT: 'Import CSV'
    Filter: Filter
    FilterBy: 'Filter by '
    Find: Find
    LinkExisting: 'Link Existing'
    NewRecord: 'New {type}'
    NoItemsFound: 'No items found'
    OpenFilter: 'Open search and filter'
    PRINTEDAT: 'Printed at'
    PRINTEDBY: 'Printed by'
    PlaceHolder: 'Find {type}'
    PlaceHolderWithLabels: 'Find {type} by {name}'
    Print: Print
    RelationSearch: 'Relation search'
    ResetFilter: Reset
  SilverStripe\Forms\GridField\GridFieldDeleteAction:
    Delete: Delete
    DeletePermissionsFailure: 'No delete permissions'
    EditPermissionsFailure: 'No permission to unlink record'
    UnlinkRelation: Unlink
  SilverStripe\Forms\GridField\GridFieldDetailForm:
    CancelBtn: Cancel
    Create: Create
    Delete: Delete
    DeletePermissionsFailure: 'No delete permissions'
    Deleted: 'Deleted {type} "{name}"'
    Save: Save
    Saved: 'Saved {name} {link}'
  SilverStripe\Forms\GridField\GridFieldDetailForm_ItemRequest:
    EditPermissionsFailure: 'It seems you don''t have the necessary permissions to edit "{ObjectTitle}"'
    NEW: 'Add new record'
    NEXT: 'Go to next record'
    PREVIOUS: 'Go to previous record'
    SAVEDUP: 'Saved successfully.'
    SAVETOASTMESSAGE: 'Saved {type} "{title}" successfully.'
    ViewPermissionsFailure: 'It seems you don''t have the necessary permissions to view "{ObjectTitle}"'
  SilverStripe\Forms\GridField\GridFieldEditButton:
    EDIT: Edit
  SilverStripe\Forms\GridField\GridFieldFilterHeader:
    Search: 'Search "{name}"'
    SearchFormFaliure: 'No search form could be generated'
  SilverStripe\Forms\GridField\GridFieldGroupDeleteAction:
    UnlinkSelfFailure: 'Cannot remove yourself from this group, you will lose admin rights'
  SilverStripe\Forms\GridField\GridFieldPaginator:
    OF: of
    Page: Page
    View: View
  SilverStripe\Forms\GridField\GridFieldViewButton:
    VIEW: View
  SilverStripe\Forms\HTMLEditor\TinyMCEConfig:
    BEST_FIT: 'Best fit'
    ORIGINAL: Original
    PIXEL_WIDTH: '{width} pixels'
  SilverStripe\Forms\MoneyField:
    FIELDLABELAMOUNT: Amount
    FIELDLABELCURRENCY: Currency
    INVALID_CURRENCY: 'Currency {currency} is not in the list of allowed currencies'
  SilverStripe\Forms\MultiSelectField:
    SOURCE_VALIDATION: 'Please select values within the list provided. Invalid option(s) {value} given'
  SilverStripe\Forms\NullableField:
    IsNullLabel: 'Is Null'
  SilverStripe\Forms\NumericField:
<<<<<<< HEAD
    VALIDATION: "'{value}' is not a number, only numbers can be accepted for this field"
=======
    VALIDATION: '''{value}'' is not a number, only numbers can be accepted for this field'
>>>>>>> 81cd33b6
  SilverStripe\Forms\SearchableDropdownTrait:
    SELECT: Select...
    SELECT_OR_TYPE_TO_SEARCH: 'Select or type to search...'
    TYPE_TO_SEARCH: 'Type to search...'
  SilverStripe\Forms\TextField:
    VALIDATEMAXLENGTH: 'The value for {name} must not exceed {maxLength} characters in length'
  SilverStripe\Forms\TimeField:
    VALIDATEFORMAT: 'Please enter a valid time format ({format})'
  SilverStripe\Forms\UrlField:
    INVALID: 'Please enter a valid URL'
  SilverStripe\ORM\DataObject:
    GENERALSEARCH: 'General Search'
    PLURALNAME: 'Data Objects'
    PLURALS:
      one: 'A Data Object'
      other: '{count} Data Objects'
    SINGULARNAME: 'Data Object'
    many_many_FileTracking: 'File tracking'
    many_many_LinkTracking: 'Link tracking'
  SilverStripe\ORM\FieldType\DBBoolean:
    ANY: Any
    NOANSWER: 'No'
    YESANSWER: 'Yes'
  SilverStripe\ORM\FieldType\DBDate:
    DAYS_SHORT_PLURALS:
      one: '{count} day'
      other: '{count} days'
    HOURS_SHORT_PLURALS:
      one: '{count} hour'
      other: '{count} hours'
    LessThanMinuteAgo: 'less than a minute'
    MINUTES_SHORT_PLURALS:
      one: '{count} min'
      other: '{count} mins'
    MONTHS_SHORT_PLURALS:
      one: '{count} month'
      other: '{count} months'
    SECONDS_SHORT_PLURALS:
      one: '{count} sec'
      other: '{count} secs'
    TIMEDIFFAGO: '{difference} ago'
    TIMEDIFFIN: 'in {difference}'
    YEARS_SHORT_PLURALS:
      one: '{count} year'
      other: '{count} years'
  SilverStripe\ORM\FieldType\DBEnum:
    ANY: Any
  SilverStripe\ORM\FieldType\DBForeignKey:
    DROPDOWN_THRESHOLD_FALLBACK_MESSAGE: 'Too many related objects; fallback field in use'
  SilverStripe\ORM\FieldType\DBString:
    ELLIPSIS: …
  SilverStripe\ORM\Hierarchy:
    LIMITED_TITLE: 'Too many children ({count})'
  SilverStripe\ORM\Hierarchy\Hierarchy:
    InfiniteLoopNotAllowed: 'Infinite loop found within the "{type}" hierarchy. Please change the parent to resolve this'
    LIMITED_TITLE: 'Too many children ({count})'
  SilverStripe\ORM\ValidationException:
    DEFAULT_ERROR: 'Validation error'
  SilverStripe\Security\BasicAuth:
    ENTERINFO: 'Please enter a username and password.'
    ERRORNOTADMIN: 'That user is not an administrator.'
    ERRORNOTREC: "That username / password isn't recognised"
  SilverStripe\Security\CMSMemberLoginForm:
    PASSWORDEXPIRED: '<p>Your password has expired. <a target="_top" href="{link}">Please choose a new one.</a></p>'
  SilverStripe\Security\CMSSecurity:
    INVALIDUSER: '<p>Invalid user. <a target="_top" href="{link}">Please re-authenticate here</a> to continue.</p>'
    LOGIN_MESSAGE: '<p>Your session has timed out due to inactivity</p>'
    LOGIN_TITLE: 'Return to where you left off by logging back in'
    SUCCESS: Success
    SUCCESSCONTENT: '<p>Login success. If you are not automatically redirected <a target="_top" href="{link}">click here</a></p>'
    SUCCESS_TITLE: 'Login successful'
  SilverStripe\Security\Confirmation\Form:
    CONFIRM: 'Run the action'
    EMPTY_TITLE: 'Nothing to confirm'
    REFUSE: Cancel
  SilverStripe\Security\Confirmation\Handler:
    FORM_TITLE: 'Confirm potentially dangerous action'
  SilverStripe\Security\DefaultAdminService:
    DefaultAdminFirstname: 'Default Admin'
  SilverStripe\Security\Group:
    AddRole: 'Add a role for this group'
    Code: 'Group Code'
    DefaultGroupTitleAdministrators: Administrators
    DefaultGroupTitleContentAuthors: 'Content Authors'
    Description: Description
    GROUPNAME: 'Group name'
    GroupReminder: "If you choose a parent group, this group will take all it's roles"
    HierarchyPermsError: 'Can''t assign parent group "{group}" with privileged permissions (requires ADMIN access)'
    Locked: 'Locked?'
    MEMBERS: Members
    NEWGROUP: 'New Group'
    NoRoles: 'No roles found'
    PERMISSIONS: Permissions
    PLURALNAME: Groups
    PLURALS:
      one: 'A Group'
      other: '{count} Groups'
    Parent: 'Parent Group'
    ROLES: Roles
    ROLESDESCRIPTION: 'Roles are predefined sets of permissions, and can be assigned to groups.<br />They are inherited from parent groups if required.'
    RolesAddEditLink: 'Manage roles'
    SINGULARNAME: Group
    Sort: 'Sort Order'
    ValidationIdentifierAlreadyExists: 'A Group ({group}) already exists with the same {identifier}'
    db_AccessAllSubsites: 'Access all subsites'
    db_Code: Code
    db_DN: DN
    db_Description: Description
    db_GUID: GUID
    db_HtmlEditorConfig: 'Html editor config'
    db_LastSynced: 'Last synced'
    db_Locked: Locked
    db_Sort: Sort
    db_Title: Title
    has_many_Groups: Groups
    has_many_LDAPGroupMappings: 'LDAP group mappings'
    has_many_Permissions: Permissions
    has_one_Parent: Parent
    many_many_Members: Members
    many_many_Roles: Roles
    many_many_SiteTreeContentReview: 'Site tree content review'
    many_many_Subsites: Subsites
  SilverStripe\Security\InheritedPermissionsExtension:
    db_CanEditType: 'Can edit type'
    db_CanViewType: 'Can view type'
    many_many_EditorGroups: 'Editor groups'
    many_many_EditorMembers: 'Editor members'
    many_many_ViewerGroups: 'Viewer groups'
    many_many_ViewerMembers: 'Viewer members'
  SilverStripe\Security\LoginAttempt:
    Email: 'Email Address'
    EmailHashed: 'Email Address (hashed)'
    IP: 'IP Address'
    PLURALNAME: 'Login Attempts'
    PLURALS:
      one: 'A Login Attempt'
      other: '{count} Login Attempts'
    SINGULARNAME: 'Login Attempt'
    Status: Status
    db_EmailHashed: 'Email hashed'
    db_IP: IP
    db_Status: Status
    has_one_Member: Member
  SilverStripe\Security\Member:
    ADDGROUP: 'Add group'
    BUTTONCHANGEPASSWORD: 'Change Password'
    BUTTONLOGIN: 'Log in'
    BUTTONLOGINOTHER: 'Log in as someone else'
    BUTTONLOGOUT: 'Log out'
    BUTTONLOSTPASSWORD: "I've lost my password"
    CONFIRMNEWPASSWORD: 'Confirm New Password'
    CONFIRMPASSWORD: 'Confirm Password'
    CURRENT_PASSWORD: 'Current Password'
    EDIT_PASSWORD: 'New Password'
    EMAIL: Email
    EMAIL_FAILED: 'There was an error when trying to email you a password reset link.'
    EMPTYNEWPASSWORD: 'The new password can''t be empty, please try again'
    ENTEREMAIL: 'Please enter an email address to get a password reset link.'
    ERRORLOCKEDOUT2: 'Your account has been temporarily disabled because of too many failed attempts at logging in. Please try again in {count} minutes.'
    ERRORNEWPASSWORD: 'You have entered your new password differently, try again'
    ERRORPASSWORDNOTMATCH: 'Your current password does not match, please try again'
    ERRORWRONGCRED: "The provided details don't seem to be correct. Please try again."
    FIRSTNAME: 'First Name'
    INTERFACELANG: 'Interface Language'
    KEEP_ME_SIGNED_IN: 'Keep me signed in for {count} days'
    KEEP_ME_SIGNED_IN_TOOLTIP: 'You will remain authenticated on this device for {count} days. Only use this feature if you trust the device you are using.'
    LOGGEDINAS: "You're logged in as {name}."
    NEWPASSWORD: 'New Password'
    PASSWORD: Password
    PASSWORDEXPIRED: 'Your password has expired. Please choose a new one.'
    PLURALNAME: Members
    PLURALS:
      one: 'A Member'
      other: '{count} Members'
    RequiresPasswordChangeOnNextLogin: 'Requires password change on next log in'
    SINGULARNAME: Member
    SUBJECTPASSWORDCHANGED: 'Your password has been changed'
    SUBJECTPASSWORDRESET: 'Your password reset link'
    SURNAME: Surname
    VALIDATIONADMINLOSTACCESS: 'Cannot remove all admin groups from your profile'
    VALIDATIONMEMBEREXISTS: 'A member already exists with the same {identifier}'
    ValidationIdentifierFailed: "Can't overwrite existing member #{id} with identical identifier ({name} = {value}))"
    WELCOMEBACK: 'Welcome back, {firstname}'
    YOUROLDPASSWORD: 'Your old password'
    belongs_many_many_BlogPosts: 'Blog posts'
    belongs_many_many_Groups: Groups
    db_AccountResetExpired: 'Account reset expired'
    db_AccountResetHash: 'Account reset hash'
    db_AutoLoginExpired: 'Auto login expired'
    db_AutoLoginHash: 'Auto login hash'
    db_BlogProfileSummary: 'Blog profile summary'
    db_DefaultRegisteredMethodID: 'Default registered method ID'
    db_Email: Email
    db_FailedLoginCount: 'Failed login count'
    db_FirstName: 'First name'
    db_GUID: GUID
    db_HasSkippedMFARegistration: 'Has skippedMFA registration'
    db_IsExpired: 'Is expired'
    db_LastSynced: 'Last synced'
    db_Locale: 'Interface Locale'
    db_LockedOutUntil: 'Locked out until'
    db_Password: Password
    db_PasswordEncryption: 'Password encryption'
    db_PasswordExpiry: 'Password Expiry Date'
    db_Salt: Salt
    db_Surname: Surname
    db_TempIDExpired: 'TempID expired'
    db_TempIDHash: 'TempID hash'
    db_URLSegment: 'URL segment'
    db_Username: Username
    has_many_LoggedPasswords: 'Logged passwords'
    has_many_LoginSessions: 'Login sessions'
    has_many_RegisteredMFAMethods: 'RegisteredMFA methods'
    has_many_RememberLoginHashes: 'Remember login hashes'
    has_one_AFile: 'A file'
    has_one_AImage: 'A image'
    has_one_BlogProfileImage: 'Blog profile image'
    has_one_FavouritePage: 'Favourite page'
    many_many_SiteTreeContentReview: 'Site tree content review'
  SilverStripe\Security\MemberAuthenticator\CMSMemberLoginForm:
    AUTHENTICATORNAME: 'CMS Member Login Form'
    BUTTONFORGOTPASSWORD: 'Forgot password'
    BUTTONLOGIN: 'Let me back in'
    BUTTONLOGOUT: 'Log out'
  SilverStripe\Security\MemberAuthenticator\MemberAuthenticator:
    ERRORWRONGCRED: "The provided details don't seem to be correct. Please try again."
    NoPassword: 'There is no password on this member.'
  SilverStripe\Security\MemberAuthenticator\MemberLoginForm:
    AUTHENTICATORNAME: 'E-mail & Password'
  SilverStripe\Security\MemberPassword:
    PLURALNAME: 'Member Passwords'
    PLURALS:
      one: 'A Member Password'
      other: '{count} Member Passwords'
    SINGULARNAME: 'Member Password'
    db_Password: Password
    db_PasswordEncryption: 'Password encryption'
    db_Salt: Salt
    has_one_Member: Member
  SilverStripe\Security\PasswordValidator:
    LOWCHARSTRENGTH: 'Please increase password strength by adding some of the following characters: {chars}'
    PREVPASSWORD: "You've already used that password in the past, please choose a new password"
    TOOSHORT: 'Password is too short, it must be {minimum} or more characters long'
  SilverStripe\Security\Permission:
    AdminGroup: Administrator
    CMS_ACCESS_CATEGORY: 'CMS Access'
    CONTENT_CATEGORY: 'Content permissions'
    FULLADMINRIGHTS: 'Full administrative rights'
    FULLADMINRIGHTS_HELP: 'Implies and overrules all other assigned permissions.'
    PERMISSIONS_CATEGORY: 'Roles and access permissions'
    PLURALNAME: Permissions
    PLURALS:
      one: 'A Permission'
      other: '{count} Permissions'
    SINGULARNAME: Permission
    UserPermissionsIntro: 'Assigning groups to this user will adjust the permissions they have. See the groups section for details of permissions on individual groups.'
    db_Arg: Arg
    db_Code: Code
    db_Type: Type
    has_one_Group: Group
  SilverStripe\Security\PermissionCheckboxSetField:
    AssignedTo: 'assigned to "{title}"'
    FromGroup: 'inherited from group "{title}"'
    FromRole: 'inherited from role "{title}"'
    FromRoleOnGroup: 'inherited from role "{roletitle}" on group "{grouptitle}"'
  SilverStripe\Security\PermissionRole:
    OnlyAdminCanApply: 'Only admin can apply'
    PLURALNAME: Roles
    PLURALS:
      one: 'A Role'
      other: '{count} Roles'
    SINGULARNAME: Role
    Title: Title
    belongs_many_many_Groups: Groups
    db_OnlyAdminCanApply: 'Only admin can apply'
    db_Title: Title
    has_many_Codes: Codes
  SilverStripe\Security\PermissionRoleCode:
    PLURALNAME: 'Permission Role Codes'
    PLURALS:
      one: 'A Permission Role Code'
      other: '{count} Permission Role Codes'
    PermsError: 'Can''t assign code "{code}" with privileged permissions (requires ADMIN access)'
    SINGULARNAME: 'Permission Role Code'
    db_Code: Code
    has_one_Role: Role
  SilverStripe\Security\RememberLoginHash:
    PLURALNAME: 'Login Hashes'
    PLURALS:
      one: 'A Login Hash'
      other: '{count} Login Hashes'
    SINGULARNAME: 'Login Hash'
    db_DeviceID: 'Device ID'
    db_ExpiryDate: 'Expiry date'
    db_Hash: Hash
    has_one_LoginSession: 'Login session'
    has_one_Member: Member
  SilverStripe\Security\Security:
    ALREADYLOGGEDIN: "You don't have access to this page.  If you have another account that can access that page, you can log in again below."
    BUTTONSEND: 'Send me the password reset link'
    CHANGEPASSWORDBELOW: 'You can change your password below.'
    CHANGEPASSWORDHEADER: 'Change your password'
    CONFIRMLOGOUT: 'Please click the button below to confirm that you wish to log out.'
    ENTERNEWPASSWORD: 'Please enter a new password.'
    ERRORPASSWORDPERMISSION: 'You must be logged in in order to change your password!'
    LOGIN: 'Log in'
    LOGOUT: 'Log out'
    LOSTPASSWORDHEADER: 'Lost Password'
    NOTEPAGESECURED: 'That page is secured. Enter your credentials below and we will send you right along.'
    NOTERESETLINKINVALID: '<p>The password reset link is invalid or expired.</p><p>You can request a new one <a href="{link1}">here</a> or change your password after you <a href="{link2}">log in</a>.</p>'
    NOTERESETPASSWORD: 'Enter your e-mail address and we will send you a link with which you can reset your password'
    PASSWORDRESETSENTHEADER: 'Password reset link sent'
    PASSWORDRESETSENTTEXT: 'Thank you. A reset link has been sent, provided an account exists for this email address.'
  SilverStripe\View\Shortcodes\EmbedShortcodeProvider:
    INVALID_URL: 'There was a problem loading the media.'<|MERGE_RESOLUTION|>--- conflicted
+++ resolved
@@ -153,11 +153,7 @@
   SilverStripe\Forms\NullableField:
     IsNullLabel: 'Is Null'
   SilverStripe\Forms\NumericField:
-<<<<<<< HEAD
-    VALIDATION: "'{value}' is not a number, only numbers can be accepted for this field"
-=======
     VALIDATION: '''{value}'' is not a number, only numbers can be accepted for this field'
->>>>>>> 81cd33b6
   SilverStripe\Forms\SearchableDropdownTrait:
     SELECT: Select...
     SELECT_OR_TYPE_TO_SEARCH: 'Select or type to search...'
