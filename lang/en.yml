en:
  AssetAdmin:
    NEWFOLDER: NewFolder
    SHOWALLOWEDEXTS: 'Show allowed extensions'
  AssetTableField:
    CREATED: 'First uploaded'
    DIM: Dimensions
    FILENAME: Filename
    FOLDER: Folder
    LASTEDIT: 'Last changed'
    OWNER: Owner
    SIZE: 'File size'
    TITLE: Title
    TYPE: 'File type'
    URL: URL
  AssetUploadField:
    ChooseFiles: 'Choose files'
    DRAGFILESHERE: 'Drag files here'
    DROPAREA: 'Drop Area'
    EDITALL: 'Edit all'
    EDITANDORGANIZE: 'Edit & organize'
    EDITINFO: 'Edit files'
    FILES: Files
    FROMCOMPUTER: 'Choose files from your computer'
    FROMCOMPUTERINFO: 'Upload from your computer'
    TOTAL: Total
    TOUPLOAD: 'Choose files to upload...'
    UPLOADINPROGRESS: 'Please wait… upload in progress'
    UPLOADOR: OR
  BBCodeParser:
    ALIGNEMENT: Alignment
    ALIGNEMENTEXAMPLE: 'right aligned'
    BOLD: 'Bold Text'
    BOLDEXAMPLE: Bold
    CODE: 'Code Block'
    CODEDESCRIPTION: 'Unformatted code block'
    CODEEXAMPLE: 'Code block'
    COLORED: 'Colored text'
    COLOREDEXAMPLE: 'blue text'
    EMAILLINK: 'Email link'
    EMAILLINKDESCRIPTION: 'Create link to an email address'
    IMAGE: Image
    IMAGEDESCRIPTION: 'Show an image in your post'
    ITALIC: 'Italic Text'
    ITALICEXAMPLE: Italics
    LINK: 'Website link'
    LINKDESCRIPTION: 'Link to another website or URL'
    STRUCK: 'Struck-out Text'
    STRUCKEXAMPLE: Struck-out
    UNDERLINE: 'Underlined Text'
    UNDERLINEEXAMPLE: Underlined
    UNORDERED: 'Unordered list'
    UNORDEREDDESCRIPTION: 'Unordered list'
    UNORDEREDEXAMPLE1: 'unordered item 1'
  BackLink_Button_ss:
    Back: Back
  BasicAuth:
    ENTERINFO: 'Please enter a username and password.'
    ERRORNOTADMIN: 'That user is not an administrator.'
    ERRORNOTREC: 'That username / password isn''t recognised'
  Boolean:
    ANY: Any
    NOANSWER: No
    YESANSWER: Yes
  CMSLoadingScreen_ss:
    LOADING: Loading...
    REQUIREJS: 'The CMS requires that you have JavaScript enabled.'
  CMSMain:
    ACCESS: 'Access to ''{title}'' section'
    ACCESSALLINTERFACES: 'Access to all CMS sections'
    ACCESSALLINTERFACESHELP: 'Overrules more specific access settings.'
    SAVE: Save
  CMSPageHistoryController_versions_ss:
    PREVIEW: 'Website preview'
  CMSProfileController:
    MENUTITLE: 'My Profile'
  ChangePasswordEmail_ss:
    CHANGEPASSWORDTEXT1: 'You changed your password for'
    CHANGEPASSWORDTEXT2: 'You can now use the following credentials to log in:'
    EMAIL: Email
    HELLO: Hi
    PASSWORD: Password
  CheckboxField:
    NOANSWER: No
    YESANSWER: Yes
  ConfirmedPasswordField:
    ATLEAST: 'Passwords must be at least {min} characters long.'
    BETWEEN: 'Passwords must be {min} to {max} characters long.'
    MAXIMUM: 'Passwords must be at most {max} characters long.'
    SHOWONCLICKTITLE: 'Change Password'
  ContentController:
    NOTLOGGEDIN: 'Not logged in'
  CreditCardField:
    FIRST: first
    FOURTH: fourth
    SECOND: second
    THIRD: third
  CurrencyField:
    CURRENCYSYMBOL: $
  DataObject:
    PLURALNAME: 'Data Objects'
    SINGULARNAME: 'Data Object'
  Date:
    DAY: day
    DAYS: days
    HOUR: hour
    HOURS: hours
    LessThanMinuteAgo: 'less than a minute'
    MIN: min
    MINS: mins
    MONTH: month
    MONTHS: months
    SEC: sec
    SECS: secs
    TIMEDIFFAGO: '{difference} ago'
    TIMEDIFFIN: 'in {difference}'
    YEAR: year
    YEARS: years
  DateField:
    NOTSET: 'not set'
    TODAY: today
    VALIDDATEFORMAT2: 'Please enter a valid date format ({format})'
    VALIDDATEMAXDATE: 'Your date has to be older or matching the maximum allowed date ({date})'
    VALIDDATEMINDATE: 'Your date has to be newer or matching the minimum allowed date ({date})'
  DatetimeField:
    NOTSET: 'Not set'
  Director:
    INVALID_REQUEST: 'Invalid request'
  DropdownField:
    CHOOSE: (Choose)
    CHOOSESEARCH: '(Choose or Search)'
  EmailField:
    VALIDATION: 'Please enter an email address'
  Enum:
    ANY: Any
  File:
    AviType: 'AVI video file'
    Content: Content
    CssType: 'CSS file'
    DmgType: 'Apple disk image'
    DocType: 'Word document'
    Filename: Filename
    GifType: 'GIF image - good for diagrams'
    GzType: 'GZIP compressed file'
    HtlType: 'HTML file'
    HtmlType: 'HTML file'
    INVALIDEXTENSION: 'Extension is not allowed (valid: {extensions})'
    INVALIDEXTENSIONSHORT: 'Extension is not allowed'
    IcoType: 'Icon image'
    JpgType: 'JPEG image - good for photos'
    JsType: 'Javascript file'
    Mp3Type: 'MP3 audio file'
    MpgType: 'MPEG video file'
    NOFILESIZE: 'Filesize is zero bytes.'
    NOVALIDUPLOAD: 'File is not a valid upload'
    Name: Name
    PLURALNAME: Files
    PdfType: 'Adobe Acrobat PDF file'
    PngType: 'PNG image - good general-purpose format'
    SINGULARNAME: File
    TOOLARGE: 'Filesize is too large, maximum {size} allowed'
    TOOLARGESHORT: 'Filesize exceeds {size}'
    TiffType: 'Tagged image format'
    Title: Title
    WavType: 'WAV audo file'
    XlsType: 'Excel spreadsheet'
    ZipType: 'ZIP compressed file'
  Filesystem:
    SYNCRESULTS: 'Sync complete: {createdcount} items created, {deletedcount} items deleted'
  Folder:
    PLURALNAME: Folders
    SINGULARNAME: Folder
  ForgotPasswordEmail_ss:
    HELLO: Hi
    TEXT1: 'Here is your'
    TEXT2: 'password reset link'
    TEXT3: for
  Form:
    CSRF_FAILED_MESSAGE: 'There seems to have been a technical problem. Please click the back button, refresh your browser, and try again.'
    FIELDISREQUIRED: '{name} is required'
    SubmitBtnLabel: Go
    VALIDATIONCREDITNUMBER: 'Please ensure you have entered the {number} credit card number correctly'
    VALIDATIONNOTUNIQUE: 'The value entered is not unique'
    VALIDATIONPASSWORDSDONTMATCH: 'Passwords don''t match'
    VALIDATIONPASSWORDSNOTEMPTY: 'Passwords can''t be empty'
    VALIDATIONSTRONGPASSWORD: 'Passwords must have at least one digit and one alphanumeric character'
    VALIDATOR: Validator
    VALIDCURRENCY: 'Please enter a valid currency'
  FormField:
    Example: 'e.g. %s'
    NONE: none
  GridAction:
    DELETE_DESCRIPTION: Delete
    Delete: Delete
    UnlinkRelation: Unlink
  GridField:
    Add: 'Add {name}'
    Filter: Filter
    FilterBy: 'Filter by '
    Find: Find
    LEVELUP: 'Level up'
    LinkExisting: 'Link Existing'
    NewRecord: 'New %s'
    NoItemsFound: 'No items found'
    PRINTEDAT: 'Printed at'
    PRINTEDBY: 'Printed by'
    PlaceHolder: 'Find {type}'
    PlaceHolderWithLabels: 'Find {type} by {name}'
    RelationSearch: 'Relation search'
    ResetFilter: Reset
  GridFieldAction_Delete:
    DeletePermissionsFailure: 'No delete permissions'
    EditPermissionsFailure: 'No permission to unlink record'
  GridFieldDetailForm:
    CancelBtn: Cancel
    Create: Create
    Delete: Delete
    DeletePermissionsFailure: 'No delete permissions'
    Deleted: 'Deleted %s %s'
    Save: Save
    Saved: 'Saved {name} {link}'
  GridFieldEditButton_ss:
    EDIT: Edit
  GridFieldItemEditView:
    Go_back: 'Go back'
  Group:
    AddRole: 'Add a role for this group'
    Code: 'Group Code'
    DefaultGroupTitleAdministrators: Administrators
    DefaultGroupTitleContentAuthors: 'Content Authors'
    Description: Description
    GroupReminder: 'If you choose a parent group, this group will take all it''s roles'
    HierarchyPermsError: 'Can''t assign parent group "%s" with privileged permissions (requires ADMIN access)'
    Locked: 'Locked?'
    NoRoles: 'No roles found'
    PLURALNAME: Groups
    Parent: 'Parent Group'
    RolesAddEditLink: 'Manage roles'
    SINGULARNAME: Group
    Sort: 'Sort Order'
    has_many_Permissions: Permissions
    many_many_Members: Members
  GroupImportForm:
    Help1: '<p>Import one or more groups in <em>CSV</em> format (comma-separated values). <small><a href="#" class="toggle-advanced">Show advanced usage</a></small></p>'
    Help2: "<div class=\"advanced\">\n	<h4>Advanced usage</h4>\n	<ul>\n	<li>Allowed columns: <em>%s</em></li>\n	<li>Existing groups are matched by their unique <em>Code</em> value, and updated with any new values from the \n	imported file</li>\n	<li>Group hierarchies can be created by using a <em>ParentCode</em> column.</li>\n	<li>Permission codes can be assigned by the <em>PermissionCode</em> column. Existing permission codes are not\n	cleared.</li>\n	</ul>\n</div>"
    ResultCreated: 'Created {count} groups'
    ResultDeleted: 'Deleted %d groups'
    ResultUpdated: 'Updated %d groups'
  Hierarchy:
    InfiniteLoopNotAllowed: 'Infinite loop found within the "{type}" hierarchy. Please change the parent to resolve this'
  HtmlEditorField:
    ADDURL: 'Add URL'
    ADJUSTDETAILSDIMENSIONS: 'Details &amp; dimensions'
    ANCHORVALUE: Anchor
    BUTTONADDURL: 'Add url'
    BUTTONINSERT: Insert
    BUTTONINSERTLINK: 'Insert link'
    BUTTONREMOVELINK: 'Remove link'
    BUTTONUpdate: Update
    CAPTIONTEXT: 'Caption text'
    CSSCLASS: 'Alignment / style'
    CSSCLASSCENTER: 'Centered, on its own.'
    CSSCLASSLEFT: 'On the left, with text wrapping around.'
    CSSCLASSLEFTALONE: 'On the left, on its own.'
    CSSCLASSRIGHT: 'On the right, with text wrapping around.'
    DETAILS: Details
    EMAIL: 'Email address'
    FILE: File
    FOLDER: Folder
    FROMCMS: 'From the CMS'
    FROMCOMPUTER: 'From your computer'
    FROMWEB: 'From the web'
    FindInFolder: 'Find in Folder'
    IMAGEALT: 'Alternative text (alt)'
    IMAGEALTTEXT: 'Alternative text (alt) - shown if image can''t be displayed'
    IMAGEALTTEXTDESC: 'Shown to screen readers or if image can''t be displayed'
    IMAGEDIMENSIONS: Dimensions
    IMAGEHEIGHTPX: Height
    IMAGETITLE: 'Title text (tooltip) - for additional information about the image'
    IMAGETITLETEXT: 'Title text (tooltip)'
    IMAGETITLETEXTDESC: 'For additional information about the image'
    IMAGEWIDTHPX: Width
    INSERTMEDIA: 'Insert Media'
    LINK: 'Insert Link'
    LINKANCHOR: 'Anchor on this page'
    LINKDESCR: 'Link description'
    LINKEMAIL: 'Email address'
    LINKEXTERNAL: 'Another website'
    LINKFILE: 'Download a file'
    LINKINTERNAL: 'Page on the site'
    LINKOPENNEWWIN: 'Open link in a new window?'
    LINKTO: 'Link to'
    PAGE: Page
    URL: URL
    URLNOTANOEMBEDRESOURCE: 'The URL ''{url}'' could not be turned into a media resource.'
    UpdateMEDIA: 'Update Media'
  Image:
    PLURALNAME: Files
    SINGULARNAME: File
  Image_Cached:
    PLURALNAME: Files
    SINGULARNAME: File
  Image_iframe_ss:
    TITLE: 'Image Uploading Iframe'
  LeftAndMain:
    CANT_REORGANISE: 'You do not have permission to alter Top level pages. Your change was not saved.'
    DELETED: Deleted.
    DropdownBatchActionsDefault: Actions
    HELP: Help
    PAGETYPE: 'Page type: '
    PERMAGAIN: 'You have been logged out of the CMS.  If you would like to log in again, enter a username and password below.'
    PERMALREADY: 'I''m sorry, but you can''t access that part of the CMS.  If you want to log in as someone else, do so below'
    PERMDEFAULT: 'Please choose an authentication method and enter your credentials to access the CMS.'
    PLEASESAVE: 'Please Save Page: This page could not be upated because it hasn''t been saved yet.'
    PreviewButton: Preview
    REORGANISATIONSUCCESSFUL: 'Reorganised the site tree successfully.'
    SAVEDUP: Saved.
    ShowAsList: 'show as list'
    TooManyPages: 'Too many pages'
    ValidationError: 'Validation error'
    VersionUnknown: Unknown
  LeftAndMain_Menu_ss:
    LOGOUT: 'Log out'
  LeftAndMain_Menu_ss:
    Hello: Hi
    LOGOUT: 'Log out'
  LoginAttempt:
    Email: 'Email Address'
    IP: 'IP Address'
    PLURALNAME: 'Login Attempts'
    SINGULARNAME: 'Login Attempt'
    Status: Status
  Member:
    ADDGROUP: 'Add group'
    BUTTONCHANGEPASSWORD: 'Change Password'
    BUTTONLOGIN: 'Log in'
    BUTTONLOGINOTHER: 'Log in as someone else'
    BUTTONLOSTPASSWORD: 'I''ve lost my password'
    CANTEDIT: 'You don''t have permission to do that'
    CONFIRMNEWPASSWORD: 'Confirm New Password'
    CONFIRMPASSWORD: 'Confirm Password'
    DATEFORMAT: 'Date format'
    DefaultAdminFirstname: 'Default Admin'
    DefaultDateTime: default
    EMAIL: Email
    EMPTYNEWPASSWORD: 'The new password can''t be empty, please try again'
    ENTEREMAIL: 'Please enter an email address to get a password reset link.'
    ERRORLOCKEDOUT2: 'Your account has been temporarily disabled because of too many failed attempts at logging in. Please try again in {count} minutes.'
    ERRORNEWPASSWORD: 'You have entered your new password differently, try again'
    ERRORPASSWORDNOTMATCH: 'Your current password does not match, please try again'
    ERRORWRONGCRED: 'That doesn''t seem to be the right e-mail address or password. Please try again.'
    FIRSTNAME: 'First Name'
    INTERFACELANG: 'Interface Language'
    INVALIDNEWPASSWORD: 'We couldn''t accept that password: {password}'
    LOGGEDINAS: 'You''re logged in as {name}.'
    NEWPASSWORD: 'New Password'
    NoPassword: 'There is no password on this member.'
    PASSWORD: Password
    PLURALNAME: Members
    REMEMBERME: 'Remember me next time?'
    SINGULARNAME: Member
    SUBJECTPASSWORDCHANGED: 'Your password has been changed'
    SUBJECTPASSWORDRESET: 'Your password reset link'
    SURNAME: Surname
    TIMEFORMAT: 'Time format'
    VALIDATIONMEMBEREXISTS: 'A member already exists with the same %s'
    ValidationIdentifierFailed: 'Can''t overwrite existing member #{id} with identical identifier ({name} = {value}))'
    WELCOMEBACK: 'Welcome Back, {firstname}'
    YOUROLDPASSWORD: 'Your old password'
    belongs_many_many_Groups: Groups
    db_LastVisited: 'Last Visited Date'
    db_Locale: 'Interface Locale'
    db_LockedOutUntil: 'Locked out until'
    db_NumVisit: 'Number of Visits'
    db_Password: Password
    db_PasswordExpiry: 'Password Expiry Date'
  MemberAuthenticator:
    TITLE: 'E-mail &amp; Password'
  MemberDatetimeOptionsetField:
    AMORPM: 'AM (Ante meridiem) or PM (Post meridiem)'
    Custom: Custom
    DATEFORMATBAD: 'Date format is invalid'
    DAYNOLEADING: 'Day of month without leading zero'
    DIGITSDECFRACTIONSECOND: 'One or more digits representing a decimal fraction of a second'
    FOURDIGITYEAR: 'Four-digit year'
    FULLNAMEMONTH: 'Full name of month (e.g. June)'
    HOURNOLEADING: 'Hour without leading zero'
    MINUTENOLEADING: 'Minute without leading zero'
    MONTHNOLEADING: 'Month digit without leading zero'
    Preview: Preview
    SHORTMONTH: 'Short name of month (e.g. Jun)'
    TWODIGITDAY: 'Two-digit day of month'
    TWODIGITHOUR: 'Two digits of hour (00 through 23)'
    TWODIGITMINUTE: 'Two digits of minute (00 through 59)'
    TWODIGITMONTH: 'Two-digit month (01=January, etc.)'
    TWODIGITSECOND: 'Two digits of second (00 through 59)'
    TWODIGITYEAR: 'Two-digit year'
    Toggle: 'Show formatting help'
  MemberImportForm:
    Help1: '<p>Import users in <em>CSV format</em> (comma-separated values). <small><a href="#" class="toggle-advanced">Show advanced usage</a></small></p>'
    Help2: "<div class=\"advanced\">\n	<h4>Advanced usage</h4>\n	<ul>\n	<li>Allowed columns: <em>%s</em></li>\n	<li>Existing users are matched by their unique <em>Code</em> property, and updated with any new values from\n	the imported file.</li>\n	<li>Groups can be assigned by the <em>Groups</em> column. Groups are identified by their <em>Code</em> property,\n	multiple groups can be separated by comma. Existing group memberships are not cleared.</li>\n	</ul>\n</div>"
    ResultCreated: 'Created {count} members'
    ResultDeleted: 'Deleted %d members'
    ResultNone: 'No changes'
    ResultUpdated: 'Updated {count} members'
  MemberPassword:
    PLURALNAME: 'Member Passwords'
    SINGULARNAME: 'Member Password'
  MemberTableField:
    APPLY_FILTER: 'Apply Filter'
  ModelAdmin:
    DELETE: Delete
    DELETEDRECORDS: 'Deleted {count} records.'
    EMPTYBEFOREIMPORT: 'Replace data'
    IMPORT: 'Import from CSV'
    IMPORTEDRECORDS: 'Imported {count} records.'
    NOCSVFILE: 'Please browse for a CSV file to import'
    NOIMPORT: 'Nothing to import'
    RESET: Reset
    Title: 'Data Models'
    UPDATEDRECORDS: 'Updated {count} records.'
  ModelAdmin_ImportSpec_ss:
    IMPORTSPECLINK: 'Show Specification for %s'
    IMPORTSPECFIELDS: 'Database columns'
    IMPORTSPECRELATIONS: Relations
    IMPORTSPECTITLE: 'Specification for %s'
  ModelAdmin_Tools_ss:
    FILTER: Filter
    IMPORT: Import
  ModelSidebar_ss:
    IMPORT_TAB_HEADER: Import
    SEARCHLISTINGS: Search
  MoneyField:
    FIELDLABELAMOUNT: Amount
    FIELDLABELCURRENCY: Currency
  NullableField:
    IsNullLabel: 'Is Null'
  NumericField:
    VALIDATION: '''{value}'' is not a number, only numbers can be accepted for this field'
  Pagination:
    Page: Page
    View: View
  PasswordValidator:
    LOWCHARSTRENGTH: 'Please increase password strength by adding some of the following characters: %s'
    PREVPASSWORD: 'You''ve already used that password in the past, please choose a new password'
    TOOSHORT: 'Password is too short, it must be %s or more characters long'
  Permission:
    AdminGroup: Administrator
    CMS_ACCESS_CATEGORY: 'CMS Access'
    FULLADMINRIGHTS: 'Full administrative rights'
    FULLADMINRIGHTS_HELP: 'Implies and overrules all other assigned permissions.'
    PLURALNAME: Permissions
    SINGULARNAME: Permission
  PermissionCheckboxSetField:
    AssignedTo: 'assigned to "{title}"'
    FromGroup: 'inherited from group "{title}"'
    FromRole: 'inherited from role "{title}"'
    FromRoleOnGroup: 'inherited from role "%s" on group "%s"'
  PermissionRole:
    OnlyAdminCanApply: 'Only admin can apply'
    PLURALNAME: Roles
    SINGULARNAME: Role
    Title: Title
  PermissionRoleCode:
    PLURALNAME: 'Permission Role Cods'
    PermsError: 'Can''t assign code "%s" with privileged permissions (requires ADMIN access)'
    SINGULARNAME: 'Permission Role Code'
  Permissions:
    PERMISSIONS_CATEGORY: 'Roles and access permissions'
    UserPermissionsIntro: 'Assigning groups to this user will adjust the permissions they have. See the groups section for details of permissions on individual groups.'
  PhoneNumberField:
    VALIDATION: 'Please enter a valid phone number'
  Security:
    ALREADYLOGGEDIN: 'You don''t have access to this page.  If you have another account that can access that page, you can log in again below.'
    BUTTONSEND: 'Send me the password reset link'
    CHANGEPASSWORDBELOW: 'You can change your password below.'
    CHANGEPASSWORDHEADER: 'Change your password'
    ENTERNEWPASSWORD: 'Please enter a new password.'
    ERRORPASSWORDPERMISSION: 'You must be logged in in order to change your password!'
    LOGGEDOUT: 'You have been logged out.  If you would like to log in again, enter your credentials below.'
    LOGIN: 'Log in'
    NOTEPAGESECURED: 'That page is secured. Enter your credentials below and we will send you right along.'
    NOTERESETLINKINVALID: '<p>The password reset link is invalid or expired.</p><p>You can request a new one <a href="{link1}">here</a> or change your password after you <a href="{link2}">logged in</a>.</p>'
    NOTERESETPASSWORD: 'Enter your e-mail address and we will send you a link with which you can reset your password'
    PASSWORDSENTHEADER: 'Password reset link sent to ''{email}'''
    PASSWORDSENTTEXT: 'Thank you! A reset link has been sent to ''{email}'', provided an account exists for this email address.'
  SecurityAdmin:
    ACCESS_HELP: 'Allow viewing, adding and editing users, as well as assigning permissions and roles to them.'
    APPLY_ROLES: 'Apply roles to groups'
    APPLY_ROLES_HELP: 'Ability to edit the roles assigned to a group. Requires the "Access to ''Users'' section" permission.'
    EDITPERMISSIONS: 'Manage permissions for groups'
    EDITPERMISSIONS_HELP: 'Ability to edit Permissions and IP Addresses for a group. Requires the "Access to ''Security'' section" permission.'
    GROUPNAME: 'Group name'
    IMPORTGROUPS: 'Import groups'
    IMPORTUSERS: 'Import users'
    MEMBERS: Members
    MENUTITLE: Security
    MemberListCaution: 'Caution: Removing members from this list will remove them from all groups and the database'
    NEWGROUP: 'New Group'
    PERMISSIONS: Permissions
    ROLES: Roles
    ROLESDESCRIPTION: 'Roles are predefined sets of permissions, and can be assigned to groups.<br />They are inherited from parent groups if required.'
    TABROLES: Roles
    Users: Users
  SecurityAdmin_MemberImportForm:
    BtnImport: 'Import from CSV'
    FileFieldLabel: 'CSV File <small>(Allowed extensions: *.csv)</small>'
  SilverStripeNavigator:
    Auto: Auto
    ChangeViewMode: 'Change view mode'
    Desktop: Desktop
    DualWindowView: 'Dual Window'
    Edit: Edit
    EditView: 'Edit mode'
    Mobile: Mobile
    PreviewState: 'Preview State'
    PreviewView: 'Preview mode'
    Responsive: Responsive
    SplitView: 'Split mode'
    Tablet: Tablet
    ViewDeviceWidth: 'Select a preview width'
    Width: width
  SiteTree:
    TABMAIN: Main
  TableListField:
    CSVEXPORT: 'Export to CSV'
    Print: Print
  TableListField_PageControls_ss:
    OF: of
  TimeField:
    VALIDATEFORMAT: 'Please enter a valid time format ({format})'
  ToggleField:
    LESS: less
    MORE: more
  UploadField:
    ATTACHFILE: 'Attach a file'
    ATTACHFILES: 'Attach files'
    AttachFile: 'Attach file(s)'
    CHOOSEANOTHERFILE: 'Choose another file'
    CHOOSEANOTHERINFO: 'Replace this file with another one from the file store'
    DELETE: 'Delete from files'
    DELETEINFO: 'Permanently delete this file from the file store'
    DOEDIT: Save
    DROPFILE: 'drop a file'
    DROPFILES: 'drop files'
    Dimensions: Dimensions
    EDIT: Edit
    EDITINFO: 'Edit this file'
    FIELDNOTSET: 'File information not found'
    FROMCOMPUTER: 'From your computer'
    FROMCOMPUTERINFO: 'Select from files'
    FROMFILES: 'From files'
    HOTLINKINFO: 'Info: This image will be hotlinked. Please ensure you have permissions from the original site creator to do so.'
    MAXNUMBEROFFILES: 'Max number of {count} file(s) exceeded.'
    MAXNUMBEROFFILESONE: 'Can only upload one file'
    MAXNUMBEROFFILESSHORT: 'Can only upload {count} files'
    OVERWRITEWARNING: 'File with the same name already exists'
    REMOVE: Remove
    REMOVEINFO: 'Remove this file from here, but do not delete it from the file store'
    STARTALL: 'Start all'
    Saved: Saved
    UPLOADSINTO: 'saves into /{path}'
  Versioned:
<<<<<<< HEAD
    has_many_Versions: Versions
  CMSPageHistoryController_versions_ss:
    PREVIEW: 'Website preview'
  GridFieldEditButton_ss:
    EDIT: Edit
  ContentController:
    NOTLOGGEDIN: 'Not logged in'
  GridFieldItemEditView:
    Go_back: 'Go back'
  PasswordValidator:
    LOWCHARSTRENGTH: 'Please increase password strength by adding some of the following characters: %s'
    PREVPASSWORD: 'You''ve already used that password in the past, please choose a new password'
    TOOSHORT: 'Password is too short, it must be %s or more characters long'
=======
    has_many_Versions: Versions
>>>>>>> 795d3e4b
<|MERGE_RESOLUTION|>--- conflicted
+++ resolved
@@ -561,20 +561,4 @@
     Saved: Saved
     UPLOADSINTO: 'saves into /{path}'
   Versioned:
-<<<<<<< HEAD
-    has_many_Versions: Versions
-  CMSPageHistoryController_versions_ss:
-    PREVIEW: 'Website preview'
-  GridFieldEditButton_ss:
-    EDIT: Edit
-  ContentController:
-    NOTLOGGEDIN: 'Not logged in'
-  GridFieldItemEditView:
-    Go_back: 'Go back'
-  PasswordValidator:
-    LOWCHARSTRENGTH: 'Please increase password strength by adding some of the following characters: %s'
-    PREVPASSWORD: 'You''ve already used that password in the past, please choose a new password'
-    TOOSHORT: 'Password is too short, it must be %s or more characters long'
-=======
-    has_many_Versions: Versions
->>>>>>> 795d3e4b
+    has_many_Versions: Versions