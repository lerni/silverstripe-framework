--- conflicted
+++ resolved
@@ -19,11 +19,7 @@
     LASTEDIT: "Last changed"
     OWNER: Owner
     PATH: Path
-<<<<<<< HEAD
-    SIZE: 'File size'
-=======
     SIZE: "File size"
->>>>>>> 17690ff6
     TITLE: Title
     TYPE: "File type"
     URL: URL
@@ -80,11 +76,7 @@
     NOANSWER: "No"
     YESANSWER: "Yes"
   CAMPAIGNS:
-<<<<<<< HEAD
-    ADDTOCAMPAIGN: 'Add to Campaign'
-=======
     ADDTOCAMPAIGN: "Add to Campaign"
->>>>>>> 17690ff6
   CMSLoadingScreen_ss:
     LOADING: Loading...
     REQUIREJS: "The CMS requires that you have JavaScript enabled."
@@ -112,18 +104,6 @@
     TimedOutTitleAnonymous: "Your session has timed out."
     TimedOutTitleMember: "Hey {name}!<br />Your session has timed out."
   CampaignAdmin:
-<<<<<<< HEAD
-    ACCESS_HELP: 'Allow viewing of the campaign publishing section.'
-    MENUTITLE: Campaigns
-  Campaigns:
-    AddToCampaign: 'Add To Campaign'
-    AddToCampaignFormFieldLabel: 'Select a Campaign'
-  ChangePasswordEmail_ss:
-    CHANGEPASSWORDFOREMAIL: 'The password for account with email address {email} has been changed. If you didn''t change your password please change your password using the link below'
-    CHANGEPASSWORDTEXT1: 'You changed your password for'
-    CHANGEPASSWORDTEXT2: 'You can now use the following credentials to log in:'
-    CHANGEPASSWORDTEXT3: 'Change password'
-=======
     ACCESS_HELP: "Allow viewing of the campaign publishing section."
     MENUTITLE: Campaigns
   Campaigns:
@@ -134,7 +114,6 @@
     CHANGEPASSWORDTEXT1: "You changed your password for"
     CHANGEPASSWORDTEXT2: "You can now use the following credentials to log in:"
     CHANGEPASSWORDTEXT3: "Change password"
->>>>>>> 17690ff6
     EMAIL: Email
     HELLO: Hi
     PASSWORD: Password
@@ -210,15 +189,9 @@
     INVALID_REQUEST: "Invalid request"
   DropdownField:
     CHOOSE: (Choose)
-<<<<<<< HEAD
-    CHOOSESEARCH: '(Choose or Search)'
-    CHOOSE_MODEL: '(Choose {name})'
-    SOURCE_VALIDATION: 'Please select a value within the list provided. {value} is not a valid option'
-=======
     CHOOSESEARCH: "(Choose or Search)"
     CHOOSE_MODEL: "(Choose {name})"
     SOURCE_VALIDATION: "Please select a value within the list provided. {value} is not a valid option"
->>>>>>> 17690ff6
   EmailField:
     VALIDATION: "Please enter an email address"
   Enum:
@@ -226,28 +199,6 @@
   File:
     AviType: "AVI video file"
     Content: Content
-<<<<<<< HEAD
-    CssType: 'CSS file'
-    DRAFT: Draft
-    DmgType: 'Apple disk image'
-    DocType: 'Word document'
-    Filename: Filename
-    GifType: 'GIF image - good for diagrams'
-    GzType: 'GZIP compressed file'
-    HtlType: 'HTML file'
-    HtmlType: 'HTML file'
-    INVALIDEXTENSION: 'Extension is not allowed (valid: {extensions})'
-    INVALIDEXTENSIONSHORT: 'Extension is not allowed'
-    INVALIDEXTENSION_SHORT: 'Extension is not allowed'
-    IcoType: 'Icon image'
-    JpgType: 'JPEG image - good for photos'
-    JsType: 'Javascript file'
-    MODIFIED: Modified
-    Mp3Type: 'MP3 audio file'
-    MpgType: 'MPEG video file'
-    NOFILESIZE: 'File size is zero bytes.'
-    NOVALIDUPLOAD: 'File is not a valid upload'
-=======
     CssType: "CSS file"
     DRAFT: Draft
     DmgType: "Apple disk image"
@@ -268,7 +219,6 @@
     MpgType: "MPEG video file"
     NOFILESIZE: "Filesize is zero bytes."
     NOVALIDUPLOAD: "File is not a valid upload"
->>>>>>> 17690ff6
     Name: Name
     PLURALNAME: Files
     PdfType: "Adobe Acrobat PDF file"
@@ -296,21 +246,12 @@
     CSRF_FAILED_MESSAGE: "There seems to have been a technical problem. Please click the back button, refresh your browser, and try again."
     FIELDISREQUIRED: "{name} is required"
     SubmitBtnLabel: Go
-<<<<<<< HEAD
-    VALIDATIONCREDIT: 'Please ensure you have entered the credit card number correctly'
-    VALIDATIONCREDITNUMBER: 'Please ensure you have entered the {number} credit card number correctly'
-    VALIDATIONNOTUNIQUE: 'The value entered is not unique'
-    VALIDATIONPASSWORDSDONTMATCH: 'Passwords don''t match'
-    VALIDATIONPASSWORDSNOTEMPTY: 'Passwords can''t be empty'
-    VALIDATIONSTRONGPASSWORD: 'Passwords must have at least one digit and one alphanumeric character'
-=======
     VALIDATIONCREDIT: "Please ensure you have entered the credit card number correctly"
     VALIDATIONCREDITNUMBER: "Please ensure you have entered the {number} credit card number correctly"
     VALIDATIONNOTUNIQUE: "The value entered is not unique"
     VALIDATIONPASSWORDSDONTMATCH: "Passwords don't match"
     VALIDATIONPASSWORDSNOTEMPTY: "Passwords can't be empty"
     VALIDATIONSTRONGPASSWORD: "Passwords must have at least one digit and one alphanumeric character"
->>>>>>> 17690ff6
     VALIDATOR: Validator
     VALIDCURRENCY: "Please enter a valid currency"
   FormField:
@@ -385,11 +326,7 @@
     CSSCLASSLEFTALONE: "On the left, on its own."
     CSSCLASSRIGHT: "On the right, with text wrapping around."
     DETAILS: Details
-<<<<<<< HEAD
-    EMAIL: 'Email address'
-=======
     EMAIL: "Email address"
->>>>>>> 17690ff6
     FILE: SilverStripe\Assets\File
     FOLDER: Folder
     IMAGEALT: "Alternative text (alt)"
@@ -401,19 +338,6 @@
     IMAGETITLETEXT: "Title text (tooltip)"
     IMAGETITLETEXTDESC: "For additional information about the image"
     IMAGEWIDTHPX: Width
-<<<<<<< HEAD
-    INSERTMEDIA: 'Insert media from'
-    LINK: 'Insert Link'
-    LINKANCHOR: 'Link to an anchor on this page'
-    LINKDESCR: 'Link description'
-    LINKDETAILS: 'Link details'
-    LINKEMAIL: 'Link to an email address'
-    LINKEXTERNAL: 'Link to another website'
-    LINKFILE: 'Link to download a file'
-    LINKINTERNAL: 'Link to a page on this site'
-    LINKOPENNEWWIN: 'Open link in a new window?'
-    LINKTO: 'Link type'
-=======
     INSERTMEDIA: "Insert media from"
     LINK: "Insert Link"
     LINKANCHOR: "Link to an anchor on this page"
@@ -425,7 +349,6 @@
     LINKINTERNAL: "Link to a page on this site"
     LINKOPENNEWWIN: "Open link in a new window?"
     LINKTO: "Link type"
->>>>>>> 17690ff6
     PAGE: Page
     SUBJECT: "Email subject"
     URL: URL
@@ -433,21 +356,12 @@
     URLNOTANOEMBEDRESOURCE: "The URL '{url}' could not be turned into a media resource."
     UpdateMEDIA: "Update media"
   HTMLEditorField_Toolbar:
-<<<<<<< HEAD
-    ERROR_ABSOLUTE: 'Only absolute urls can be embedded'
-    ERROR_HOSTNAME: 'This file hostname is not included in the whitelist'
-    ERROR_ID: 'Need either "ID" or "FileURL" parameter to identify the file'
-    ERROR_NOTFOUND: 'Unable to find file to view'
-    ERROR_OEMBED_REMOTE: 'Embed is only compatible with remote files'
-    ERROR_SCHEME: 'This file scheme is not included in the whitelist'
-=======
     ERROR_ABSOLUTE: "Only absolute urls can be embedded"
     ERROR_HOSTNAME: "This file hostname is not included in the whitelist"
     ERROR_ID: "Need either \"ID\" or \"FileURL\" parameter to identify the file"
     ERROR_NOTFOUND: "Unable to find file to view"
     ERROR_OEMBED_REMOTE: "Embed is only compatible with remote files"
     ERROR_SCHEME: "This file scheme is not included in the whitelist"
->>>>>>> 17690ff6
   Hierarchy:
     InfiniteLoopNotAllowed: "Infinite loop found within the \"{type}\" hierarchy. Please change the parent to resolve this"
   HtmlEditorField:
@@ -590,17 +504,6 @@
   MemberDatetimeOptionsetField:
     AMORPM: "AM (Ante meridiem) or PM (Post meridiem)"
     Custom: Custom
-<<<<<<< HEAD
-    DATEFORMATBAD: 'Date format is invalid'
-    DAYNOLEADING: 'Day of month without leading zero'
-    DIGITSDECFRACTIONSECOND: 'One or more digits representing a decimal fraction of a second'
-    FOURDIGITYEAR: 'Four-digit year'
-    FULLNAMEMONTH: 'Full name of month (e.g. June)'
-    HOURNOLEADING: 'Hour without leading zero'
-    HOURNOLEADING24: 'Hour without leading zero, 24 hour format'
-    MINUTENOLEADING: 'Minute without leading zero'
-    MONTHNOLEADING: 'Month digit without leading zero'
-=======
     DATEFORMATBAD: "Date format is invalid"
     DAYNOLEADING: "Day of month without leading zero"
     DIGITSDECFRACTIONSECOND: "One or more digits representing a decimal fraction of a second"
@@ -610,7 +513,6 @@
     HOURNOLEADING24: "Hour without leading zero, 24 hour format"
     MINUTENOLEADING: "Minute without leading zero"
     MONTHNOLEADING: "Month digit without leading zero"
->>>>>>> 17690ff6
     Preview: Preview
     SHORTMONTH: "Short name of month (e.g. Jun)"
     TWODIGITDAY: "Two-digit day of month"
@@ -751,11 +653,7 @@
     ViewDeviceWidth: "Select a preview width"
     Width: width
   SilverStripe\Admin\CMSProfileController:
-<<<<<<< HEAD
-    MENUTITLE: 'My Profile'
-=======
     MENUTITLE: "My Profile"
->>>>>>> 17690ff6
   SilverStripe\Admin\CampaignAdmin:
     MENUTITLE: Campaigns
   SilverStripe\Admin\SecurityAdmin:
@@ -770,46 +668,26 @@
     PLURALNAME: Images
     SINGULARNAME: Image
   SilverStripe\ORM\DataObject:
-<<<<<<< HEAD
-    PLURALNAME: 'Data Objects'
-    SINGULARNAME: 'Data Object'
-=======
     PLURALNAME: "Data Objects"
     SINGULARNAME: "Data Object"
->>>>>>> 17690ff6
   SilverStripe\ORM\Versioning\ChangeSet:
     PLURALNAME: Campaigns
     SINGULARNAME: Campaign
   SilverStripe\ORM\Versioning\ChangeSetItem:
-<<<<<<< HEAD
-    PLURALNAME: 'Change Set Items'
-    SINGULARNAME: 'Change Set Item'
-=======
     PLURALNAME: "Change Set Items"
     SINGULARNAME: "Change Set Item"
->>>>>>> 17690ff6
   SilverStripe\Security\Group:
     PLURALNAME: Groups
     SINGULARNAME: Group
   SilverStripe\Security\LoginAttempt:
-<<<<<<< HEAD
-    PLURALNAME: 'Login Attempts'
-    SINGULARNAME: 'Login Attempt'
-=======
     PLURALNAME: "Login Attempts"
     SINGULARNAME: "Login Attempt"
->>>>>>> 17690ff6
   SilverStripe\Security\Member:
     PLURALNAME: Members
     SINGULARNAME: Member
   SilverStripe\Security\MemberPassword:
-<<<<<<< HEAD
-    PLURALNAME: 'Member Passwords'
-    SINGULARNAME: 'Member Password'
-=======
     PLURALNAME: "Member Passwords"
     SINGULARNAME: "Member Password"
->>>>>>> 17690ff6
   SilverStripe\Security\Permission:
     PLURALNAME: Permissions
     SINGULARNAME: Permission
@@ -817,19 +695,11 @@
     PLURALNAME: Roles
     SINGULARNAME: Role
   SilverStripe\Security\PermissionRoleCode:
-<<<<<<< HEAD
-    PLURALNAME: 'Permission Role Codes'
-    SINGULARNAME: 'Permission Role Code'
-  SilverStripe\Security\RememberLoginHash:
-    PLURALNAME: 'Remember Login Hashs'
-    SINGULARNAME: 'Remember Login Hash'
-=======
     PLURALNAME: "Permission Role Codes"
     SINGULARNAME: "Permission Role Code"
   SilverStripe\Security\RememberLoginHash:
     PLURALNAME: "Remember Login Hashs"
     SINGULARNAME: "Remember Login Hash"
->>>>>>> 17690ff6
   SiteTree:
     TABMAIN: Main
   TableListField:
@@ -873,11 +743,7 @@
     Saved: Saved
     UPLOADSINTO: "saves into /{path}"
   Versioned:
-<<<<<<< HEAD
-    INFERRED_TITLE: 'Generated by publish of ''{title}'' at {created}'
-=======
     INFERRED_TITLE: "Generated by publish of '{title}' at {created}"
->>>>>>> 17690ff6
     has_many_Versions: Versions
   VersionedGridFieldItemRequest:
     ARCHIVE: Archive
