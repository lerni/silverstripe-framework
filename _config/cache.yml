---
Name: corecache
---
SilverStripe\Core\Injector\Injector:
  SilverStripe\Core\Cache\CacheFactory:
    class: 'SilverStripe\Core\Cache\DefaultCacheFactory'
    constructor:
      args:
        directory: '`TEMP_PATH`'
        version: null
      logger: '%$Psr\Log\LoggerInterface'
  Psr\SimpleCache\CacheInterface.cacheblock:
    factory: SilverStripe\Core\Cache\CacheFactory
    constructor:
      namespace: "cacheblock"
      defaultLifetime: 600
  Psr\SimpleCache\CacheInterface.VersionProvider_composerlock:
<<<<<<< HEAD
    factory: SilverStripe\Core\Cache\CacheFactory
    constructor:
      namespace: "VersionProvider_composerlock"
      args:
        disable-container: true
  Psr\SimpleCache\CacheInterface.RateLimiter:
    factory: SilverStripe\Core\Cache\CacheFactory
    constructor:
      namespace: 'ratelimiter'
      args:
=======
      factory: SilverStripe\Core\Cache\CacheFactory
      constructor:
        namespace: "VersionProvider_composerlock"
        disable-container: true
  Psr\SimpleCache\CacheInterface.RateLimiter:
      factory: SilverStripe\Core\Cache\CacheFactory
      constructor:
        namespace: 'ratelimiter'
>>>>>>> 79e44b42
        disable-container: true
  Psr\SimpleCache\CacheInterface.InheritedPermissions:
    factory: SilverStripe\Core\Cache\CacheFactory
    constructor:
      namespace: "InheritedPermissions"
<<<<<<< HEAD
      args:
        disable-container: true
  Psr\SimpleCache\CacheInterface.ThemeResourceLoader:
    factory: SilverStripe\Core\Cache\CacheFactory
    constructor:
      namespace: 'ThemeResourceLoader'
=======
      disable-container: true
>>>>>>> 79e44b42
<|MERGE_RESOLUTION|>--- conflicted
+++ resolved
@@ -15,39 +15,21 @@
       namespace: "cacheblock"
       defaultLifetime: 600
   Psr\SimpleCache\CacheInterface.VersionProvider_composerlock:
-<<<<<<< HEAD
     factory: SilverStripe\Core\Cache\CacheFactory
     constructor:
       namespace: "VersionProvider_composerlock"
-      args:
-        disable-container: true
+      disable-container: true
   Psr\SimpleCache\CacheInterface.RateLimiter:
     factory: SilverStripe\Core\Cache\CacheFactory
     constructor:
       namespace: 'ratelimiter'
-      args:
-=======
-      factory: SilverStripe\Core\Cache\CacheFactory
-      constructor:
-        namespace: "VersionProvider_composerlock"
-        disable-container: true
-  Psr\SimpleCache\CacheInterface.RateLimiter:
-      factory: SilverStripe\Core\Cache\CacheFactory
-      constructor:
-        namespace: 'ratelimiter'
->>>>>>> 79e44b42
-        disable-container: true
+      disable-container: true
   Psr\SimpleCache\CacheInterface.InheritedPermissions:
     factory: SilverStripe\Core\Cache\CacheFactory
     constructor:
       namespace: "InheritedPermissions"
-<<<<<<< HEAD
-      args:
-        disable-container: true
+      disable-container: true
   Psr\SimpleCache\CacheInterface.ThemeResourceLoader:
     factory: SilverStripe\Core\Cache\CacheFactory
     constructor:
-      namespace: 'ThemeResourceLoader'
-=======
-      disable-container: true
->>>>>>> 79e44b42
+      namespace: 'ThemeResourceLoader'