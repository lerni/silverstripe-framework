<?php
/**
 * This file is the Framework bootstrap.  It will get your environment ready to call Director::direct().
 *
 * It takes care of:
 *  - Including Constants.php to include _ss_environment and initialise necessary constants
 *  - Checking of PHP memory limit
 *  - Including all the files needed to get the manifest built
 *  - Building and including the manifest
<<<<<<< HEAD
 * 
 * Initialized constants:
 * - BASE_URL: Full URL to the webroot, e.g. "http://my-host.com/my-webroot" (no trailing slash).
 * - BASE_PATH: Absolute path to the webroot, e.g. "/var/www/my-webroot" (no trailing slash).
 *   See Director::baseFolder(). Can be overwritten by Config::inst()->update('Director', 'alternate_base_folder', ).
 * - TEMP_FOLDER: Absolute path to temporary folder, used for manifest and template caches. Example: "/var/tmp"
 *   See getTempFolder(). No trailing slash.
 * - MODULES_DIR: Not used at the moment
 * - MODULES_PATH: Not used at the moment
 * - THEMES_DIR: Path relative to webroot, e.g. "themes"
 * - THEMES_PATH: Absolute filepath, e.g. "/var/www/my-webroot/themes"
 * - FRAMEWORK_DIR: Path relative to webroot, e.g. "framework"
 * - FRAMEWORK_PATH:Absolute filepath, e.g. "/var/www/my-webroot/framework"
 * - FRAMEWORK_ADMIN_DIR: Path relative to webroot, e.g. "framework/admin"
 * - FRAMEWORK_ADMIN_PATH: Absolute filepath, e.g. "/var/www/my-webroot/framework/admin"
 * - THIRDPARTY_DIR: Path relative to webroot, e.g. "framework/thirdparty"
 * - THIRDPARTY_PATH: Absolute filepath, e.g. "/var/www/my-webroot/framework/thirdparty"
 * 
=======
 *
>>>>>>> 3c6ba1c3
 * @todo This file currently contains a lot of bits and pieces, and its various responsibilities should probably be
 *       moved into different subsystems.
 * @todo A lot of this stuff is very order-dependent. This could be decoupled.
 *
 * @package framework
 * @subpackage core
 */

<<<<<<< HEAD
///////////////////////////////////////////////////////////////////////////////
// ENVIRONMENT CONFIG

// ALL errors are reported, including E_STRICT by default *unless* the site is in
// live mode, where reporting is limited to fatal errors and warnings (see later in this file)
error_reporting(E_ALL | E_STRICT);

/**
 * Include _ss_environment.php file
 */
//define the name of the environment file
$envFile = '_ss_environment.php';
//define the dirs to start scanning from (have to add the trailing slash)
// we're going to check the realpath AND the path as the script sees it
$dirsToCheck = array(
	realpath('.'),
	dirname($_SERVER['SCRIPT_FILENAME'])
);
//if they are the same, remove one of them
if ($dirsToCheck[0] == $dirsToCheck[1]) {
	unset($dirsToCheck[1]);
}
foreach ($dirsToCheck as $dir) {
	//check this dir and every parent dir (until we hit the base of the drive)
	// or until we hit a dir we can't read
	do {
		//add the trailing slash we need to concatenate properly
		$dir .= DIRECTORY_SEPARATOR;
		//if it's readable, go ahead
		if (@is_readable($dir)) {
			//if the file exists, then we include it, set relevant vars and break out
			if (file_exists($dir . $envFile)) {
				define('SS_ENVIRONMENT_FILE', $dir . $envFile);
				include_once(SS_ENVIRONMENT_FILE);
				//break out of BOTH loops because we found the $envFile
				break(2);
			}
		}
		else {
			//break out of the while loop, we can't read the dir
			break;
		}
		//go up a directory
		$dir = dirname($dir);
	//here we need to check that the path of the last dir and the next one are
	// not the same, if they are, we have hit the root of the drive
	} while (dirname($dir) != $dir);
}

///////////////////////////////////////////////////////////////////////////////
// GLOBALS AND DEFINE SETTING

/**
 * A blank HTTP_HOST value is used to detect command-line execution.
 * We update the $_SERVER variable to contain data consistent with the rest of the application.
 */
if(!isset($_SERVER['HTTP_HOST'])) {
	// HTTP_HOST, REQUEST_PORT, SCRIPT_NAME, and PHP_SELF
	if(isset($_FILE_TO_URL_MAPPING)) {
		$fullPath = $testPath = realpath($_SERVER['SCRIPT_FILENAME']);
		while($testPath && $testPath != '/' && !preg_match('/^[A-Z]:\\\\$/', $testPath)) {
			if(isset($_FILE_TO_URL_MAPPING[$testPath])) {
				$url = $_FILE_TO_URL_MAPPING[$testPath] 
					. str_replace(DIRECTORY_SEPARATOR, '/', substr($fullPath,strlen($testPath)));
				
				$components = parse_url($url);
				$_SERVER['HTTP_HOST'] = $components['host'];
				if(!empty($components['port'])) $_SERVER['HTTP_HOST'] .= ':' . $components['port'];
				$_SERVER['SCRIPT_NAME'] = $_SERVER['PHP_SELF'] = $components['path'];
				if(!empty($components['port'])) $_SERVER['REQUEST_PORT'] = $components['port'];
				break;
			}
			$testPath = dirname($testPath);
		}
	}

	// Everything else
	$serverDefaults = array(
		'SERVER_PROTOCOL' => 'HTTP/1.1',
		'HTTP_ACCEPT' => 'text/plain;q=0.5',
		'HTTP_ACCEPT_LANGUAGE' => '*;q=0.5',
		'HTTP_ACCEPT_ENCODING' => '',
		'HTTP_ACCEPT_CHARSET' => 'ISO-8859-1;q=0.5',
		'SERVER_SIGNATURE' => 'Command-line PHP/' . phpversion(),
		'SERVER_SOFTWARE' => 'PHP/' . phpversion(),
		'SERVER_ADDR' => '127.0.0.1',
		'REMOTE_ADDR' => '127.0.0.1',
		'REQUEST_METHOD' => 'GET',
		'HTTP_USER_AGENT' => 'CLI',
	);
	
	$_SERVER = array_merge($serverDefaults, $_SERVER);
	
/**
 * If we have an HTTP_HOST value, then we're being called from the webserver and there are some things that
 * need checking
 */
} else {
	/**
	 * Fix magic quotes setting
	 */
	if (function_exists('get_magic_quotes_gpc') && get_magic_quotes_gpc()) {
		if($_REQUEST) stripslashes_recursively($_REQUEST);
		if($_GET) stripslashes_recursively($_GET);
		if($_POST) stripslashes_recursively($_POST);
		if($_COOKIE) stripslashes_recursively($_COOKIE);
		// No more magic_quotes!
		trigger_error('get_magic_quotes_gpc support is being removed from Silverstripe. Please set this to off in ' .
			' your php.ini and see http://php.net/manual/en/security.magicquotes.php', E_USER_WARNING);
	}
	
	/**
	 * Fix HTTP_HOST from reverse proxies
	 */
	if (isset($_SERVER['HTTP_X_FORWARDED_HOST'])) {
		// Get the first host, in case there's multiple separated through commas
		$_SERVER['HTTP_HOST'] = strtok($_SERVER['HTTP_X_FORWARDED_HOST'], ',');
	}
}

=======
>>>>>>> 3c6ba1c3
/**
 * All errors are reported, including E_STRICT by default *unless* the site is in
 * live mode, where reporting is limited to fatal errors and warnings (see later in this file)
 */
<<<<<<< HEAD
if(!defined('BASE_PATH')) {
	// Assuming that this file is framework/core/Core.php we can then determine the base path
	$candidateBasePath = rtrim(dirname(dirname(dirname(__FILE__))), DIRECTORY_SEPARATOR);
	// We can't have an empty BASE_PATH.  Making it / means that double-slashes occur in places but that's benign.
	// This likely only happens on chrooted environemnts
	if($candidateBasePath == '') $candidateBasePath = DIRECTORY_SEPARATOR;
	define('BASE_PATH', $candidateBasePath);
}
if(!defined('BASE_URL')) {
	// Determine the base URL by comparing SCRIPT_NAME to SCRIPT_FILENAME and getting common elements
	$path = realpath($_SERVER['SCRIPT_FILENAME']);
	if(substr($path, 0, strlen(BASE_PATH)) == BASE_PATH) {
		$urlSegmentToRemove = substr($path, strlen(BASE_PATH));
		if(substr($_SERVER['SCRIPT_NAME'], -strlen($urlSegmentToRemove)) == $urlSegmentToRemove) {
			$baseURL = substr($_SERVER['SCRIPT_NAME'], 0, -strlen($urlSegmentToRemove));
			define('BASE_URL', rtrim($baseURL, DIRECTORY_SEPARATOR));
		}
	}
	
	// If that didn't work, failover to the old syntax.  Hopefully this isn't necessary, and maybe
	// if can be phased out?
	if(!defined('BASE_URL')) {
		$dir = (strpos($_SERVER['SCRIPT_NAME'], 'index.php') !== false)
			? dirname($_SERVER['SCRIPT_NAME'])
			: dirname(dirname($_SERVER['SCRIPT_NAME']));
		define('BASE_URL', rtrim($dir, DIRECTORY_SEPARATOR));
	}
}
define('MODULES_DIR', 'modules');
define('MODULES_PATH', BASE_PATH . '/' . MODULES_DIR);
define('THEMES_DIR', 'themes');
define('THEMES_PATH', BASE_PATH . '/' . THEMES_DIR);
// Relies on this being in a subdir of the framework.
// If it isn't, or is symlinked to a folder with a different name, you must define FRAMEWORK_DIR
if(!defined('FRAMEWORK_DIR')) {
	define('FRAMEWORK_DIR', basename(dirname(dirname(__FILE__))));
}
define('FRAMEWORK_PATH', BASE_PATH . '/' . FRAMEWORK_DIR);
define('FRAMEWORK_ADMIN_DIR', FRAMEWORK_DIR . '/admin');
define('FRAMEWORK_ADMIN_PATH', BASE_PATH . '/' . FRAMEWORK_ADMIN_DIR);

// These are all deprecated. Use the FRAMEWORK_ versions instead.
define('SAPPHIRE_DIR', FRAMEWORK_DIR);
define('SAPPHIRE_PATH', FRAMEWORK_PATH);
define('SAPPHIRE_ADMIN_DIR', FRAMEWORK_ADMIN_DIR);
define('SAPPHIRE_ADMIN_PATH', FRAMEWORK_ADMIN_PATH);

define('THIRDPARTY_DIR', FRAMEWORK_DIR . '/thirdparty');
define('THIRDPARTY_PATH', BASE_PATH . '/' . THIRDPARTY_DIR);

if(!defined('ASSETS_DIR')) {
	define('ASSETS_DIR', 'assets');
}
define('ASSETS_PATH', BASE_PATH . '/' . ASSETS_DIR);

///////////////////////////////////////////////////////////////////////////////
// INCLUDES

if(defined('CUSTOM_INCLUDE_PATH')) {
	$includePath = '.' . PATH_SEPARATOR . CUSTOM_INCLUDE_PATH . PATH_SEPARATOR
		. FRAMEWORK_PATH . PATH_SEPARATOR
		. FRAMEWORK_PATH . '/parsers' . PATH_SEPARATOR
		. THIRDPARTY_PATH . PATH_SEPARATOR
		. get_include_path();
} else {
	$includePath = '.' . PATH_SEPARATOR . FRAMEWORK_PATH . PATH_SEPARATOR
		. FRAMEWORK_PATH . '/parsers' . PATH_SEPARATOR
		. THIRDPARTY_PATH . PATH_SEPARATOR
		. get_include_path();
}

set_include_path($includePath);
=======
error_reporting(E_ALL | E_STRICT);
>>>>>>> 3c6ba1c3

/**
 * Include Constants (if it hasn't already been included) to pull in BASE_PATH, etc
 */
require_once dirname(__FILE__).'/Constants.php';

/**
 * Priorities definition. These constants are used in calls to _t() as an optional argument
 */
define('PR_HIGH',100);
define('PR_MEDIUM',50);
define('PR_LOW',10);

/**
 * Ensure we have enough memory
 */
increase_memory_limit_to('64M');

/**
 * Ensure we don't run into xdebug's fairly conservative infinite recursion protection limit
 */
increase_xdebug_nesting_level_to(200);

/**
 * Set default encoding
 */
mb_http_output('UTF-8');
mb_internal_encoding('UTF-8');
mb_regex_encoding('UTF-8');

/**
 * Enable better garbage collection
 */
gc_enable();

// Include the files needed the initial manifest building, as well as any files
// that are needed for the boostrap process on every request.
require_once 'cache/Cache.php';
require_once 'core/Object.php';
require_once 'core/ClassInfo.php';
require_once 'core/DAG.php';
require_once 'core/Config.php';
require_once 'view/TemplateGlobalProvider.php';
require_once 'control/Director.php';
require_once 'dev/Debug.php';
require_once 'dev/DebugView.php';
require_once 'dev/Backtrace.php';
require_once 'dev/ZendLog.php';
require_once 'dev/Log.php';
require_once 'filesystem/FileFinder.php';
require_once 'core/manifest/ManifestCache.php';
require_once 'core/manifest/ClassLoader.php';
require_once 'core/manifest/ConfigManifest.php';
require_once 'core/manifest/ConfigStaticManifest.php';
require_once 'core/manifest/ClassManifest.php';
require_once 'core/manifest/ManifestFileFinder.php';
require_once 'core/manifest/TemplateLoader.php';
require_once 'core/manifest/TemplateManifest.php';
require_once 'core/manifest/TokenisedRegularExpression.php';
require_once 'control/injector/Injector.php';

// Initialise the dependency injector as soon as possible, as it is 
// subsequently used by some of the following code
$default_options = array('locator' => 'SilverStripeServiceConfigurationLocator');
Injector::inst($default_options); 

///////////////////////////////////////////////////////////////////////////////
// MANIFEST

// Regenerate the manifest if ?flush is set, or if the database is being built.
// The coupling is a hack, but it removes an annoying bug where new classes
// referenced in _config.php files can be referenced during the build process.
$flush = (isset($_GET['flush']) || isset($_REQUEST['url']) && (
	$_REQUEST['url'] == 'dev/build' || $_REQUEST['url'] == BASE_URL . '/dev/build'
));
$manifest = new SS_ClassManifest(BASE_PATH, false, $flush);

// Register SilverStripe's class map autoload
$loader = SS_ClassLoader::instance();
$loader->registerAutoloader();
$loader->pushManifest($manifest);

// Fall back to Composer's autoloader (e.g. for PHPUnit), if composer is used
if(file_exists(BASE_PATH . '/vendor/autoload.php')) {
	require_once BASE_PATH . '/vendor/autoload.php';
}

// Now that the class manifest is up, load the configuration
$configManifest = new SS_ConfigStaticManifest(BASE_PATH, false, $flush);
Config::inst()->pushConfigStaticManifest($configManifest);

// Now that the class manifest is up, load the configuration
$configManifest = new SS_ConfigManifest(BASE_PATH, false, $flush);
Config::inst()->pushConfigYamlManifest($configManifest);

SS_TemplateLoader::instance()->pushManifest(new SS_TemplateManifest(
	BASE_PATH, project(), false, isset($_GET['flush'])
));

// If in live mode, ensure deprecation, strict and notices are not reported
if(Director::isLive()) {
	error_reporting(E_ALL & ~(E_DEPRECATED | E_STRICT | E_NOTICE));
}

///////////////////////////////////////////////////////////////////////////////
// POST-MANIFEST COMMANDS

/**
 * Load error handlers
 */
Debug::loadErrorHandlers();


///////////////////////////////////////////////////////////////////////////////
// HELPER FUNCTIONS

/**
 * Creates a class instance by the "singleton" design pattern.
 * It will always return the same instance for this class,
 * which can be used for performance reasons and as a simple
 * way to access instance methods which don't rely on instance
 * data (e.g. the custom SilverStripe static handling).
 *
 * @param string $className
 * @return Object
 */
function singleton($className) {
	if($className == "Config") user_error("Don't pass Config to singleton()", E_USER_ERROR);
	if(!isset($className)) user_error("singleton() Called without a class", E_USER_ERROR);
	if(!is_string($className)) user_error("singleton() passed bad class_name: " . var_export($className,true),
		E_USER_ERROR);
	return Injector::inst()->get($className);
}

function project() {
	global $project;
	return $project;
}

function stripslashes_recursively(&$array) {
	foreach($array as $k => $v) {
		if(is_array($v)) stripslashes_recursively($array[$k]);
		else $array[$k] = stripslashes($v);
	}
}

/**
 * @see i18n::_t()
 */
function _t($entity, $string = "", $context = "", $injection = "") {
	return i18n::_t($entity, $string, $context, $injection);
}

/**
 * Increase the memory limit to the given level if it's currently too low.
 * Only increases up to the maximum defined in {@link set_increase_memory_limit_max()},
 * and defaults to the 'memory_limit' setting in the PHP configuration.
 * 
 * @param A memory limit string, such as "64M".  If omitted, unlimited memory will be set.
 * @return Boolean TRUE indicates a successful change, FALSE a denied change.
 */
function increase_memory_limit_to($memoryLimit = -1) {
	$curLimit = ini_get('memory_limit');
	
	// Can't go higher than infinite
	if($curLimit == -1 ) return true;
	
	// Check hard maximums
	$max = get_increase_memory_limit_max();

	if($max && $max != -1 && trANSLATE_MEMSTRING($memoryLimit) > translate_memstring($max)) return false;
	
	// Increase the memory limit if it's too low
	if($memoryLimit == -1 || translate_memstring($memoryLimit) > translate_memstring($curLimit)) {
		ini_set('memory_limit', $memoryLimit);
	}

	return true;
}

$_increase_memory_limit_max = ini_get('memory_limit');

/**
 * Set the maximum allowed value for {@link increase_memory_limit_to()}.
 * The same result can also be achieved through 'suhosin.memory_limit'
 * if PHP is running with the Suhosin system.
 * 
 * @param Memory limit string
 */
function set_increase_memory_limit_max($memoryLimit) {
	global $_increase_memory_limit_max;
	$_increase_memory_limit_max = $memoryLimit;
}

/**
 * @return Memory limit string
 */
function get_increase_memory_limit_max() {
	global $_increase_memory_limit_max;
	return $_increase_memory_limit_max;
}

/**
 * Increases the XDebug parameter max_nesting_level, which limits how deep recursion can go.
 * Only does anything if (a) xdebug is installed and (b) the new limit is higher than the existing limit
 *
 * @param int $limit - The new limit to increase to
 */
function increase_xdebug_nesting_level_to($limit) {
	if (function_exists('xdebug_enable')) {
		$current = ini_get('xdebug.max_nesting_level');
		if ((int)$current < $limit) ini_set('xdebug.max_nesting_level', $limit);
	}
}

/**
 * Turn a memory string, such as 512M into an actual number of bytes.
 * 
 * @param A memory limit string, such as "64M"
 */
function translate_memstring($memString) {
	switch(strtolower(substr($memString, -1))) {
		case "k": return round(substr($memString, 0, -1)*1024);
		case "m": return round(substr($memString, 0, -1)*1024*1024);
		case "g": return round(substr($memString, 0, -1)*1024*1024*1024);
		default: return round($memString);
	}
}

/**
 * Increase the time limit of this script. By default, the time will be unlimited.
 * Only works if 'safe_mode' is off in the PHP configuration.
 * Only values up to {@link get_increase_time_limit_max()} are allowed.
 * 
 * @param $timeLimit The time limit in seconds.  If omitted, no time limit will be set.
 * @return Boolean TRUE indicates a successful change, FALSE a denied change.
 */
function increase_time_limit_to($timeLimit = null) {
	$max = get_increase_time_limit_max();
	if($max != -1 && $timeLimit > $max) return false;
	
	if(!ini_get('safe_mode')) {
		if(!$timeLimit) {
			set_time_limit(0);
			return true;
		} else {
			$currTimeLimit = ini_get('max_execution_time');
			// Only increase if its smaller
			if($currTimeLimit && $currTimeLimit < $timeLimit) {
				set_time_limit($timeLimit);
			} 
			return true;
		}
	} else {
		return false;
	}
}

$_increase_time_limit_max = -1;

/**
 * Set the maximum allowed value for {@link increase_timeLimit_to()};
 * 
 * @param Int Limit in seconds
 */
function set_increase_time_limit_max($timeLimit) {
	global $_increase_time_limit_max;
	$_increase_time_limit_max = $timeLimit;
}

/**
 * @return Int Limit in seconds
 */
function get_increase_time_limit_max() {
	global $_increase_time_limit_max;
	return $_increase_time_limit_max;
}<|MERGE_RESOLUTION|>--- conflicted
+++ resolved
@@ -7,28 +7,7 @@
  *  - Checking of PHP memory limit
  *  - Including all the files needed to get the manifest built
  *  - Building and including the manifest
-<<<<<<< HEAD
- * 
- * Initialized constants:
- * - BASE_URL: Full URL to the webroot, e.g. "http://my-host.com/my-webroot" (no trailing slash).
- * - BASE_PATH: Absolute path to the webroot, e.g. "/var/www/my-webroot" (no trailing slash).
- *   See Director::baseFolder(). Can be overwritten by Config::inst()->update('Director', 'alternate_base_folder', ).
- * - TEMP_FOLDER: Absolute path to temporary folder, used for manifest and template caches. Example: "/var/tmp"
- *   See getTempFolder(). No trailing slash.
- * - MODULES_DIR: Not used at the moment
- * - MODULES_PATH: Not used at the moment
- * - THEMES_DIR: Path relative to webroot, e.g. "themes"
- * - THEMES_PATH: Absolute filepath, e.g. "/var/www/my-webroot/themes"
- * - FRAMEWORK_DIR: Path relative to webroot, e.g. "framework"
- * - FRAMEWORK_PATH:Absolute filepath, e.g. "/var/www/my-webroot/framework"
- * - FRAMEWORK_ADMIN_DIR: Path relative to webroot, e.g. "framework/admin"
- * - FRAMEWORK_ADMIN_PATH: Absolute filepath, e.g. "/var/www/my-webroot/framework/admin"
- * - THIRDPARTY_DIR: Path relative to webroot, e.g. "framework/thirdparty"
- * - THIRDPARTY_PATH: Absolute filepath, e.g. "/var/www/my-webroot/framework/thirdparty"
- * 
-=======
- *
->>>>>>> 3c6ba1c3
+ *
  * @todo This file currently contains a lot of bits and pieces, and its various responsibilities should probably be
  *       moved into different subsystems.
  * @todo A lot of this stuff is very order-dependent. This could be decoupled.
@@ -37,209 +16,11 @@
  * @subpackage core
  */
 
-<<<<<<< HEAD
-///////////////////////////////////////////////////////////////////////////////
-// ENVIRONMENT CONFIG
-
-// ALL errors are reported, including E_STRICT by default *unless* the site is in
-// live mode, where reporting is limited to fatal errors and warnings (see later in this file)
-error_reporting(E_ALL | E_STRICT);
-
-/**
- * Include _ss_environment.php file
- */
-//define the name of the environment file
-$envFile = '_ss_environment.php';
-//define the dirs to start scanning from (have to add the trailing slash)
-// we're going to check the realpath AND the path as the script sees it
-$dirsToCheck = array(
-	realpath('.'),
-	dirname($_SERVER['SCRIPT_FILENAME'])
-);
-//if they are the same, remove one of them
-if ($dirsToCheck[0] == $dirsToCheck[1]) {
-	unset($dirsToCheck[1]);
-}
-foreach ($dirsToCheck as $dir) {
-	//check this dir and every parent dir (until we hit the base of the drive)
-	// or until we hit a dir we can't read
-	do {
-		//add the trailing slash we need to concatenate properly
-		$dir .= DIRECTORY_SEPARATOR;
-		//if it's readable, go ahead
-		if (@is_readable($dir)) {
-			//if the file exists, then we include it, set relevant vars and break out
-			if (file_exists($dir . $envFile)) {
-				define('SS_ENVIRONMENT_FILE', $dir . $envFile);
-				include_once(SS_ENVIRONMENT_FILE);
-				//break out of BOTH loops because we found the $envFile
-				break(2);
-			}
-		}
-		else {
-			//break out of the while loop, we can't read the dir
-			break;
-		}
-		//go up a directory
-		$dir = dirname($dir);
-	//here we need to check that the path of the last dir and the next one are
-	// not the same, if they are, we have hit the root of the drive
-	} while (dirname($dir) != $dir);
-}
-
-///////////////////////////////////////////////////////////////////////////////
-// GLOBALS AND DEFINE SETTING
-
-/**
- * A blank HTTP_HOST value is used to detect command-line execution.
- * We update the $_SERVER variable to contain data consistent with the rest of the application.
- */
-if(!isset($_SERVER['HTTP_HOST'])) {
-	// HTTP_HOST, REQUEST_PORT, SCRIPT_NAME, and PHP_SELF
-	if(isset($_FILE_TO_URL_MAPPING)) {
-		$fullPath = $testPath = realpath($_SERVER['SCRIPT_FILENAME']);
-		while($testPath && $testPath != '/' && !preg_match('/^[A-Z]:\\\\$/', $testPath)) {
-			if(isset($_FILE_TO_URL_MAPPING[$testPath])) {
-				$url = $_FILE_TO_URL_MAPPING[$testPath] 
-					. str_replace(DIRECTORY_SEPARATOR, '/', substr($fullPath,strlen($testPath)));
-				
-				$components = parse_url($url);
-				$_SERVER['HTTP_HOST'] = $components['host'];
-				if(!empty($components['port'])) $_SERVER['HTTP_HOST'] .= ':' . $components['port'];
-				$_SERVER['SCRIPT_NAME'] = $_SERVER['PHP_SELF'] = $components['path'];
-				if(!empty($components['port'])) $_SERVER['REQUEST_PORT'] = $components['port'];
-				break;
-			}
-			$testPath = dirname($testPath);
-		}
-	}
-
-	// Everything else
-	$serverDefaults = array(
-		'SERVER_PROTOCOL' => 'HTTP/1.1',
-		'HTTP_ACCEPT' => 'text/plain;q=0.5',
-		'HTTP_ACCEPT_LANGUAGE' => '*;q=0.5',
-		'HTTP_ACCEPT_ENCODING' => '',
-		'HTTP_ACCEPT_CHARSET' => 'ISO-8859-1;q=0.5',
-		'SERVER_SIGNATURE' => 'Command-line PHP/' . phpversion(),
-		'SERVER_SOFTWARE' => 'PHP/' . phpversion(),
-		'SERVER_ADDR' => '127.0.0.1',
-		'REMOTE_ADDR' => '127.0.0.1',
-		'REQUEST_METHOD' => 'GET',
-		'HTTP_USER_AGENT' => 'CLI',
-	);
-	
-	$_SERVER = array_merge($serverDefaults, $_SERVER);
-	
-/**
- * If we have an HTTP_HOST value, then we're being called from the webserver and there are some things that
- * need checking
- */
-} else {
-	/**
-	 * Fix magic quotes setting
-	 */
-	if (function_exists('get_magic_quotes_gpc') && get_magic_quotes_gpc()) {
-		if($_REQUEST) stripslashes_recursively($_REQUEST);
-		if($_GET) stripslashes_recursively($_GET);
-		if($_POST) stripslashes_recursively($_POST);
-		if($_COOKIE) stripslashes_recursively($_COOKIE);
-		// No more magic_quotes!
-		trigger_error('get_magic_quotes_gpc support is being removed from Silverstripe. Please set this to off in ' .
-			' your php.ini and see http://php.net/manual/en/security.magicquotes.php', E_USER_WARNING);
-	}
-	
-	/**
-	 * Fix HTTP_HOST from reverse proxies
-	 */
-	if (isset($_SERVER['HTTP_X_FORWARDED_HOST'])) {
-		// Get the first host, in case there's multiple separated through commas
-		$_SERVER['HTTP_HOST'] = strtok($_SERVER['HTTP_X_FORWARDED_HOST'], ',');
-	}
-}
-
-=======
->>>>>>> 3c6ba1c3
 /**
  * All errors are reported, including E_STRICT by default *unless* the site is in
  * live mode, where reporting is limited to fatal errors and warnings (see later in this file)
  */
-<<<<<<< HEAD
-if(!defined('BASE_PATH')) {
-	// Assuming that this file is framework/core/Core.php we can then determine the base path
-	$candidateBasePath = rtrim(dirname(dirname(dirname(__FILE__))), DIRECTORY_SEPARATOR);
-	// We can't have an empty BASE_PATH.  Making it / means that double-slashes occur in places but that's benign.
-	// This likely only happens on chrooted environemnts
-	if($candidateBasePath == '') $candidateBasePath = DIRECTORY_SEPARATOR;
-	define('BASE_PATH', $candidateBasePath);
-}
-if(!defined('BASE_URL')) {
-	// Determine the base URL by comparing SCRIPT_NAME to SCRIPT_FILENAME and getting common elements
-	$path = realpath($_SERVER['SCRIPT_FILENAME']);
-	if(substr($path, 0, strlen(BASE_PATH)) == BASE_PATH) {
-		$urlSegmentToRemove = substr($path, strlen(BASE_PATH));
-		if(substr($_SERVER['SCRIPT_NAME'], -strlen($urlSegmentToRemove)) == $urlSegmentToRemove) {
-			$baseURL = substr($_SERVER['SCRIPT_NAME'], 0, -strlen($urlSegmentToRemove));
-			define('BASE_URL', rtrim($baseURL, DIRECTORY_SEPARATOR));
-		}
-	}
-	
-	// If that didn't work, failover to the old syntax.  Hopefully this isn't necessary, and maybe
-	// if can be phased out?
-	if(!defined('BASE_URL')) {
-		$dir = (strpos($_SERVER['SCRIPT_NAME'], 'index.php') !== false)
-			? dirname($_SERVER['SCRIPT_NAME'])
-			: dirname(dirname($_SERVER['SCRIPT_NAME']));
-		define('BASE_URL', rtrim($dir, DIRECTORY_SEPARATOR));
-	}
-}
-define('MODULES_DIR', 'modules');
-define('MODULES_PATH', BASE_PATH . '/' . MODULES_DIR);
-define('THEMES_DIR', 'themes');
-define('THEMES_PATH', BASE_PATH . '/' . THEMES_DIR);
-// Relies on this being in a subdir of the framework.
-// If it isn't, or is symlinked to a folder with a different name, you must define FRAMEWORK_DIR
-if(!defined('FRAMEWORK_DIR')) {
-	define('FRAMEWORK_DIR', basename(dirname(dirname(__FILE__))));
-}
-define('FRAMEWORK_PATH', BASE_PATH . '/' . FRAMEWORK_DIR);
-define('FRAMEWORK_ADMIN_DIR', FRAMEWORK_DIR . '/admin');
-define('FRAMEWORK_ADMIN_PATH', BASE_PATH . '/' . FRAMEWORK_ADMIN_DIR);
-
-// These are all deprecated. Use the FRAMEWORK_ versions instead.
-define('SAPPHIRE_DIR', FRAMEWORK_DIR);
-define('SAPPHIRE_PATH', FRAMEWORK_PATH);
-define('SAPPHIRE_ADMIN_DIR', FRAMEWORK_ADMIN_DIR);
-define('SAPPHIRE_ADMIN_PATH', FRAMEWORK_ADMIN_PATH);
-
-define('THIRDPARTY_DIR', FRAMEWORK_DIR . '/thirdparty');
-define('THIRDPARTY_PATH', BASE_PATH . '/' . THIRDPARTY_DIR);
-
-if(!defined('ASSETS_DIR')) {
-	define('ASSETS_DIR', 'assets');
-}
-define('ASSETS_PATH', BASE_PATH . '/' . ASSETS_DIR);
-
-///////////////////////////////////////////////////////////////////////////////
-// INCLUDES
-
-if(defined('CUSTOM_INCLUDE_PATH')) {
-	$includePath = '.' . PATH_SEPARATOR . CUSTOM_INCLUDE_PATH . PATH_SEPARATOR
-		. FRAMEWORK_PATH . PATH_SEPARATOR
-		. FRAMEWORK_PATH . '/parsers' . PATH_SEPARATOR
-		. THIRDPARTY_PATH . PATH_SEPARATOR
-		. get_include_path();
-} else {
-	$includePath = '.' . PATH_SEPARATOR . FRAMEWORK_PATH . PATH_SEPARATOR
-		. FRAMEWORK_PATH . '/parsers' . PATH_SEPARATOR
-		. THIRDPARTY_PATH . PATH_SEPARATOR
-		. get_include_path();
-}
-
-set_include_path($includePath);
-=======
 error_reporting(E_ALL | E_STRICT);
->>>>>>> 3c6ba1c3
 
 /**
  * Include Constants (if it hasn't already been included) to pull in BASE_PATH, etc
