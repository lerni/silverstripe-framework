<?php
/**
 * This file is the Framework constants bootstrap. It will prepare some basic common constants.
 *
 * It takes care of:
 *  - Including _ss_environment.php
 *  - Normalisation of $_SERVER values
 *  - Initialisation of necessary constants (mostly paths)
 *
 * Initialized constants:
 * - BASE_URL: Full URL to the webroot, e.g. "http://my-host.com/my-webroot" (no trailing slash).
 * - BASE_PATH: Absolute path to the webroot, e.g. "/var/www/my-webroot" (no trailing slash).
 *   See Director::baseFolder(). Can be overwritten by Config::inst()->update('Director', 'alternate_base_folder', ).
 * - TEMP_FOLDER: Absolute path to temporary folder, used for manifest and template caches. Example: "/var/tmp"
 *   See getTempFolder(). No trailing slash.
 * - MODULES_DIR: Not used at the moment
 * - MODULES_PATH: Not used at the moment
 * - THEMES_DIR: Path relative to webroot, e.g. "themes"
 * - THEMES_PATH: Absolute filepath, e.g. "/var/www/my-webroot/themes"
 * - FRAMEWORK_DIR: Path relative to webroot, e.g. "framework"
 * - FRAMEWORK_PATH:Absolute filepath, e.g. "/var/www/my-webroot/framework"
 * - FRAMEWORK_ADMIN_DIR: Path relative to webroot, e.g. "framework/admin"
 * - FRAMEWORK_ADMIN_PATH: Absolute filepath, e.g. "/var/www/my-webroot/framework/admin"
 * - THIRDPARTY_DIR: Path relative to webroot, e.g. "framework/thirdparty"
 * - THIRDPARTY_PATH: Absolute filepath, e.g. "/var/www/my-webroot/framework/thirdparty"
 * - TRUSTED_PROXY: true or false, depending on whether the X-Forwarded-* HTTP
 *   headers from the given client are trustworthy (e.g. from a reverse proxy).
 *
 * @package framework
 * @subpackage core
 */

///////////////////////////////////////////////////////////////////////////////
// ENVIRONMENT CONFIG

/**
 * Include _ss_environment.php file
 */
//define the name of the environment file
$envFile = '_ss_environment.php';
//define the dirs to start scanning from (have to add the trailing slash)
// we're going to check the realpath AND the path as the script sees it
$dirsToCheck = array(
	realpath('.'),
	dirname($_SERVER['SCRIPT_FILENAME'])
);
//if they are the same, remove one of them
if ($dirsToCheck[0] == $dirsToCheck[1]) {
	unset($dirsToCheck[1]);
}
foreach ($dirsToCheck as $dir) {
	//check this dir and every parent dir (until we hit the base of the drive)
	// or until we hit a dir we can't read
	while(true) {
		//if it's readable, go ahead
		if (@is_readable($dir)) {
			//if the file exists, then we include it, set relevant vars and break out
			if (file_exists($dir . DIRECTORY_SEPARATOR . $envFile)) {
				define('SS_ENVIRONMENT_FILE', $dir . DIRECTORY_SEPARATOR . $envFile);
				include_once(SS_ENVIRONMENT_FILE);
				//break out of BOTH loops because we found the $envFile
				break(2);
			}
		}
		else {
			//break out of the while loop, we can't read the dir
			break;
		}
		if (dirname($dir) == $dir) {
			// here we need to check that the path of the last dir and the next one are
			// not the same, if they are, we have hit the root of the drive
			break;
		}
		//go up a directory
		$dir = dirname($dir);
	}
}

///////////////////////////////////////////////////////////////////////////////
// GLOBALS AND DEFINE SETTING

function stripslashes_recursively(&$array) {
	trigger_error('stripslashes_recursively is deprecated in 3.2', E_USER_DEPRECATED);
	foreach($array as $k => $v) {
		if(is_array($v)) stripslashes_recursively($array[$k]);
		else $array[$k] = stripslashes($v);
	}
}

/**
 * Validate whether the request comes directly from a trusted server or not
 * This is necessary to validate whether or not the values of X-Forwarded-
 * or Client-IP HTTP headers can be trusted
 */
if(!defined('TRUSTED_PROXY')) {
	$trusted = true; // will be false by default in a future release

	if(getenv('BlockUntrustedProxyHeaders') // Legacy setting (reverted from documentation)
		|| getenv('BlockUntrustedIPs') // Documented setting
		|| defined('SS_TRUSTED_PROXY_IPS')
	) {
		$trusted = false;

		if(defined('SS_TRUSTED_PROXY_IPS') && SS_TRUSTED_PROXY_IPS !== 'none') {
			if(SS_TRUSTED_PROXY_IPS === '*') {
				$trusted = true;
			} elseif(isset($_SERVER['REMOTE_ADDR'])) {
				$trusted = in_array($_SERVER['REMOTE_ADDR'], explode(',', SS_TRUSTED_PROXY_IPS));
			}
		}
	}

	/**
	 * Declare whether or not the connecting server is a trusted proxy
	 */
	define('TRUSTED_PROXY', $trusted);
}

/**
 * A blank HTTP_HOST value is used to detect command-line execution.
 * We update the $_SERVER variable to contain data consistent with the rest of the application.
 */
if(!isset($_SERVER['HTTP_HOST'])) {
	// HTTP_HOST, REQUEST_PORT, SCRIPT_NAME, and PHP_SELF
	global $_FILE_TO_URL_MAPPING;
	if(isset($_FILE_TO_URL_MAPPING)) {
		$fullPath = $testPath = realpath($_SERVER['SCRIPT_FILENAME']);
		while($testPath && $testPath != '/' && !preg_match('/^[A-Z]:\\\\$/', $testPath)) {
			if(isset($_FILE_TO_URL_MAPPING[$testPath])) {
				$url = $_FILE_TO_URL_MAPPING[$testPath]
					. str_replace(DIRECTORY_SEPARATOR, '/', substr($fullPath,strlen($testPath)));

				$components = parse_url($url);
				$_SERVER['HTTP_HOST'] = $components['host'];
				if(!empty($components['port'])) $_SERVER['HTTP_HOST'] .= ':' . $components['port'];
				$_SERVER['SCRIPT_NAME'] = $_SERVER['PHP_SELF'] = $components['path'];
				if(!empty($components['port'])) $_SERVER['REQUEST_PORT'] = $components['port'];
				break;
			}
			$testPath = dirname($testPath);
		}
	}

	// Everything else
	$serverDefaults = array(
		'SERVER_PROTOCOL' => 'HTTP/1.1',
		'HTTP_ACCEPT' => 'text/plain;q=0.5',
		'HTTP_ACCEPT_LANGUAGE' => '*;q=0.5',
		'HTTP_ACCEPT_ENCODING' => '',
		'HTTP_ACCEPT_CHARSET' => 'ISO-8859-1;q=0.5',
		'SERVER_SIGNATURE' => 'Command-line PHP/' . phpversion(),
		'SERVER_SOFTWARE' => 'PHP/' . phpversion(),
		'SERVER_ADDR' => '127.0.0.1',
		'REMOTE_ADDR' => '127.0.0.1',
		'REQUEST_METHOD' => 'GET',
		'HTTP_USER_AGENT' => 'CLI',
	);

	$_SERVER = array_merge($serverDefaults, $_SERVER);

	/**
	 * If we have an HTTP_HOST value, then we're being called from the webserver and there are some things that
	 * need checking
	 */
} else {
	/**
	 * Fix magic quotes setting
	 */
	if (function_exists('get_magic_quotes_gpc') && get_magic_quotes_gpc()) {
		if($_REQUEST) stripslashes_recursively($_REQUEST);
		if($_GET) stripslashes_recursively($_GET);
		if($_POST) stripslashes_recursively($_POST);
		if($_COOKIE) stripslashes_recursively($_COOKIE);
		// No more magic_quotes!
		trigger_error('get_magic_quotes_gpc support is being removed from Silverstripe. Please set this to off in ' .
		' your php.ini and see http://php.net/manual/en/security.magicquotes.php', E_USER_DEPRECATED);
	}

	/**
	 * Fix HTTP_HOST from reverse proxies
	 */
<<<<<<< HEAD
	if (TRUSTED_PROXY && isset($_SERVER['HTTP_X_FORWARDED_HOST'])) {

=======
	$trustedProxyHeader = (defined('SS_TRUSTED_PROXY_HOST_HEADER'))
		? SS_TRUSTED_PROXY_HOST_HEADER
		: 'HTTP_X_FORWARDED_HOST';

	if (TRUSTED_PROXY && !empty($_SERVER[$trustedProxyHeader])) {
>>>>>>> 5f2d3f31
		// Get the first host, in case there's multiple separated through commas
		$_SERVER['HTTP_HOST'] = strtok($_SERVER[SS_TRUSTED_PROXY_HOST_HEADER], ',');
	}
}

// Filter by configured allowed hosts
if (defined('SS_ALLOWED_HOSTS') && php_sapi_name() !== "cli") {
	$all_allowed_hosts = explode(',', SS_ALLOWED_HOSTS);
	if (!isset($_SERVER['HTTP_HOST']) || !in_array($_SERVER['HTTP_HOST'], $all_allowed_hosts)) {
		header('HTTP/1.1 400 Invalid Host', true, 400);
		die();
	}
}

/**
 * Define system paths
 */
if(!defined('BASE_PATH')) {
	// Assuming that this file is framework/core/Core.php we can then determine the base path
	$candidateBasePath = rtrim(dirname(dirname(dirname(__FILE__))), DIRECTORY_SEPARATOR);
	// We can't have an empty BASE_PATH.  Making it / means that double-slashes occur in places but that's benign.
	// This likely only happens on chrooted environemnts
	if($candidateBasePath == '') $candidateBasePath = DIRECTORY_SEPARATOR;
	define('BASE_PATH', $candidateBasePath);
}
if(!defined('BASE_URL')) {
	// Determine the base URL by comparing SCRIPT_NAME to SCRIPT_FILENAME and getting common elements
	$path = realpath($_SERVER['SCRIPT_FILENAME']);
	if(substr($path, 0, strlen(BASE_PATH)) == BASE_PATH) {
		$urlSegmentToRemove = substr($path, strlen(BASE_PATH));
		if(substr($_SERVER['SCRIPT_NAME'], -strlen($urlSegmentToRemove)) == $urlSegmentToRemove) {
			$baseURL = substr($_SERVER['SCRIPT_NAME'], 0, -strlen($urlSegmentToRemove));
			define('BASE_URL', rtrim($baseURL, DIRECTORY_SEPARATOR));
		}
	}

	// If that didn't work, failover to the old syntax.  Hopefully this isn't necessary, and maybe
	// if can be phased out?
	if(!defined('BASE_URL')) {
		$dir = (strpos($_SERVER['SCRIPT_NAME'], 'index.php') !== false)
			? dirname($_SERVER['SCRIPT_NAME'])
			: dirname(dirname($_SERVER['SCRIPT_NAME']));
		define('BASE_URL', rtrim($dir, DIRECTORY_SEPARATOR));
	}
}
define('MODULES_DIR', 'modules');
define('MODULES_PATH', BASE_PATH . '/' . MODULES_DIR);
define('THEMES_DIR', 'themes');
define('THEMES_PATH', BASE_PATH . '/' . THEMES_DIR);
// Relies on this being in a subdir of the framework.
// If it isn't, or is symlinked to a folder with a different name, you must define FRAMEWORK_DIR
if(!defined('FRAMEWORK_DIR')) {
	define('FRAMEWORK_DIR', basename(dirname(dirname(__FILE__))));
}
define('FRAMEWORK_PATH', BASE_PATH . '/' . FRAMEWORK_DIR);
define('FRAMEWORK_ADMIN_DIR', FRAMEWORK_DIR . '/admin');
define('FRAMEWORK_ADMIN_PATH', BASE_PATH . '/' . FRAMEWORK_ADMIN_DIR);

// These are all deprecated. Use the FRAMEWORK_ versions instead.
define('SAPPHIRE_DIR', FRAMEWORK_DIR);
define('SAPPHIRE_PATH', FRAMEWORK_PATH);
define('SAPPHIRE_ADMIN_DIR', FRAMEWORK_ADMIN_DIR);
define('SAPPHIRE_ADMIN_PATH', FRAMEWORK_ADMIN_PATH);

define('THIRDPARTY_DIR', FRAMEWORK_DIR . '/thirdparty');
define('THIRDPARTY_PATH', BASE_PATH . '/' . THIRDPARTY_DIR);

if(!defined('ASSETS_DIR')) {
	define('ASSETS_DIR', 'assets');
}
if(!defined('ASSETS_PATH')) {
	define('ASSETS_PATH', BASE_PATH . '/' . ASSETS_DIR);
}

///////////////////////////////////////////////////////////////////////////////
// INCLUDES

if(defined('CUSTOM_INCLUDE_PATH')) {
	$includePath = '.' . PATH_SEPARATOR . CUSTOM_INCLUDE_PATH . PATH_SEPARATOR
		. FRAMEWORK_PATH . PATH_SEPARATOR
		. FRAMEWORK_PATH . '/parsers' . PATH_SEPARATOR
		. THIRDPARTY_PATH . PATH_SEPARATOR
		. get_include_path();
} else {
	$includePath = '.' . PATH_SEPARATOR . FRAMEWORK_PATH . PATH_SEPARATOR
		. FRAMEWORK_PATH . '/parsers' . PATH_SEPARATOR
		. THIRDPARTY_PATH . PATH_SEPARATOR
		. get_include_path();
}

set_include_path($includePath);

/**
 * Define the temporary folder if it wasn't defined yet
 */
require_once 'core/TempPath.php';

if(!defined('TEMP_FOLDER')) {
	define('TEMP_FOLDER', getTempFolder(BASE_PATH));
}<|MERGE_RESOLUTION|>--- conflicted
+++ resolved
@@ -122,7 +122,7 @@
  */
 if(!isset($_SERVER['HTTP_HOST'])) {
 	// HTTP_HOST, REQUEST_PORT, SCRIPT_NAME, and PHP_SELF
-	global $_FILE_TO_URL_MAPPING;
+	global $_FILE_TO_URL_MAPPING;	
 	if(isset($_FILE_TO_URL_MAPPING)) {
 		$fullPath = $testPath = realpath($_SERVER['SCRIPT_FILENAME']);
 		while($testPath && $testPath != '/' && !preg_match('/^[A-Z]:\\\\$/', $testPath)) {
@@ -179,16 +179,11 @@
 	/**
 	 * Fix HTTP_HOST from reverse proxies
 	 */
-<<<<<<< HEAD
-	if (TRUSTED_PROXY && isset($_SERVER['HTTP_X_FORWARDED_HOST'])) {
-
-=======
 	$trustedProxyHeader = (defined('SS_TRUSTED_PROXY_HOST_HEADER'))
 		? SS_TRUSTED_PROXY_HOST_HEADER
 		: 'HTTP_X_FORWARDED_HOST';
-
+		
 	if (TRUSTED_PROXY && !empty($_SERVER[$trustedProxyHeader])) {
->>>>>>> 5f2d3f31
 		// Get the first host, in case there's multiple separated through commas
 		$_SERVER['HTTP_HOST'] = strtok($_SERVER[SS_TRUSTED_PROXY_HOST_HEADER], ',');
 	}
