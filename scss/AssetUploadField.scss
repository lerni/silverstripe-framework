--- conflicted
+++ resolved
@@ -6,7 +6,7 @@
 @import "../admin/scss/_mixins";
 @import "_elementMixins";
 
-.ss-uploadfield-view-allowed-extensions {	
+.ss-uploadfield-view-allowed-extensions {
 	margin-top: -42px;
 	float: right;
 	
@@ -24,7 +24,7 @@
 		box-shadow: 0 0 3px $color-separator;
 	    background: $tab-panel-texture-color;
 		transition: all .3s linear;
-		
+
 		h4 {
 			margin: 0 0 6px;
 			padding-right: 20px;
@@ -61,14 +61,14 @@
 body.cms.ss-uploadfield-edit-iframe {
 	overflow: auto;
 	background: #E2E2E2;
-
+	
 	span.readonly {
 		font-style:italic;
 		color:lighten($color-text, 20%);
 		text-shadow: 0px 1px 0px #fff;
 	}
 	.fieldholder-small{
-
+		
 		label{
 			margin-left:0;
 		}
@@ -92,7 +92,7 @@
 		margin: 0 0 8px;
 		padding: 0 0 7px;
 		clear: both;
-		position:relative;
+		position:relative;	
 	}
 	.field {
 		border-bottom: 0;
@@ -102,7 +102,7 @@
 		clear:both;
 		margin-top:10px;
 		position:relative;
-
+		
 		.uploadStatus{
 			@include clearfix;
 			.state{
@@ -113,57 +113,45 @@
 			}
 			.details{
 				opacity:0.9;
-				float:right;
-			}
-		}
+				float:right;		
+			}
+		}		
 	}
 	.ss-uploadfield-item-actions.edit-all{
-<<<<<<< HEAD
-=======
-		clear:both;
-		position:relative;
-		z-index:9;
->>>>>>> 8e4db95f
 		.ss-uploadfield-item-edit-all {
 			float: right;
 			margin: -8px 0 0;
-			padding: 0;
+			padding:0;
 			background: none;
 			border: 0;
 			@include box-shadow(none);
-<<<<<<< HEAD
 			color: $color-text;		
 			
 			&:hover{
 				color: lighten($color-text, 10%);	
-=======
-			color: $color-text;
-			&:hover{
-				color: #1e7cba;
->>>>>>> 8e4db95f
-			}
-		}
-	}
-
-
+			}
+		}
+	}
+
+	
 	.ss-uploadfield-files {
 		margin: 0;
 		padding: 0;
 		clear:both;
-
+		
 		.ss-uploadfield-item {
 			border: 1px solid lighten($color-medium-separator, 20%);
 			@include border-radius(5px);
-			@include background-clip(padding-box);
+			@include background-clip(padding-box);			
 			margin: 0 0 5px;
 			padding: 0;
 			overflow: hidden;
 			position: relative;
 			.info {
-				position: relative;
-				padding: 7px;
-				overflow: hidden;
-				background-color: #FFBE66;
+				position: relative; 
+				padding: 7px; 
+				overflow: hidden; 
+				background-color: #FFBE66; 
 				border: 1px solid #FF9300;
 			}
 		}
@@ -173,7 +161,7 @@
 			width: 40px;
 			overflow: hidden;
 			z-index: 1;
-			.no-preview{
+			.no-preview{		
 				display:block;
 				height:100%;
 				width:100%;
@@ -191,14 +179,14 @@
 			background-color: #c11f1d;
 			padding-right:130px;
 			@include background-image(linear-gradient(top,  #c11f1d 0%,#bf1d1b 4%,#b71b1c 8%,#b61e1d 15%,#b11d1d 27%,#ab1d1c 31%,#a51b1b 42%,#9f1b19 46%,#9f1b19 50%,#991c1a 54%,#971a18 58%,#911b1b 62%,#911b1b 65%,#7e1816 88%,#771919 92%,#731817 100%));
-
+			
 			.ss-uploadfield-item-name {
-				width:100%;
+				width:100%;				
 				cursor:default;
 				background: darken($color-button-disabled,20%); //for browsers that don't support rgba
 				background: rgba(darken($color-button-disabled, 15%),0.9);
-
-				.name {
+				
+				.name { 
 					text-shadow: 0px 1px 0px rgba(#fff, 0.7);
 				}
 			}
@@ -207,7 +195,7 @@
 			background-color: $color-warning;
 			@include background-image(
 				linear-gradient(
-					top,
+					top,  
 					desaturate(lighten($color-warning, 10%), 20%)  0%,
 					desaturate(lighten($color-warning, 5%), 20%)  8%,
 					desaturate($color-warning, 20%)  50%,
@@ -230,17 +218,17 @@
 			height: 22px;
 			padding: 0 5px;
 			text-align: left;
-			cursor:pointer;
+			cursor:pointer;	
 			//display:table, and table-layout:fixed allows us to use percentages with text-overflow
 			display:table;
 			table-layout:fixed;
-
-			.name {
+			
+			.name { 
 				text-shadow: 0px 1px 0px rgba(#fff, 0.5);
 				display:inline;
 				float:left;
 				max-width:50%;
-				font-weight: normal;
+				font-weight: normal; 
 				padding: 0 5px 0 0;
 				@include hide-text-overflow;
 			}
@@ -251,7 +239,7 @@
 				max-width:30%;
 				@include hide-text-overflow;
 				text-shadow: 0px 1px 0px rgba(#fff, 0.5);
-
+				
 				&.ui-state-error-text {
 					text-shadow: 0px 1px 0px rgba(#fff, 0.6);
 					color: darken($color-button-destructive, 10%);
@@ -274,10 +262,10 @@
 			@include ss-uploadfield-action-buttons;
 			font-size:14px;
 		}
-
+		
 		.ss-uploadfield-item-progress {
 			width: 100%;
-
+			
 			div {
 				@include border-radius(5px);
 				height: 30px;
@@ -295,7 +283,7 @@
 				background: #60b3dd url(../images/progressbar_blue.gif) repeat left center;
 			}
 		}
-
+				
 		.ss-uploadfield-item-editform {
 			/* don't use display none, for it will break jQuery('iframe').contents().height() */
 			height: 0;
@@ -324,13 +312,9 @@
 	}
 
 	.ss-uploadfield-addfile {
-<<<<<<< HEAD
 		margin: 0;
 		padding: 0;
 	
-=======
-
->>>>>>> 8e4db95f
 		.ss-uploadfield-item-info {
 			margin: 0;
 
@@ -352,34 +336,17 @@
 			overflow: hidden;
 			font-weight: normal;
 			
-			.ss-insert-media & {
+			.ss-insert-media &{
 				margin: 0 12px 0 0;
-			}
-<<<<<<< HEAD
-=======
-		}
-		.ss-uploadfield-dropzone {
-			margin-top:9px;
-			padding: 8px 0;
-			@include border-radius(13px);
-			@include box-shadow(rgba($color-medium-separator, 0.4) 0 0 4px 0 inset, 0 1px 0 #FAFAFA);
-			border: 2px dashed $color-medium-separator;
-			background: lighten($color-base,12%);
-			display: none;
-			height: 54px;
-			min-width: 280px;
-			float: left;
-			text-align: center;
->>>>>>> 8e4db95f
+		}
 
 			&::before {
 				font-size: 23px;
 				margin-right: 6px;
-			}
-<<<<<<< HEAD
-		}	
-	}
-}
+				}
+			}
+				}
+			}
 
 .ss-uploadfield-dropzone {
 	&::after {
@@ -391,16 +358,14 @@
 		background: rgba(236, 239, 241, .9) url('../admin/images/drag_drop_opt.svg') center center no-repeat;
 		background-size: 312px 325px;
 		z-index: 100;
-	}
+					}
 
 	&.active.hover {
 		&::after {
 			content: '';
-=======
->>>>>>> 8e4db95f
-		}
-	}
-}
+			}
+		}		
+	}
 
 /** ----------------------------------------------------
  * "@2x" media query
