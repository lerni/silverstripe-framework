@import "compass/css3";


// TODO we need a seperated file for styles that are used in both cms and front end (such as buttons)
@import "../admin/scss/themes/default.scss";
@import "../admin/scss/_mixins";
@import "_elementMixins";

// Temporary. To be hidden and replaced with javascript tooltip
.ss-uploadfield-view-allowed-extensions {
	padding-top:5px;
	clear:both;
	max-width:750px;
	display:block;

	.toggle {
		font-style: normal;
		font-size: $font-base-size;
	}
}

.backlink {
	padding-left: 12px;
}

<<<<<<< HEAD
body.cms.ss-uploadfield-edit-iframe, .composite.ss-assetuploadfield .details fieldset {
	padding: $grid-x*2;
=======
#Form_EditorToolbarMediaForm {
	.ui-tabs-panel {
		padding-left: 0px;
	}
}

body.cms.ss-uploadfield-edit-iframe {
>>>>>>> 7b89c173
	overflow: auto;
	background: #E2E2E2;
	
	span.readonly {
		font-style:italic;
		color:lighten($color-text, 20%);
		text-shadow: 0px 1px 0px #fff;
	}
	.fieldholder-small{
		
		label{
			margin-left:0;
		}
	}
}

.composite.ss-assetuploadfield .details fieldset {
	@extend body.cms.ss-uploadfield-edit-iframe;
	padding: $grid-x*2;
}

.ss-assetuploadfield {
	border-bottom: 0;
	@include box-shadow(none);

	h3 {
		border-bottom: 1px solid $color-shadow-light;
		@include box-shadow(0 1px 0 lighten($color-shadow-light, 95%));
		margin: 0 0 8px;
		padding: 0 0 7px;
		clear: both;
		position:relative;	
	}
	.field {
		border-bottom: 0;
		box-shadow:none;
	}
	.fileOverview{
		clear:both;
		margin-top:10px;
		position:relative;
		
		.uploadStatus{
			@include clearfix;
			.state{
				float:left;
				font-size: 16px;
				font-weight:bold;
				line-height:1.1em;
			}
			.details{
				opacity:0.9;
				float:right;		
			}
		}		
	}
	.ss-uploadfield-item-actions.edit-all{
		clear:both;
		position:relative;	
		z-index:9;
		.ss-uploadfield-item-edit-all {
			z-index:8;
			position:absolute;
			top:-33px;
			padding:0;
			background: none;
			border: 0;
			right:0;
			@include box-shadow(none);
			color: $color-text;		
			&:hover{
				color: #1e7cba;	
			}
		}
	}

	
	.ss-uploadfield-files {
		margin: 0;
		padding: 0;
		clear:both;
		
		.ss-uploadfield-item {
			border: 1px solid lighten($color-medium-separator, 20%);
			@include border-radius(5px);
			@include background-clip(padding-box);			
			margin: 0 0 5px;
			padding: 0;
			overflow: hidden;
			position: relative;
			.info {
				position: relative; 
				padding: 7px; 
				overflow: hidden; 
				background-color: #FFBE66; 
				border: 1px solid #FF9300;
			}
		}
		.ss-uploadfield-item-preview {
			position: absolute;
			height: 30px;
			width: 40px;
			overflow: hidden;
			z-index: 1;
			.no-preview{		
				display:block;
				height:100%;
				width:100%;
				background:url('../images/icons/document.png') 2px 0px no-repeat;
			}
		}
		.ss-uploadfield-item-info {
			position: relative;
			line-height: 30px;
			overflow: hidden;
			background-color: #5db4df;
			@include background-image(linear-gradient(top,  #5db4df 0%,#5db1dd 8%,#439bcb 50%,#3f99cd 54%,#207db6 96%,#1e7cba 100%));
		}
		.ui-state-error .ss-uploadfield-item-info {
			background-color: #c11f1d;
			padding-right:130px;
			@include background-image(linear-gradient(top,  #c11f1d 0%,#bf1d1b 4%,#b71b1c 8%,#b61e1d 15%,#b11d1d 27%,#ab1d1c 31%,#a51b1b 42%,#9f1b19 46%,#9f1b19 50%,#991c1a 54%,#971a18 58%,#911b1b 62%,#911b1b 65%,#7e1816 88%,#771919 92%,#731817 100%));
			
			.ss-uploadfield-item-name {
				width:100%;				
				cursor:default;
				background: darken($color-button-disabled,20%); //for browsers that don't support rgba
				background: rgba(darken($color-button-disabled, 15%),0.9);
				
				.name { 
					text-shadow: 0px 1px 0px rgba(#fff, 0.7);
				}
			}
		}
		.ui-state-warning .ss-uploadfield-item-info {
			background-color: $color-warning;
			@include background-image(
				linear-gradient(
					top,  
					desaturate(lighten($color-warning, 10%), 20%)  0%,
					desaturate(lighten($color-warning, 5%), 20%)  8%,
					desaturate($color-warning, 20%)  50%,
					desaturate(darken(mix($color-warning, $color-button-destructive, 99%),0%), 20%)  54%,
					desaturate(darken(mix($color-warning, $color-button-destructive, 80%),1%), 20%)  96%,
					desaturate(darken(mix($color-warning, $color-button-destructive, 70%),2%), 20%) 100%)
			);
		}

		.ss-uploadfield-item-name {
			position: relative;
			z-index: 1;
			margin: 3px 0 3px 50px;
			width: 50%;
			color:lighten($color-text, 10%);
			background:$color-button-disabled; //for browsers that don't support rgba
			background: rgba(#fff, 0.8);
			@include border-radius(3px);
			line-height: 24px;
			height: 22px;
			padding: 0 5px;
			text-align: left;
			cursor:pointer;	
			//display:table, and table-layout:fixed allows us to use percentages with text-overflow
			display:table;
			table-layout:fixed;
			
			.name { 
				text-shadow: 0px 1px 0px rgba(#fff, 0.5);
				display:inline;
				float:left;
				max-width:50%;
				font-weight: normal; 
				padding: 0 5px 0 0;
				@include hide-text-overflow;
			}
			.ss-uploadfield-item-status {
				position:relative;
				float: right;
				padding: 0 0 0 5px;
				max-width:30%;
				@include hide-text-overflow;
				text-shadow: 0px 1px 0px rgba(#fff, 0.5);
				
				&.ui-state-error-text {
					text-shadow: 0px 1px 0px rgba(#fff, 0.6);
					color: darken($color-button-destructive, 10%);
				}
				&.ui-state-warning-text {
					color: darken($color-warning, 10%);
				}
				&.ui-state-success-text {
					color: $color-button-constructive;
				}
			}
		}
		.ss-uploadfield-item-actions {
			position: absolute;
			top: 0;
			right: 0;
			left: 0;
			z-index: 0;
			color: #f00;
			@include ss-uploadfield-action-buttons;
			font-size:14px;
		}
		
		.ss-uploadfield-item-progress {
			width: 100%;
			
			div {
				@include border-radius(5px);
				height: 30px;
				padding: 0;
				margin: 0;
				overflow: hidden;
				width: 100%;
			}
			.ss-uploadfield-item-progressbar {
				background-color: #92a6b3;
				@include background-image(linear-gradient(top, #92a6b3 0%,#90aab8 11%,#96b1bf 22%,#9eb4c1 33%,#a7bac7 44%,#c1d5dc 100%));
			}
			.ss-uploadfield-item-progressbarvalue {
				width: 0;
				background: #60b3dd url(../images/progressbar_blue.gif) repeat left center;
			}
		}
				
		.ss-uploadfield-item-editform {
			/* don't use display none, for it will break jQuery('iframe').contents().height() */
			height: 0;
			overflow: hidden;
			clear: both;

			&.loading {
				width: 100%;
				height: 22px;
				padding: 15px 0;
				background: url(../admin/images/spinner.gif) no-repeat 50% 50%;

				iframe {
					/* Old IE needs this or it'll give the iframe a white background, covering the spinner */
					padding-top: 0; margin-top: 37px;
					border: none;
				}
			}

			iframe {
				width: 100%;
				padding: $grid-x*2;
				background: #E2E2E2;
			}
		}
	}

	.ss-uploadfield-addfile {
	
		.ss-uploadfield-item-info {
			float: left;
			margin: 25px 0 0;
			.ss-insert-media &{
				margin: 10px 0px 0 20px;
			}
			label{
				font-size: 18px;
				line-height: 30px;
				padding: 0px 16px;
				margin-right:0px;
			}
		}
		.ss-uploadfield-fromcomputer {
			/*position: relative; */
			overflow: hidden;
			display: block;
			.btn-icon-drive-upload-large {
				background: url(../images/drive-upload-white.png) no-repeat 0px 0px;
				width:32px;
				height:32px;
				margin-top:-12px;
			}
		}
		.ss-uploadfield-item-uploador {
			float: left;
			font-weight: bold;
			font-size: 22px;
			padding: 0 20px;
			line-height: 70px;
			margin-top:10px;
			display: none;
			.ss-insert-media &{
				font-size: 18px;
				margin-top: -5px;
			}
		}
		.ss-uploadfield-dropzone { 
			margin-top:9px;
			padding: 8px 0;
			@include border-radius(13px);
			@include box-shadow(rgba($color-medium-separator, 0.4) 0 0 4px 0 inset, 0 1px 0 #FAFAFA);
			border: 2px dashed $color-medium-separator;
			background: lighten($color-base,12%);
			display: none;
			height: 54px;
			min-width: 280px;
			float: left;
			text-align: center;

			&.active{
				&.hover{
					@include box-shadow(rgba(#fff,0.6) 0 0 3px 2px inset);
				}
			}
			div {
				color:lighten($color-text, 10%);
				text-shadow: 0px 1px 0px #fff;
				background: url('../images/upload.png') 0 10px no-repeat;
				z-index:1;
				padding: 6px 48px 0;
				line-height: 25px;
				font-size: 20px;
				font-weight: bold;
				display: inline-block;
				span {
					display: block;
					font-size: 12px;
					z-index:-1;
					margin-top:-3px;
				}
			}
			.ss-insert-media &{
				height: 54px;
				min-width: 250px; //Design has these smaller than main upload area
				overflow:hidden;
				padding:0;
				margin-top:2px;
				div{
					background-position:0 11px;
					padding-top:21px;
					margin-left: 33px;
					span{
						height:38px;
						font-size:18px;
						line-height: 18px;
					}
				}
			}
		}		
	}
}

/** ----------------------------------------------------
 * "@2x" media query
 * ---------------------------------------------------- */

@media
	only screen and (-webkit-min-device-pixel-ratio: 2),
	only screen and (   min--moz-device-pixel-ratio: 2),
	only screen and (     -o-min-device-pixel-ratio: 2/1),
	only screen and (        min-device-pixel-ratio: 2),
	only screen and (                min-resolution: 192dpi),
	only screen and (                min-resolution: 2dppx) {

	/* Loading spinner */
	.ss-assetuploadfield {
		.ss-uploadfield-files {
			.ss-uploadfield-item-editform {
				&.loading {
					background-image: url(../admin/images/spinner@2x.gif);
					background-size: 43px 22px;
				}
			}
		}
	}

}<|MERGE_RESOLUTION|>--- conflicted
+++ resolved
@@ -23,18 +23,7 @@
 	padding-left: 12px;
 }
 
-<<<<<<< HEAD
-body.cms.ss-uploadfield-edit-iframe, .composite.ss-assetuploadfield .details fieldset {
-	padding: $grid-x*2;
-=======
-#Form_EditorToolbarMediaForm {
-	.ui-tabs-panel {
-		padding-left: 0px;
-	}
-}
-
 body.cms.ss-uploadfield-edit-iframe {
->>>>>>> 7b89c173
 	overflow: auto;
 	background: #E2E2E2;
 	
