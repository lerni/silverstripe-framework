/** This file is the central collection of included modules, links to custom SCSS files, and any global SCSS variable definitions.  DO NOT ADD stylesheet rules to this file directly!  Note: By prefixing files with an underscore, they won't create individual CSS files.  Notes: -------------------------------------------------------------- Z-indexes: 		* Menu bar on the right should always be on top. This is in the 80 range 		* Top navingation bar must always sit over the content. This is in the 60 range 		* Footer must sit over the content as well so this in the 40 range */
/** ----------------------------- Core Compass Libraries ------------------------------ */
html, body, div, span, applet, object, iframe, h1, h2, h3, h4, h5, h6, p, blockquote, pre, a, abbr, acronym, address, big, cite, code, del, dfn, em, img, ins, kbd, q, s, samp, small, strike, strong, sub, sup, tt, var, b, u, i, center, dl, dt, dd, ol, ul, li, fieldset, form, label, legend, table, caption, tbody, tfoot, thead, tr, th, td, article, aside, canvas, details, embed, figure, figcaption, footer, header, hgroup, menu, nav, output, ruby, section, summary, time, mark, audio, video { margin: 0; padding: 0; border: 0; font-size: 100%; font: inherit; vertical-align: baseline; }

body { line-height: 1; }

ol, ul { list-style: none; }

table { border-collapse: collapse; border-spacing: 0; }

caption, th, td { text-align: left; font-weight: normal; vertical-align: middle; }

q, blockquote { quotes: none; }
q:before, q:after, blockquote:before, blockquote:after { content: ""; content: none; }

a img { border: none; }

article, aside, details, figcaption, figure, footer, header, hgroup, menu, nav, section, summary { display: block; }

/** ----------------------------- Theme ------------------------------ */
/** This file contains the default theme definitions for the admin interface. Please put mostly SCSS variable definitions in here, and leave the actual styling to _style.scss and auxilliary files. */
/** ----------------------------------------------- Colours ------------------------------------------------ */
/** ----------------------------------------------- Textures ----------------------------------------------- */
/** ----------------------------------------------- Typography.  ------------------------------------------------ */
/** ----------------------------------------------- Grid Units (px)  We have a vertical rhythm that the grid is based off both x (=horizontal) and y (=vertical). All internal padding and margins are scaled to this and accounting for paragraphs ------------------------------------------------ */
/** ----------------------------------------------- Application Logo (CMS Logo) Must be 24px x 24px ------------------------------------------------ */
/** ----------------------------- Custom mixins ------------------------------ */
/** This file contains generic mixins which we use throughout the admin panels.  Mixins should be stored here rather than individual files so that we can keep. */
/** ---------------------------------------------------- Hides the overflowing text from a container  Note: you must define a width on the element with this overflow. ----------------------------------------------------- */
/** ---------------------------------------------------- Clear the properties of sub form fields.   Often needed for nested form fields and  ----------------------------------------------------- */
/** ---------------------------------------------------- Double tone borders  http://daverupert.com/2011/06/two-tone-borders-with-css3/ ----------------------------------------------------- */
/** ----------------------------- Sprite images ----------------------------- */
/** Helper SCSS file for generating sprites for the interface. */
.btn-icon-sprite, .ui-state-default .btn-icon-accept, .ui-state-default .btn-icon-accept_disabled, .ui-state-default .btn-icon-add, .ui-state-default .btn-icon-add_disabled, .ui-state-default .btn-icon-addpage, .ui-state-default .btn-icon-addpage_disabled, .ui-state-default .btn-icon-arrow-circle-135-left, .ui-state-default .btn-icon-back, .ui-state-default .btn-icon-back_disabled, .ui-state-default .btn-icon-cross-circle, .ui-state-default .btn-icon-cross-circle_disabled, .ui-state-default .btn-icon-decline, .ui-state-default .btn-icon-decline_disabled, .ui-state-default .btn-icon-drive-upload, .ui-state-default .btn-icon-drive-upload_disabled, .ui-state-default .btn-icon-magnifier, .ui-state-default .btn-icon-minus-circle, .ui-state-default .btn-icon-minus-circle_disabled, .ui-state-default .btn-icon-navigation, .ui-state-default .btn-icon-navigation_disabled, .ui-state-default .btn-icon-network-cloud, .ui-state-default .btn-icon-network-cloud_disabled, .ui-state-default .btn-icon-pencil, .ui-state-default .btn-icon-pencil_disabled, .ui-state-default .btn-icon-plug-disconnect-prohibition, .ui-state-default .btn-icon-plug-disconnect-prohibition_disabled, .ui-state-default .btn-icon-preview, .ui-state-default .btn-icon-preview_disabled, .ui-state-default .btn-icon-settings, .ui-state-default .btn-icon-settings_disabled, .ui-state-default .btn-icon-unpublish, .ui-state-default .btn-icon-unpublish_disabled { background: url('../images/btn-icon-s4a0551bc3f.png') no-repeat; }

.ui-state-default .btn-icon-accept { background-position: 0 0; }
.ui-state-default .btn-icon-accept_disabled { background-position: 0 -17px; }
.ui-state-default .btn-icon-add { background-position: 0 -34px; }
.ui-state-default .btn-icon-add_disabled { background-position: 0 -52px; }
.ui-state-default .btn-icon-addpage { background-position: 0 -70px; }
.ui-state-default .btn-icon-addpage_disabled { background-position: 0 -88px; }
.ui-state-default .btn-icon-arrow-circle-135-left { background-position: 0 -104px; }
.ui-state-default .btn-icon-back { background-position: 0 -120px; }
.ui-state-default .btn-icon-back_disabled { background-position: 0 -136px; }
.ui-state-default .btn-icon-cross-circle { background-position: 0 -152px; }
.ui-state-default .btn-icon-cross-circle_disabled { background-position: 0 -168px; }
.ui-state-default .btn-icon-decline { background-position: 0 -184px; }
.ui-state-default .btn-icon-decline_disabled { background-position: 0 -201px; }
.ui-state-default .btn-icon-drive-upload { background-position: 0 -218px; }
.ui-state-default .btn-icon-drive-upload_disabled { background-position: 0 -234px; }
.ui-state-default .btn-icon-magnifier { background-position: 0 -250px; }
.ui-state-default .btn-icon-minus-circle { background-position: 0 -266px; }
.ui-state-default .btn-icon-minus-circle_disabled { background-position: 0 -282px; }
.ui-state-default .btn-icon-navigation { background-position: 0 -298px; }
.ui-state-default .btn-icon-navigation_disabled { background-position: 0 -314px; }
.ui-state-default .btn-icon-network-cloud { background-position: 0 -330px; }
.ui-state-default .btn-icon-network-cloud_disabled { background-position: 0 -346px; }
.ui-state-default .btn-icon-pencil { background-position: 0 -362px; }
.ui-state-default .btn-icon-pencil_disabled { background-position: 0 -378px; }
.ui-state-default .btn-icon-plug-disconnect-prohibition { background-position: 0 -394px; }
.ui-state-default .btn-icon-plug-disconnect-prohibition_disabled { background-position: 0 -410px; }
.ui-state-default .btn-icon-preview { background-position: 0 -426px; }
.ui-state-default .btn-icon-preview_disabled { background-position: 0 -443px; }
.ui-state-default .btn-icon-settings { background-position: 0 -460px; }
.ui-state-default .btn-icon-settings_disabled { background-position: 0 -476px; }
.ui-state-default .btn-icon-unpublish { background-position: 0 -492px; }
.ui-state-default .btn-icon-unpublish_disabled { background-position: 0 -510px; }

.icon { text-indent: -9999px; border: none; outline: none; }
.icon.icon-24 { width: 24px; height: 24px; background: url('../images/menu-icons/24x24-s546fcae8fd.png'); }
.icon.icon-24.icon-assetadmin { background-position: 0 -192px; }
.icon.icon-24.icon-cmsmain { background-position: 0 -168px; }
.icon.icon-24.icon-cmspagescontroller { background-position: 0 -144px; }
.icon.icon-24.icon-cmssettingscontroller { background-position: 0 -72px; }
.icon.icon-24.icon-securityadmin { background-position: 0 -24px; }
.icon.icon-24.icon-reportadmin { background-position: 0 -216px; }
.icon.icon-24.icon-commentadmin { background-position: 0 0; }
.icon.icon-24.icon-help { background-position: 0 -120px; }
.icon.icon-16 { width: 16px; height: 16px; background: url('../images/menu-icons/16x16-s170d9d69bb.png'); }
.icon.icon-16.icon-assetadmin { background-position: 0 -128px; }
.icon.icon-16.icon-cmsmain { background-position: 0 -112px; }
.icon.icon-16.icon-cmspagescontroller { background-position: 0 -96px; }
.icon.icon-16.icon-cmssettingscontroller { background-position: 0 -48px; }
.icon.icon-16.icon-securityadmin { background-position: 0 -16px; }
.icon.icon-16.icon-reportadmin { background-position: 0 -144px; }
.icon.icon-16.icon-commentadmin { background-position: 0 0; }
.icon.icon-16.icon-help { background-position: 0 -80px; }

/** ----------------------------- CMS Components ------------------------------ */
/** File: typography.scss  Contains the basic typography related styles for the admin interface. */
.cms h2, .cms h3, .cms h4, .cms h5 { font-weight: bold; margin: 16px 0 16px 0; line-height: 16px; }
.cms h2 { font-size: 18px; line-height: 24px; }
.cms h3 { font-size: 16px; }
.cms h4 { font-size: 14px; }
.cms h5 { font-size: 12px; }
.cms p { line-height: 16px; margin-bottom: 16px; }
.cms code { font-family: 'Bitstream Vera Sans Mono','Courier', monospace; }

/** This file defines CMS-specific customizations to the jQuery UI theme. Every rule in this file should be wrapped in the '.cms' selector (to make it more specific), and contain ONLY overwritten jQuery UI rules (with 'ui-' prefix).  This file should be fairly short, as we're using our own custom jQuery UI theme already. TODO Add theme reference  Use _style.scss to add more generic style information, and read the jQuery UI theming API: http://jqueryui.com/docs/Theming/API */
.cms .ui-tabs { padding: 0; background: #f0f3f4 url(../images/textures/bg_cms_main_content.png) repeat top left; }
.cms .ui-tabs .ui-widget-header { border: 0; background: none; }
.cms .ui-tabs .ui-tabs-nav { margin: 0; padding: 0; }
.cms .ui-tabs .ui-tabs-nav li { top: 0; }
.cms .ui-tabs .ui-tabs-nav li a { padding: 0 15px; }
.cms .ui-tabs .ui-tabs-nav.ui-state-active { border-color: gray; }
.cms .ui-tabs .ui-tabs-panel { background: transparent; padding: 0; }
.cms .ui-widget-content, .cms .ui-widget { color: #444444; font-size: 12px; font-family: Arial, sans-serif; border: 0; }
.cms .ui-widget-header { background-color: #b0bec7; padding: 8px 8px 6px 8px; border-bottom: 2px solid #8399a7; background-image: -webkit-gradient(linear, 50% 0%, 50% 100%, color-stop(0%, #dde3e7), color-stop(100%, #92a5b2)); background-image: -webkit-linear-gradient(#dde3e7, #92a5b2); background-image: -moz-linear-gradient(#dde3e7, #92a5b2); background-image: -o-linear-gradient(#dde3e7, #92a5b2); background-image: -ms-linear-gradient(#dde3e7, #92a5b2); background-image: linear-gradient(#dde3e7, #92a5b2); border-bottom: 3px solid #5c7382; padding: 8px; -moz-border-radius: 0; -webkit-border-radius: 0; -o-border-radius: 0; -ms-border-radius: 0; -khtml-border-radius: 0; border-radius: 0; }
.cms .ui-widget-header .ui-dialog-title { padding: 6px 0; text-shadow: #ced7dc 1px 1px 0; }
.cms .ui-widget-header a.ui-dialog-titlebar-close { position: absolute; top: -8px; right: -15px; width: 30px; height: 30px; z-index: 100000; }
.cms .ui-widget-header a.ui-state-hover { border-color: transparent; background: transparent; }
.cms .ui-widget-header a.ui-state-hover .ui-icon-closethick { background: url('../images/sprites-32x32-s9a54b65fa5.png') 0 -42px no-repeat; }
.cms .ui-widget-header .ui-icon-closethick { background: url('../images/sprites-32x32-s9a54b65fa5.png') 0 -82px no-repeat; width: 30px; height: 30px; }
.cms .ui-state-hover { cursor: pointer; }
.cms .ui-widget input, .cms .ui-widget select, .cms .ui-widget textarea, .cms .ui-widget button { color: #444444; font-size: 12px; font-family: Arial, sans-serif; }

/** This file defines common styles for form elements used throughout the CMS interface. It is an addition to the base styles defined in sapphire/css/Form.css.  @package sapphire @subpackage admin */
/** ---------------------------------------------------- Basic form fields ---------------------------------------------------- */
form.nostyle .field { padding: 0; border: 0; }
form.nostyle label { float: none; width: auto; }
form.nostyle .middleColumn { margin-left: 0; }

.field { display: block; padding: 10px 0; border-bottom: 1px solid rgba(201, 205, 206, 0.8); -moz-box-shadow: 0 1px 0 rgba(255, 255, 255, 0.8); -webkit-box-shadow: 0 1px 0 rgba(255, 255, 255, 0.8); -o-box-shadow: 0 1px 0 rgba(255, 255, 255, 0.8); box-shadow: 0 1px 0 rgba(255, 255, 255, 0.8); padding: 0 0 7px 0; margin: 0 0 8px 0; *zoom: 1; }
.field:after { content: "\0020"; display: block; height: 0; clear: both; overflow: hidden; visibility: hidden; }
.field.nolabel .middleColumn { margin-left: 0; }
.field label.left { float: left; display: block; width: 176px; padding: 8px 8px 8px 0; line-height: 16px; font-weight: bold; text-shadow: 1px 1px 0 white; }
.field label.right { cursor: pointer; }
.field .middleColumn { margin-left: 184px; }
.field span.readonly { padding-top: 8px; line-height: 16px; display: block; }
.field .help { color: #777777; font-style: italic; padding-top: 1em; }
.field input.text, .field textarea, .field select, .field .TreeDropdownField { width: 100%; max-width: 512px; -moz-box-sizing: border-box; -webkit-box-sizing: border-box; -ms-box-sizing: border-box; box-sizing: border-box; }
.field input.text, .field textarea, .field .TreeDropdownField { background: #fff; border: 1px solid #b3b3b3; padding: 7px 7px; line-height: 16px; margin: 0; outline: none; -moz-transition: 0.2s box-shadow ease-in; -webkit-transition: 0.2s box-shadow ease-in; -o-transition: 0.2s box-shadow ease-in; transition: 0.2s box-shadow ease-in; -moz-transition: 0.2s border ease-in; -webkit-transition: 0.2s border ease-in; -o-transition: 0.2s border ease-in; transition: 0.2s border ease-in; -moz-border-radius: 4px; -webkit-border-radius: 4px; -o-border-radius: 4px; -ms-border-radius: 4px; -khtml-border-radius: 4px; border-radius: 4px; background-image: -webkit-gradient(linear, 50% 0%, 50% 100%, color-stop(0%, #eaeaea), color-stop(10%, #ffffff)); background-image: -webkit-linear-gradient(#eaeaea, #ffffff 10%); background-image: -moz-linear-gradient(#eaeaea, #ffffff 10%); background-image: -o-linear-gradient(#eaeaea, #ffffff 10%); background-image: -ms-linear-gradient(#eaeaea, #ffffff 10%); background-image: linear-gradient(#eaeaea, #ffffff 10%); }
.field input.text:focus, .field textarea:focus, .field .TreeDropdownField:focus { border: 1px solid #9a9a9a; border-top-color: gray; -moz-box-shadow: 0 1px 3px rgba(0, 0, 0, 0.2) inset; -webkit-box-shadow: 0 1px 3px rgba(0, 0, 0, 0.2) inset; -o-box-shadow: 0 1px 3px rgba(0, 0, 0, 0.2) inset; box-shadow: 0 1px 3px rgba(0, 0, 0, 0.2) inset; }
.field input[disabled], .field textarea[disabled], .field select[disabled] { color: #777777; background: #efefef; background-image: -webkit-gradient(linear, 50% 0%, 50% 100%, color-stop(0%, #bcbcbc), color-stop(10%, #efefef), color-stop(90%, #ffffff), color-stop(100%, #bcbcbc)); background-image: -webkit-linear-gradient(#bcbcbc, #efefef 10%, #ffffff 90%, #bcbcbc); background-image: -moz-linear-gradient(#bcbcbc, #efefef 10%, #ffffff 90%, #bcbcbc); background-image: -o-linear-gradient(#bcbcbc, #efefef 10%, #ffffff 90%, #bcbcbc); background-image: -ms-linear-gradient(#bcbcbc, #efefef 10%, #ffffff 90%, #bcbcbc); background-image: linear-gradient(#bcbcbc, #efefef 10%, #ffffff 90%, #bcbcbc); border: 1px solid #b3b3b3; }

form.stacked .field label, .field.stacked label { display: block; float: none; padding-bottom: 10px; }
form.stacked .field .middleColumn, .field.stacked .middleColumn { margin-left: 0px; clear: left; }

form.small .field label.left, .field.small label.left { width: 112px; }
form.small .field .middleColumn, .field.small .middleColumn { margin-left: 120px; }
form.small .field input.text, form.small .field textarea, form.small .field select, form.small .field .TreeDropdownField, .field.small input.text, .field.small textarea, .field.small select, .field.small .TreeDropdownField { width: auto; }

.field { /* TreeDropdowns */ /* dropdowns */ /* chzn override */ /* Date Fields */ }
.field .TreeDropdownField { padding: 0; }
.field .TreeDropdownField .treedropdownfield-panel { border: 1px solid #b3b3b3; border-top: none; -moz-border-radius-bottomleft: 4px; -webkit-border-bottom-left-radius: 4px; -o-border-bottom-left-radius: 4px; -ms-border-bottom-left-radius: 4px; -khtml-border-bottom-left-radius: 4px; border-bottom-left-radius: 4px; -moz-border-radius-bottomright: 4px; -webkit-border-bottom-right-radius: 4px; -o-border-bottom-right-radius: 4px; -ms-border-bottom-right-radius: 4px; -khtml-border-bottom-right-radius: 4px; border-bottom-right-radius: 4px; }
.field .TreeDropdownField.treedropdownfield-open-tree { -moz-border-radius-bottomleft: 0; -webkit-border-bottom-left-radius: 0; -o-border-bottom-left-radius: 0; -ms-border-bottom-left-radius: 0; -khtml-border-bottom-left-radius: 0; border-bottom-left-radius: 0; -moz-border-radius-bottomright: 0; -webkit-border-bottom-right-radius: 0; -o-border-bottom-right-radius: 0; -ms-border-bottom-right-radius: 0; -khtml-border-bottom-right-radius: 0; border-bottom-right-radius: 0; }
.field .dropdown select { margin-top: 8px; }
.field .chzn-container .chzn-results li { font-size: 11px; line-height: 16px; padding: 4px 4px; }
.field .chzn-container-active .chzn-single { border: 1px solid #9a9a9a; }
.field .chzn-container-single .chzn-single { height: 26px; line-height: 26px; /* not relative, as then we'd had to redo most of chzn */ font-size: 12px; background-image: -webkit-gradient(linear, 50% 0%, 50% 100%, color-stop(0%, #efefef), color-stop(10%, #ffffff), color-stop(90%, #ffffff), color-stop(100%, #efefef)); background-image: -webkit-linear-gradient(#efefef, #ffffff 10%, #ffffff 90%, #efefef); background-image: -moz-linear-gradient(#efefef, #ffffff 10%, #ffffff 90%, #efefef); background-image: -o-linear-gradient(#efefef, #ffffff 10%, #ffffff 90%, #efefef); background-image: -ms-linear-gradient(#efefef, #ffffff 10%, #ffffff 90%, #efefef); background-image: linear-gradient(#efefef, #ffffff 10%, #ffffff 90%, #efefef); }
.field .chzn-container-single .chzn-single:hover, .field .chzn-container-single .chzn-single:focus, .field .chzn-container-single .chzn-single:active { text-decoration: none; outline: none; }
.field .chzn-container-single .chzn-single div { width: 24px; }
.field .chzn-container-single .chzn-single div b { background-position: 4px 0px; }
.field input.hasDatepicker { width: 50%; max-width: 96px; }

/** ---------------------------------------------------- Buttons ---------------------------------------------------- */
.cms .Actions > *, .cms .cms-actions-row > * { display: block; float: left; margin-right: 8px; }
.cms .Actions > *:last-child, .cms .cms-actions-row > *:last-child { margin-right: 0; }
.cms .Actions { min-height: 30px; }
.cms .Actions > div { overflow: auto; }
.cms input.loading, .cms input.ui-state-default.loading, .cms .ui-widget-content input.ui-state-default.loading, .cms .ui-widget-header input.ui-state-default.loading { padding-left: 24px; color: #525252; background: #eeeded url(../../images/network-save.gif) no-repeat 4px center; border-color: #d5d3d3; cursor: default; text-shadow: none; -moz-box-shadow: none; -webkit-box-shadow: none; -o-box-shadow: none; box-shadow: none; }
.cms .ss-ui-button { font-weight: bold; text-decoration: none; line-height: 16px; color: #393939; border: 1px solid #c0c0c2; border-bottom: 1px solid #a6a6a9; cursor: pointer; text-shadow: white 0 1px 1px; background-color: #e6e6e6; background: -webkit-gradient(linear, 50% 0%, 50% 100%, color-stop(0%, #ffffff), color-stop(100%, #d9d9d9)); background: -webkit-linear-gradient(#ffffff, #d9d9d9); background: -moz-linear-gradient(#ffffff, #d9d9d9); background: -o-linear-gradient(#ffffff, #d9d9d9); background: -ms-linear-gradient(#ffffff, #d9d9d9); background: linear-gradient(#ffffff, #d9d9d9); /* constructive */ /* destructive */ }
.cms .ss-ui-button.buttonset { margin: 0 -1px; }
.cms .ss-ui-button.ui-state-hover, .cms .ss-ui-button:hover { text-decoration: none; background-color: white; background: -webkit-gradient(linear, 50% 0%, 50% 100%, color-stop(0%, #ffffff), color-stop(100%, #e6e6e6)); background: -webkit-linear-gradient(#ffffff, #e6e6e6); background: -moz-linear-gradient(#ffffff, #e6e6e6); background: -o-linear-gradient(#ffffff, #e6e6e6); background: -ms-linear-gradient(#ffffff, #e6e6e6); background: linear-gradient(#ffffff, #e6e6e6); -moz-box-shadow: 0 0 5px #b3b3b3; -webkit-box-shadow: 0 0 5px #b3b3b3; -o-box-shadow: 0 0 5px #b3b3b3; box-shadow: 0 0 5px #b3b3b3; }
.cms .ss-ui-button:active, .cms .ss-ui-button:focus, .cms .ss-ui-button.ui-state-active, .cms .ss-ui-button.ui-state-focus { border: 1px solid #b3b3b3; background-color: white; background: -webkit-gradient(linear, 50% 0%, 50% 100%, color-stop(0%, #ffffff), color-stop(100%, #e6e6e6)); background: -webkit-linear-gradient(#ffffff, #e6e6e6); background: -moz-linear-gradient(#ffffff, #e6e6e6); background: -o-linear-gradient(#ffffff, #e6e6e6); background: -ms-linear-gradient(#ffffff, #e6e6e6); background: linear-gradient(#ffffff, #e6e6e6); -moz-box-shadow: 0 0 5px #b3b3b3 inset; -webkit-box-shadow: 0 0 5px #b3b3b3 inset; -o-box-shadow: 0 0 5px #b3b3b3 inset; box-shadow: 0 0 5px #b3b3b3 inset; }
.cms .ss-ui-button.ss-ui-action-constructive { font-weight: bold; color: white; border-color: #78a127; border-bottom-color: #59781d; background-color: #669933; background: -webkit-gradient(linear, 50% 0%, 50% 100%, color-stop(0%, #80bf40), color-stop(100%, #59862d)); background: -webkit-linear-gradient(#80bf40, #59862d); background: -moz-linear-gradient(#80bf40, #59862d); background: -o-linear-gradient(#80bf40, #59862d); background: -ms-linear-gradient(#80bf40, #59862d); background: linear-gradient(#80bf40, #59862d); text-shadow: #4d7326 0 1px 1px; }
.cms .ss-ui-button.ss-ui-action-constructive.ui-state-hover, .cms .ss-ui-button.ss-ui-action-constructive:hover { border-color: #59781d; background-color: #80bf40; background: -webkit-gradient(linear, 50% 0%, 50% 100%, color-stop(0%, #8cc653), color-stop(100%, #669933)); background: -webkit-linear-gradient(#8cc653, #669933); background: -moz-linear-gradient(#8cc653, #669933); background: -o-linear-gradient(#8cc653, #669933); background: -ms-linear-gradient(#8cc653, #669933); background: linear-gradient(#8cc653, #669933); }
.cms .ss-ui-button.ss-ui-action-constructive:active, .cms .ss-ui-button.ss-ui-action-constructive:focus, .cms .ss-ui-button.ss-ui-action-constructive.ui-state-active, .cms .ss-ui-button.ss-ui-action-constructive.ui-state-focus { background-color: #619130; -moz-box-shadow: inset 0 1px 3px #17181a, 0 1px 0 rgba(255, 255, 255, 0.6); -webkit-box-shadow: inset 0 1px 3px #17181a, 0 1px 0 rgba(255, 255, 255, 0.6); -o-box-shadow: inset 0 1px 3px #17181a, 0 1px 0 rgba(255, 255, 255, 0.6); box-shadow: inset 0 1px 3px #17181a, 0 1px 0 rgba(255, 255, 255, 0.6); }
.cms .ss-ui-button.ss-ui-action-destructive { color: red; background-color: #e6e6e6; }
.cms .ss-ui-button.ss-ui-button-small { padding: 4px 4px; }
.cms .ss-ui-button.ui-state-highlight { background-color: #e6e6e6; border: 1px solid #708284; }
.cms .ss-ui-button.ss-ui-action-minor { background: none; border: 0; color: #393939; text-decoration: underline; -moz-box-shadow: none; -webkit-box-shadow: none; -o-box-shadow: none; box-shadow: none; }
.cms .ss-ui-button.ss-ui-action-minor:hover { text-decoration: none; color: #1f1f1f; }
.cms .ss-ui-button.ss-ui-action-minor:focus, .cms .ss-ui-button.ss-ui-action-minor:active { text-decoration: none; color: #525252; }

/** ---------------------------------------------------- Grouped form fields ---------------------------------------------------- */
.fieldgroup .fieldgroup-field { float: left; display: block; width: 184px; padding-right: 8px; }
.fieldgroup .fieldgroup-field .field { border: none; padding-bottom: 0; }

/** ---------------------------------------------------- Checkbox Field ---------------------------------------------------- */
.field.checkbox { padding-left: 184px; margin-bottom: 8px; }
.field.checkbox input { margin-left: 0; }

input.checkbox { margin-left: 0; }

/** ---------------------------------------------------- Radiobutton Field ---------------------------------------------------- */
.field.radio { padding-left: 184px; margin-bottom: 8px; }
.field.radio input { margin-left: 0; }

input.radio { margin-left: 0; }

/** ---------------------------------------------------- Optionsets and Checkboxsets ---------------------------------------------------- */
.optionset { padding-bottom: 8px; }
.optionset li { float: left; display: block; width: 216px; padding-bottom: 8px; line-height: 16px; list-style: none; }
.optionset li input { display: inline-block; padding-right: 0; margin-right: 0; }
.optionset li label { display: inline; cursor: pointer; padding-left: 8px; }

/** ---------------------------------------------------- HTML Text  ---------------------------------------------------- */
.htmleditor textarea { visibility: hidden; }
.htmleditor .mceEditor input, .htmleditor .mceEditor select { width: auto; }

.action-hidden { display: none; }

/**
* This file defines most styles of the CMS: Colors, fonts, backgrounds, 
* alignments, dimensions.
* 
* Use SCSS variable definitions in screen.css to avoid repeating styles 
* like background colours or padding dimensions. See themes/_default.scss 
* to get started.
* 
* To avoid this file getting too large and complicated, it is encouraged to 
* create new SCSS files for larger components like the CMS menu or tree 
* (see _tree.scss and _menu.scss).
*/
/** ---------------------------------------------------- Core Styles. ---------------------------------------------------- */
html, body { width: 100%; height: 100%; font-size: 12px; line-height: 16px; font-family: Arial, sans-serif; color: #444444; }
html html, html body, html div, html span, html applet, html object, html iframe, html h1, html h2, html h3, html h4, html h5, html h6, html p, html blockquote, html pre, html a, html abbr, html acronym, html address, html big, html cite, html code, html del, html dfn, html em, html img, html ins, html kbd, html q, html s, html samp, html small, html strike, html strong, html sub, html sup, html tt, html var, html b, html u, html i, html center, html dl, html dt, html dd, html ol, html ul, html li, html fieldset, html form, html label, html legend, html table, html caption, html tbody, html tfoot, html thead, html tr, html th, html td, html article, html aside, html canvas, html details, html embed, html figure, html figcaption, html footer, html header, html hgroup, html menu, html nav, html output, html ruby, html section, html summary, html time, html mark, html audio, html video, body html, body body, body div, body span, body applet, body object, body iframe, body h1, body h2, body h3, body h4, body h5, body h6, body p, body blockquote, body pre, body a, body abbr, body acronym, body address, body big, body cite, body code, body del, body dfn, body em, body img, body ins, body kbd, body q, body s, body samp, body small, body strike, body strong, body sub, body sup, body tt, body var, body b, body u, body i, body center, body dl, body dt, body dd, body ol, body ul, body li, body fieldset, body form, body label, body legend, body table, body caption, body tbody, body tfoot, body thead, body tr, body th, body td, body article, body aside, body canvas, body details, body embed, body figure, body figcaption, body footer, body header, body hgroup, body menu, body nav, body output, body ruby, body section, body summary, body time, body mark, body audio, body video { margin: 0; padding: 0; border: 0; font-size: 100%; font: inherit; vertical-align: baseline; }
html body, body body { line-height: 1; }
html ol, html ul, body ol, body ul { list-style: none; }
html table, body table { border-collapse: collapse; border-spacing: 0; }
html caption, html th, html td, body caption, body th, body td { text-align: left; font-weight: normal; vertical-align: middle; }
html q, html blockquote, body q, body blockquote { quotes: none; }
html q:before, html q:after, html blockquote:before, html blockquote:after, body q:before, body q:after, body blockquote:before, body blockquote:after { content: ""; content: none; }
html a img, body a img { border: none; }
html article, html aside, html details, html figcaption, html figure, html footer, html header, html hgroup, html menu, html nav, html section, html summary, body article, body aside, body details, body figcaption, body figure, body footer, body header, body hgroup, body menu, body nav, body section, body summary { display: block; }

body.cms { overflow: hidden; }

.cms a { color: #3ebae0; text-decoration: none; }
.cms a:hover, .cms a:focus { text-decoration: underline; }
.cms body .ui-widget { font-family: Arial, sans-serif; font-size: 12px; }
.cms strong { font-weight: bold; }

/** -------------------------------------------- Helpers -------------------------------------------- */
.cms-helper-hide-actions .Actions { display: none; }

/** -------------------------------------------- Panels Styles -------------------------------------------- */
.cms-container { height: 100%; background: #f0f3f4 url(../images/textures/bg_cms_main_content.png) repeat top left; }

.cms-preview, .cms-menu, .cms-content, .cms-content-header, .cms-content-tools, .cms-content-fields, .cms-edit-form, .cms-preview, .cms-preview iframe, .cms-preview-controls { display: -moz-inline-box; -moz-box-orient: vertical; display: inline-block; vertical-align: middle; *vertical-align: auto; }
.cms-preview, .cms-menu, .cms-content, .cms-content-header, .cms-content-tools, .cms-content-fields, .cms-edit-form, .cms-preview, .cms-preview iframe, .cms-preview-controls { *display: inline; }

.cms-content-header { padding: 0px 8px 8px; height: 32px; z-index: 60; background-image: url(../images/textures/cms_content_header.png); background-repeat: repeat; }
.cms-content-header a { color: #1556b2; }
.cms-content-header h2 { float: left; padding: 8px 8px 0 0; font-size: 14px; line-height: 24px; font-weight: bold; text-shadow: #bfcad2 1px 1px 0; max-width: 400px; margin: 0; overflow: hidden; white-space: nowrap; text-overflow: ellipsis; o-text-overflow: ellipsis; }
.cms-content-header > div { width: 9999em; overflow: hidden; }
.cms-content-header .cms-content-header-tabs { position: fixed; right: 40px; }
.cms-content-header .cms-content-header-tabs .ui-tabs-nav li a { font-weight: bold; line-height: 16px; padding: 12px 20px 11px; text-indent: -9999em; }
.cms-content-header .cms-content-header-tabs .ui-tabs-nav li a.content-treeview { background: url(../images/content-header-tabs-sprite.png) no-repeat 2px 0px; }
.cms-content-header .cms-content-header-tabs .ui-tabs-nav li a.content-galleryview { background: url(../images/content-header-tabs-sprite.png) no-repeat -87px 0px; }
.cms-content-header .cms-content-header-tabs .ui-tabs-nav li a.content-listview { background: url(../images/content-header-tabs-sprite.png) no-repeat -38px 0px; }
.cms-content-header .cms-content-header-tabs .ui-tabs-nav .ui-state-default, .cms-content-header .cms-content-header-tabs .ui-tabs-nav .ui-widget-content .ui-state-default, .cms-content-header .cms-content-header-tabs .ui-tabs-nav .ui-widget-header .ui-state-default { border-top: none; }
.cms-content-header .cms-content-header-tabs .ui-tabs-nav .ui-state-active, .cms-content-header .cms-content-header-tabs .ui-tabs-nav .ui-widget-content .ui-state-active, .cms-content-header .cms-content-header-tabs .ui-tabs-nav .ui-widget-header .ui-state-active { border-top: none; }
.cms-content-header .cms-content-header-tabs .ui-tabs-nav .ui-state-active a.content-treeview, .cms-content-header .cms-content-header-tabs .ui-tabs-nav .ui-widget-content .ui-state-active a.content-treeview, .cms-content-header .cms-content-header-tabs .ui-tabs-nav .ui-widget-header .ui-state-active a.content-treeview { background: url(../images/content-header-tabs-sprite.png) no-repeat 2px -40px; }
.cms-content-header .cms-content-header-tabs .ui-tabs-nav .ui-state-active a.content-galleryview, .cms-content-header .cms-content-header-tabs .ui-tabs-nav .ui-widget-content .ui-state-active a.content-galleryview, .cms-content-header .cms-content-header-tabs .ui-tabs-nav .ui-widget-header .ui-state-active a.content-galleryview { background: url(../images/content-header-tabs-sprite.png) no-repeat -87px -40px; }
.cms-content-header .cms-content-header-tabs .ui-tabs-nav .ui-state-active a.content-listview, .cms-content-header .cms-content-header-tabs .ui-tabs-nav .ui-widget-content .ui-state-active a.content-listview, .cms-content-header .cms-content-header-tabs .ui-tabs-nav .ui-widget-header .ui-state-active a.content-listview { background: url(../images/content-header-tabs-sprite.png) no-repeat -38px -40px; }
.cms-content-header .cms-content-header-tabs .ui-tabs-nav .ui-corner-all, .cms-content-header .cms-content-header-tabs .ui-tabs-nav .ui-corner-top, .cms-content-header .cms-content-header-tabs .ui-tabs-nav .ui-corner-right, .cms-content-header .cms-content-header-tabs .ui-tabs-nav .ui-corner-tr { border-radius: 0; }
.cms-content-header .cms-content-header-tabs .ui-tabs-nav .ui-corner-all, .cms-content-header .cms-content-header-tabs .ui-tabs-nav .ui-corner-top, .cms-content-header .cms-content-header-tabs .ui-tabs-nav .ui-corner-left, .cms-content-header .cms-content-header-tabs .ui-tabs-nav .ui-corner-tl { border-radius: 0; }

.cms-edit-form .cms-content-header-tabs .ui-tabs-nav li a { text-indent: 0; }

.ui-tabs .ui-tabs-nav li, .cms-dialog .ui-tabs-nav .ui-tabs-nav li { margin: 0; }
.ui-tabs .ui-tabs-nav li a, .cms-dialog .ui-tabs-nav .ui-tabs-nav li a { font-weight: bold; line-height: 16px; padding: 12px 20px 11px; }
.ui-tabs .ui-state-default, .ui-tabs .ui-widget-content .ui-state-default, .ui-tabs .ui-widget-header .ui-state-default, .cms-dialog .ui-tabs-nav .ui-state-default, .cms-dialog .ui-tabs-nav .ui-widget-content .ui-state-default, .cms-dialog .ui-tabs-nav .ui-widget-header .ui-state-default { background-color: #b0bec7; background-image: -webkit-gradient(linear, 50% 0%, 50% 100%, color-stop(0%, #b0bec7), color-stop(100%, #8ca1ae)); background-image: -webkit-linear-gradient(#b0bec7, #8ca1ae); background-image: -moz-linear-gradient(#b0bec7, #8ca1ae); background-image: -o-linear-gradient(#b0bec7, #8ca1ae); background-image: -ms-linear-gradient(#b0bec7, #8ca1ae); background-image: linear-gradient(#b0bec7, #8ca1ae); border-right-color: #a6a6a6; border-left-color: #d9d9d9; border-bottom: none; text-shadow: white 0 1px 0; }
.ui-tabs .ui-state-active, .ui-tabs .ui-widget-content .ui-state-active, .ui-tabs .ui-widget-header .ui-state-active, .cms-dialog .ui-tabs-nav .ui-state-active, .cms-dialog .ui-tabs-nav .ui-widget-content .ui-state-active, .cms-dialog .ui-tabs-nav .ui-widget-header .ui-state-active { background: #eceff1; border-right-color: #a6a6a6; border-left-color: #a6a6a6; margin-right: -1px; margin-left: -1px; z-index: 2; }
.ui-tabs .ui-state-active a, .ui-tabs .ui-widget-content .ui-state-active a, .ui-tabs .ui-widget-header .ui-state-active a, .cms-dialog .ui-tabs-nav .ui-state-active a, .cms-dialog .ui-tabs-nav .ui-widget-content .ui-state-active a, .cms-dialog .ui-tabs-nav .ui-widget-header .ui-state-active a { border-bottom: none; }

/** ------------------------------------------------------- Loading Interface ------------------------------------------------------- */
.cms-content-loading-overlay { position: absolute; top: 0; left: 0; width: 100%; height: 100%; z-index: 9998; }

.cms-content-loading-spinner { position: absolute; top: 0; left: 0; width: 100%; height: 100%; z-index: 9999; background: url(../images/spinner.gif) no-repeat 50% 50%; }

/** ----------------------------------------------- Loading Screen ------------------------------------------------ */
.ss-loading-screen { width: 100%; height: 100%; overflow: hidden; position: absolute; z-index: 100000; background: #fff; background: -moz-radial-gradient(50% 50% 180deg, circle cover, white, #efefef, #c7c7c7 100%); background: -webkit-gradient(radial, 50% 50%, 350, 50% 50%, 0, from(#e3e3e3), to(white)); }
.ss-loading-screen .loading-logo { width: 100%; height: 100%; overflow: hidden; position: absolute; background: transparent url(../images/logo.gif) no-repeat 50% 50%; }
.ss-loading-screen p { width: 100%; text-align: center; position: absolute; bottom: 80px; z-index: 100001; }
.ss-loading-screen p span.notice { width: 300px; font-size: 14px; padding: 10px 20px; color: #dc7f00; border: none; background: none; -moz-border-radius: 5px; -webkit-border-radius: 5px; -o-border-radius: 5px; -ms-border-radius: 5px; -khtml-border-radius: 5px; border-radius: 5px; display: inline-block; zoom: 1; *display: inline; }
.ss-loading-screen .loading-animation { display: none; position: absolute; left: 49%; top: 75%; }

/** -------------------------------------------- Actions -------------------------------------------- */
.cms-content-actions { margin: 8px 16px 16px 16px; height: 32px; z-index: 70; -moz-box-shadow: #f0f3f4 0 -16px 16px; -webkit-box-shadow: #f0f3f4 0 -16px 16px; -o-box-shadow: #f0f3f4 0 -16px 16px; box-shadow: #f0f3f4 0 -16px 16px; }

/** -------------------------------------------- Messages -------------------------------------------- */
.message { margin: 0 0 8px 0; padding: 7px 7px; font-weight: bold; border: 1px black solid; }
.message.notice { background-color: #ffbe66; border-color: #ff9300; }
.message.notice a { color: #999; }
.message.warning { background-color: #ffbe66; border-color: #ff9300; }
.message.error { background-color: #ffbe66; border-color: #ff9300; }
.message.good { background-color: #99cc66; border-color: #669933; }
.message p { margin: 0; }

/** -------------------------------------------- "Add page" dialog -------------------------------------------- */
.cms-page-add-form-dialog { display: none; }

.cms-add-form #PageType li { float: none; width: 100%; padding: 9px 0 9px 15px; overflow: hidden; border-bottom-width: 2px; border-bottom: 2px groove rgba(255, 255, 255, 0.8); -webkit-border-image: url(../images/textures/bg_fieldset_elements_border.png) 2 stretch stretch; border-image: url(../images/textures/bg_fieldset_elements_border.png) 2 stretch stretch; }
.cms-add-form #PageType li:last-child { border-bottom: none; }
.cms-add-form #PageType li:hover, .cms-add-form #PageType li.selected { background-color: rgba(255, 255, 102, 0.3); }
.cms-add-form #PageType li.disabled { color: #aaaaaa; }
.cms-add-form #PageType li.disabled:hover { background: none; }
.cms-add-form #PageType li input { margin: inherit; }
.cms-add-form #PageType li label { padding-left: 0; padding-bottom: 0; }
.cms-add-form #PageType li input, .cms-add-form #PageType li label, .cms-add-form #PageType li .icon, .cms-add-form #PageType li .title { float: left; line-height: 1.3em; }
.cms-add-form #PageType li .icon { width: 20px; display: block; width: 16px; height: 16px; margin: 0 4px; background-color: transparent; background-image: url(../images/sitetree_ss_pageclass_icons_default.png); background-repeat: no-repeat; }
.cms-add-form #PageType li .class-HomePage { background-position: 0 -48px; }
.cms-add-form #PageType li .class-RedirectorPage { background-position: 0 -16px; }
.cms-add-form #PageType li .class-VirtualPage { background-position: 0 -32px; }
.cms-add-form #PageType li .class-ErrorPage { background-position: 0 -112px; }
.cms-add-form #PageType li .title { width: 120px; font-weight: bold; padding-right: 10px; }
.cms-add-form #PageType li .description { font-style: italic; }

/** -------------------------------------------- Content toolbar -------------------------------------------- */
.cms-content-toolbar { display: block; margin: 0 0 15px 0; border-bottom: 1px solid rgba(201, 205, 206, 0.8); -webkit-box-shadow: 0 1px 0 rgba(255, 255, 255, 0.8); -moz-box-shadow: 0 1px 0 rgba(255, 255, 255, 0.8); -o-box-shadow: 0 1px 0 rgba(255, 255, 255, 0.8); box-shadow: 0 1px 0 rgba(255, 255, 255, 0.8); *zoom: 1; /* smaller treedropdown */ }
.cms-content-toolbar:after { content: "\0020"; display: block; height: 0; clear: both; overflow: hidden; visibility: hidden; }
.cms-content-toolbar > * { float: right; }
.cms-content-toolbar .cms-tree-view-modes { padding-top: 5px; }
.cms-content-toolbar .cms-tree-view-modes * { display: inline-block; }
.cms-content-toolbar .cms-tree-view-modes * label { color: #1556b2; }
.cms-content-toolbar .chzn-container-single .chzn-single { height: 26px; line-height: 26px; padding-left: 25px; color: #576468; background-image: -webkit-gradient(linear, 50% 0%, 50% 100%, color-stop(0%, #e6e6e6), color-stop(100%, #cdcdcd)); background-image: -webkit-linear-gradient(#e6e6e6, #cdcdcd); background-image: -moz-linear-gradient(#e6e6e6, #cdcdcd); background-image: -o-linear-gradient(#e6e6e6, #cdcdcd); background-image: -ms-linear-gradient(#e6e6e6, #cdcdcd); background-image: linear-gradient(#e6e6e6, #cdcdcd); font-size: 13px; font-weight: bold; text-shadow: #e6e6e6 0 -1px 1px; box-shadow: none; }
.cms-content-toolbar .chzn-container-single .chzn-single:hover { -moz-box-shadow: 0 0 5px #b3b3b3; -webkit-box-shadow: 0 0 5px #b3b3b3; -o-box-shadow: 0 0 5px #b3b3b3; box-shadow: 0 0 5px #b3b3b3; background-image: -webkit-gradient(linear, 50% 0%, 50% 100%, color-stop(0%, #ebebeb), color-stop(100%, #d2d2d2)); background-image: -webkit-linear-gradient(#ebebeb, #d2d2d2); background-image: -moz-linear-gradient(#ebebeb, #d2d2d2); background-image: -o-linear-gradient(#ebebeb, #d2d2d2); background-image: -ms-linear-gradient(#ebebeb, #d2d2d2); background-image: linear-gradient(#ebebeb, #d2d2d2); }
.cms-content-toolbar .chzn-container-single .chzn-single:active { -moz-box-shadow: inset 0 1px 3px #4d4d4d; -webkit-box-shadow: inset 0 1px 3px #4d4d4d; -o-box-shadow: inset 0 1px 3px #4d4d4d; box-shadow: inset 0 1px 3px #4d4d4d; }
.cms-content-toolbar .chzn-container-single .chzn-single span { padding-top: 1px; }
<<<<<<< HEAD
.cms-content-toolbar .chzn-container-single .chzn-single div { background: url(../images/btn_icons/settings.png) 5px 6px no-repeat; border-left: none; width: 100%; }
.cms-content-toolbar .chzn-container-single .chzn-single div b { background: url(../images/sprites_32x32/menu-arrow-deselected-down.png) no-repeat 9px 11px; float: right; width: 24px; }

/* -------------------------------------------------------- Content Tools is the sidebar on the left of the main content panel */
.cms-content-tools { background-color: #dde3e7; width: 192px; border-right: 1px solid #bfcad2; overflow-y: auto; overflow-x: hidden; z-index: 70; -moz-box-shadow: rgba(107, 120, 123, 0.5) 0 0 4px; -webkit-box-shadow: rgba(107, 120, 123, 0.5) 0 0 4px; -o-box-shadow: rgba(107, 120, 123, 0.5) 0 0 4px; box-shadow: rgba(107, 120, 123, 0.5) 0 0 4px; float: left; position: relative; /* buttons now need to line with with reduced input sizes */ }
.cms-content-tools .cms-panel-header { margin: 0 0 7px; line-height: 24px; border-bottom: 1px solid rgba(201, 205, 206, 0.8); -webkit-box-shadow: 0 1px 0 rgba(228, 230, 230, 0.8); -moz-box-shadow: 0 1px 0 rgba(228, 230, 230, 0.8); -o-box-shadow: 0 1px 0 rgba(228, 230, 230, 0.8); box-shadow: 0 1px 0 rgba(228, 230, 230, 0.8); }
.cms-content-tools .cms-panel-content { width: 176px; padding: 8px 8px; overflow: auto; height: 100%; }
.cms-content-tools .cms-content-header { background-color: #748d9d; background-image: -webkit-gradient(linear, 50% 0%, 50% 100%, color-stop(0%, #b0bec7), color-stop(100%, #748d9d)); background-image: -webkit-linear-gradient(#b0bec7, #748d9d); background-image: -moz-linear-gradient(#b0bec7, #748d9d); background-image: -o-linear-gradient(#b0bec7, #748d9d); background-image: -ms-linear-gradient(#b0bec7, #748d9d); background-image: linear-gradient(#b0bec7, #748d9d); }
=======
.cms-content-toolbar .chzn-container-single .chzn-single div { background: url(../images/btn-icon/settings.png) 5px 4px no-repeat; border-left: none; width: 100%; }
.cms-content-toolbar .chzn-container-single .chzn-single div b { background: url(../images/sprites-32x32/menu-arrow-deselected-down.png) no-repeat 9px 11px; float: right; width: 24px; }

/* -------------------------------------------------------- Content Tools is the sidebar on the left of the main content panel */
.cms-content-tools { background-color: #dde3e7; width: 192px; border-right: 1px solid #bfcad2; overflow-y: auto; overflow-x: hidden; z-index: 70; -moz-box-shadow: rgba(107, 120, 123, 0.5) 0 0 4px; -webkit-box-shadow: rgba(107, 120, 123, 0.5) 0 0 4px; -o-box-shadow: rgba(107, 120, 123, 0.5) 0 0 4px; box-shadow: rgba(107, 120, 123, 0.5) 0 0 4px; float: left; position: relative; }
.cms-content-tools .cms-panel-header { padding: 0; margin: 0 0 7px; line-height: 24px; border-bottom: 1px solid rgba(201, 205, 206, 0.8); -webkit-box-shadow: 0 1px 0 rgba(228, 230, 230, 0.8); -moz-box-shadow: 0 1px 0 rgba(228, 230, 230, 0.8); -o-box-shadow: 0 1px 0 rgba(228, 230, 230, 0.8); box-shadow: 0 1px 0 rgba(228, 230, 230, 0.8); }
.cms-content-tools .cms-panel-content { width: 176px; padding: 8px 8px; overflow: auto; }
.cms-content-tools .cms-content-header { background-color: #748d9d; border-bottom: 2px solid #5c7382; background-image: -webkit-gradient(linear, 50% 0%, 50% 100%, color-stop(0%, #b0bec7), color-stop(100%, #748d9d)); background-image: -webkit-linear-gradient(#b0bec7, #748d9d); background-image: -moz-linear-gradient(#b0bec7, #748d9d); background-image: -o-linear-gradient(#b0bec7, #748d9d); background-image: -ms-linear-gradient(#b0bec7, #748d9d); background-image: linear-gradient(#b0bec7, #748d9d); }
>>>>>>> 8fcb40cd
.cms-content-tools .cms-content-header h2 { text-shadow: #5c7382 -1px -1px 0; width: 176px; color: white; overflow: hidden; white-space: nowrap; text-overflow: ellipsis; o-text-overflow: ellipsis; }
.cms-content-tools h3, .cms-content-tools h4, .cms-content-tools h5 { font-weight: bold; line-height: 16px; }
.cms-content-tools h3 { font-size: 13px; }
.cms-content-tools .ui-widget-content { background: none; }
.cms-content-tools .field { /*  Fields are more compressed in the sidebar compared to the main content editing window so the below alters the internal spacing of the fields so we can move that spacing to between the form fields rather than padding */ }
.cms-content-tools .field label { float: none; width: auto; font-size: 11px; padding: 0 8px 4px 0; }
.cms-content-tools .field .middleColumn { margin: 0; }
.cms-content-tools .field input.text, .cms-content-tools .field select, .cms-content-tools .field textarea { padding: 5px; font-size: 11px; }
.cms-content-tools .field.checkbox { padding: 0 8px 0; }
.cms-content-tools .field.checkbox input { margin: 2px 0; }
.cms-content-tools .fieldgroup .fieldgroup-field { width: auto; padding: 0; }
.cms-content-tools .fieldgroup .fieldgroup-field .field { margin: 0; padding: 0; }
.cms-content-tools table { margin: 8px -4px; }
.cms-content-tools table thead th { color: #1f1f1f; font-weight: bold; line-height: 16px; font-size: 11px; padding: 4px; }
.cms-content-tools table tr.active { background-color: #338dc1; color: white; }
.cms-content-tools table tr.active td.first-column { -moz-border-radius: 6px 0 0 6px; -webkit-border-radius: 6px 0 0 6px; -o-border-radius: 6px 0 0 6px; -ms-border-radius: 6px 0 0 6px; -khtml-border-radius: 6px 0 0 6px; border-radius: 6px 0 0 6px; }
.cms-content-tools table tr.active td.last-column { -moz-border-radius: 0 6px 6px 0; -webkit-border-radius: 0 6px 6px 0; -o-border-radius: 0 6px 6px 0; -ms-border-radius: 0 6px 6px 0; -khtml-border-radius: 0 6px 6px 0; border-radius: 0 6px 6px 0; }
.cms-content-tools table td { padding: 4px; line-height: 16px; vertical-align: top; }
.cms-content-tools td { border-bottom: 1px solid #ced7dc; padding: 7px 2px; font-size: 11px; }

/**  CMS Batch actions */
.cms-content-batchactions { float: left; position: relative; display: block; margin-left: 8px; }
.cms-content-batchactions form > * { display: block; float: left; }
.cms-content-batchactions form.cms-batch-actions { float: left; }
.cms-content-batchactions .Actions { display: none; }

#Form_BatchActionsForm select { width: 200px; }

/** -------------------------------------------- Preview -------------------------------------------- */
.cms-switch-view a { padding-right: 1em; }

.cms-preview { width: 1px; z-index: 100; }
.cms-preview .cms-preview-toggle { width: 10px; cursor: pointer; }
.cms-preview .cms-preview-toggle a { display: block; padding: 2px 12px 2px 6px; height: 16px; position: relative; top: 48%; background-color: #b0bec7; color: white; font-weight: bold; text-decoration: none; z-index: 2000; line-height: 16px; -moz-border-radius-bottomright: 4px; -webkit-border-bottom-right-radius: 4px; -o-border-bottom-right-radius: 4px; -ms-border-bottom-right-radius: 4px; -khtml-border-bottom-right-radius: 4px; border-bottom-right-radius: 4px; -moz-border-radius-topright: 4px; -webkit-border-top-right-radius: 4px; -o-border-top-right-radius: 4px; -ms-border-top-right-radius: 4px; -khtml-border-top-right-radius: 4px; border-top-right-radius: 4px; -moz-box-shadow: 0 0 10px rgba(180, 180, 180, 0.4); -webkit-box-shadow: 0 0 10px rgba(180, 180, 180, 0.4); -o-box-shadow: 0 0 10px rgba(180, 180, 180, 0.4); box-shadow: 0 0 10px rgba(180, 180, 180, 0.4); }
.cms-preview.is-collapsed .cms-preview-toggle a { left: -15px; }
.cms-preview iframe { width: 100%; height: 100%; }
.cms-preview .cms-preview-controls { z-index: 99; background: #eceff1; padding: 10px; min-height: 30px; }
.cms-preview .cms-preview-controls .cms-navigator { width: 100%; }
.cms-preview .cms-preview-controls .cms-navigator * { display: inline-block; }
.cms-preview .cms-preview-controls .cms-preview-states { margin-right: 10px; }
.cms-preview .cms-preview-controls .cms-preview-popup-link { display: inline-block; }
.cms-preview .cms-preview-controls .cms-preview-toggle-link { float: right; }

.cms-preview-toggle-link { display: block; float: right; font-size: 12px; text-decoration: none; }

.cms-preview-header { background-color: #FFBE66; padding: 10px; font-weight: bold; }

/** -------------------------------------------- Member Profile -------------------------------------------- */
form.member-profile-form #CsvFile .middleColumn { background: none !important; }
form.member-profile-form .advanced h4 { margin-bottom: .5em; }
form.member-profile-form .Actions { text-align: left; border: 0; }
form.member-profile-form input.customFormat { width: 80px; border: 1px solid #ccc !important; padding: 3px; display: inline-block; margin-left: 1em; }
form.member-profile-form .formattingHelpToggle { display: block; font-size: 11px; }
form.member-profile-form .formattingHelpText { margin: 5px 0 0 -5px; color: #333; padding: 5px 10px; background: #fff; border: 1px solid #ccc; }
form.member-profile-form .formattingHelpText ul { padding: 0; }
form.member-profile-form .formattingHelpText li { font-size: 11px; color: #333; margin-bottom: 2px; padding-bottom: 0; float: none; width: auto; }
form.member-profile-form #Groups .middleColumn { margin-left: 0; width: 100%; }
form.member-profile-form #Groups .middleColumn .TreeDropdownField { width: 90%; max-width: 90%; }
form.member-profile-form #Permissions .optionset li { float: none; width: auto; }
form.member-profile-form .ui-tabs-nav li { margin: 0 0 -1px 0; }
form.member-profile-form .ui-corner-all, form.member-profile-form .ui-corner-top, form.member-profile-form .ui-corner-right, form.member-profile-form .ui-corner-tr { border-radius: 0; }
form.member-profile-form .ui-corner-all, form.member-profile-form .ui-corner-top, form.member-profile-form .ui-corner-left, form.member-profile-form .ui-corner-tl { border-radius: 0; }

.cms .cms-content { border-right: 1px solid rgba(201, 205, 206, 0.8); -moz-box-shadow: 3px 0 4px rgba(0, 0, 0, 0.15); -webkit-box-shadow: 3px 0 4px rgba(0, 0, 0, 0.15); -o-box-shadow: 3px 0 4px rgba(0, 0, 0, 0.15); box-shadow: 3px 0 4px rgba(0, 0, 0, 0.15); -moz-border-radius: 0; -webkit-border-radius: 0; -o-border-radius: 0; -ms-border-radius: 0; -khtml-border-radius: 0; border-radius: 0; }
.cms .cms-content-fields { /* always show a y scroll bar as popups like TreeDropdowns  can trigger longer pages and the extra scroll bar doesn't  fire our sizing bar */ overflow-y: auto; overflow-x: auto; background: none; -moz-box-shadow: rgba(107, 120, 123, 0.5) 0 0 4px; -webkit-box-shadow: rgba(107, 120, 123, 0.5) 0 0 4px; -o-box-shadow: rgba(107, 120, 123, 0.5) 0 0 4px; box-shadow: rgba(107, 120, 123, 0.5) 0 0 4px; }

/** -------------------------------------------- Panels -------------------------------------------- */
.cms-panel { overflow: hidden; }
.cms-panel .cms-panel-toggle { -moz-box-shadow: 0 0 5px rgba(107, 120, 123, 0.5); -webkit-box-shadow: 0 0 5px rgba(107, 120, 123, 0.5); -o-box-shadow: 0 0 5px rgba(107, 120, 123, 0.5); box-shadow: 0 0 5px rgba(107, 120, 123, 0.5); }
.cms-panel .cms-panel-toggle a { display: block; text-align: right; padding: 4px 0; width: 100%; background-image: -webkit-gradient(linear, 50% 0%, 50% 100%, color-stop(0%, #b0bec7), color-stop(100%, #92a5b2)); background-image: -webkit-linear-gradient(#b0bec7, #92a5b2); background-image: -moz-linear-gradient(#b0bec7, #92a5b2); background-image: -o-linear-gradient(#b0bec7, #92a5b2); background-image: -ms-linear-gradient(#b0bec7, #92a5b2); background-image: linear-gradient(#b0bec7, #92a5b2); text-decoration: none; }
.cms-panel .cms-panel-toggle a span { display: inline-block; margin: 0 5px; color: #1f1f1f; font-size: 16px; }
.cms-panel .cms-panel-toggle a.toggle-expand { width: 40px; }
.cms-panel.collapsed { cursor: pointer; }
.cms-panel.collapsed .cms-panel-header * { display: none; }
.cms-panel.collapsed .cms-panel-content { display: none; }
.cms-panel .cms-panel-header { width: 100%; }
.cms-panel#cms-content-tools-CMSPageEditController .cms-panel-content-collapsed { width: 40px; display: none; }
.cms-panel#cms-content-tools-CMSPageEditController .cms-panel-content-collapsed h2, .cms-panel#cms-content-tools-CMSPageEditController .cms-panel-content-collapsed h3 { border-bottom: 0; margin-left: 8px; -moz-transform-origin: bottom right; -webkit-transform-origin: bottom right; -o-transform-origin: bottom right; -ms-transform-origin: bottom right; transform-origin: bottom right; -moz-transform: rotate(270deg); -webkit-transform: rotate(270deg); -o-transform: rotate(270deg); -ms-transform: rotate(270deg); transform: rotate(270deg); }
.cms-panel#cms-content-tools-CMSPageEditController .cms-panel-content-collapsed .cms-panel-header { width: 600px; position: relative; top: 24px; right: 577px; text-align: right; }
.cms-panel .cms-panel-content-collapsed { width: 40px; display: none; }
.cms-panel .cms-panel-content-collapsed h2, .cms-panel .cms-panel-content-collapsed h3 { border-bottom: 0; margin-left: 8px; -moz-transform-origin: bottom right; -webkit-transform-origin: bottom right; -o-transform-origin: bottom right; -ms-transform-origin: bottom right; transform-origin: bottom right; -moz-transform: rotate(270deg); -webkit-transform: rotate(270deg); -o-transform: rotate(270deg); -ms-transform: rotate(270deg); transform: rotate(270deg); }
.cms-panel .cms-panel-content-collapsed .cms-panel-header { width: 600px; position: relative; right: 577px; text-align: right; }
.cms-panel .child-flyout-indicator { width: 0; height: 0; border-right: 3px dashed #1f1f1f; border-top: 3px solid transparent; border-left: 3px solid transparent; border-bottom: 3px dashed #1f1f1f; position: absolute; right: 1px; margin-top: -8px; display: none; /* To be shown by javascript, see LeftAndMain.Panel.js */ }
.cms-panel .collapsed-flyout { display: block !important; left: 41px; margin-top: -40px; position: fixed; width: 191px; }
.cms-panel .collapsed-flyout li a span { display: block !important; }

.cms-panel-padded { width: 176px; padding: 16px 16px; overflow-x: hidden; overflow-y: auto; }

/** ------------------------------------------------------------------
* Dialog
* 
* Contained in a jQuery UI dialog ('.ui-dialog'), with either inline
* markup (for the "insert" dialogs), or an iframe (for member profile).
* ----------------------------------------------------------------- */
.cms .ui-widget-overlay-light { background: #aaaaaa url(../../thirdparty/jquery-ui-themes/smoothness/images/ui-bg_flat_0_aaaaaa_40x100.png) 50% 50% repeat-x; opacity: 0.3; }

.cms .ui-widget-overlay { background-color: #000; background-image: none; }

.ui-dialog { background: url("../images/textures/bg_cms_main_content.png") repeat left top #f0f3f4; border: 3px solid #000 !important; border-radius: 8px; overflow: visible; padding: 0; }
.ui-dialog .ui-dialog-titlebar.ui-widget-header { font-size: 14px; background-color: #92a5b2; padding: 4px 4px 4px 16px; border-bottom: 2px solid #8399a7; background-image: -webkit-gradient(linear, 50% 0%, 50% 100%, color-stop(0%, #ced7dc), color-stop(100%, #92a5b2)); background-image: -webkit-linear-gradient(#ced7dc, #92a5b2); background-image: -moz-linear-gradient(#ced7dc, #92a5b2); background-image: -o-linear-gradient(#ced7dc, #92a5b2); background-image: -ms-linear-gradient(#ced7dc, #92a5b2); background-image: linear-gradient(#ced7dc, #92a5b2); }
.ui-dialog.loading { background-image: url(../images/spinner.gif); background-position: 50% 50%; background-repeat: no-repeat; }

body.cms-dialog { overflow: auto; background: url("../images/textures/bg_cms_main_content.png") repeat left top #f0f3f4; }

.cms-dialog-content { background: url("../images/textures/bg_cms_main_content.png") repeat left top #f0f3f4; padding-bottom: 8px; }
.cms-dialog-content .Actions { overflow: auto; margin: 8px 0; padding-bottom: 8px; float: right; }
.cms-dialog-content .ss-tabset { z-index: 60; -moz-border-radius: none; -webkit-border-radius: none; -o-border-radius: none; -ms-border-radius: none; -khtml-border-radius: none; border-radius: none; }
.cms-dialog-content .ss-tabset .tab { background: none; overflow-y: auto; }
.cms-dialog-content .ss-tabset.ui-tabs { background: none; }
.cms-dialog-content .ss-tabset.ui-tabs .ui-tabs-nav { padding: 8px 0 0 0; border: none; }
.cms-dialog-content .ss-tabset.ui-tabs .ui-tabs-nav li { font-weight: bold; line-height: 16px; padding: 11px 12px 9px; border-bottom: 2px solid #B3B3B3; }
.cms-dialog-content .ss-tabset.ui-tabs .ui-tabs-nav li.ui-tabs-selected { margin-bottom: -1px; }
.cms-dialog-content .ss-tabset.ui-tabs .ui-tabs-nav li:first-child { margin-left: 15px; }
.cms-dialog-content .ss-tabset.ui-tabs .ui-tabs-panel { border: 1px solid #AAAAAA; background: url("../images/textures/bg_cms_main_content.png") repeat left top #f0f3f4; }
.cms-dialog-content .clear { clear: both; }

/** -------------------------------------------- "Insert X" forms -------------------------------------------- */
.htmleditorfield-linkform .step2 { margin-bottom: 16px; }

.htmleditorfield-mediaform .ss-gridfield tbody td:first-child img { max-height: 30px; }
.htmleditorfield-mediaform .ss-htmleditorfield-file { border: 1px solid #b3b3b3; -moz-border-radius: 5px; -webkit-border-radius: 5px; -o-border-radius: 5px; -ms-border-radius: 5px; -khtml-border-radius: 5px; border-radius: 5px; -moz-background-clip: padding; -webkit-background-clip: padding; -o-background-clip: padding-box; -ms-background-clip: padding-box; -khtml-background-clip: padding-box; background-clip: padding-box; background: #E2E2E2; margin-bottom: 16px; }
.htmleditorfield-mediaform .ss-htmleditorfield-file.loading { width: 100%; height: 100px; background-image: url(../images/spinner.gif); background-position: 50% 50%; background-repeat: no-repeat; }
.htmleditorfield-mediaform .ss-htmleditorfield-file .overview { background-color: #5db4df; background-image: -webkit-gradient(linear, 50% 0%, 50% 100%, color-stop(0%, #5db4df), color-stop(8%, #5db1dd), color-stop(50%, #439bcb), color-stop(54%, #3f99cd), color-stop(96%, #207db6), color-stop(100%, #1e7cba)); background-image: -webkit-linear-gradient(top, #5db4df 0%, #5db1dd 8%, #439bcb 50%, #3f99cd 54%, #207db6 96%, #1e7cba 100%); background-image: -moz-linear-gradient(top, #5db4df 0%, #5db1dd 8%, #439bcb 50%, #3f99cd 54%, #207db6 96%, #1e7cba 100%); background-image: -o-linear-gradient(top, #5db4df 0%, #5db1dd 8%, #439bcb 50%, #3f99cd 54%, #207db6 96%, #1e7cba 100%); background-image: -ms-linear-gradient(top, #5db4df 0%, #5db1dd 8%, #439bcb 50%, #3f99cd 54%, #207db6 96%, #1e7cba 100%); background-image: linear-gradient(top, #5db4df 0%, #5db1dd 8%, #439bcb 50%, #3f99cd 54%, #207db6 96%, #1e7cba 100%); }
.htmleditorfield-mediaform .ss-htmleditorfield-file .overview .thumbnail { display: inline-block; vertical-align: middle; padding: 4px; }
.htmleditorfield-mediaform .ss-htmleditorfield-file .overview .thumbnail img { max-height: 24px; }
.htmleditorfield-mediaform .ss-htmleditorfield-file .overview .title { display: inline-block; vertical-align: middle; background: #fff; border: 1px solid #b3b3b3; -moz-border-radius: 5px; -webkit-border-radius: 5px; -o-border-radius: 5px; -ms-border-radius: 5px; -khtml-border-radius: 5px; border-radius: 5px; margin-left: 16px; padding: 4px; }
.htmleditorfield-mediaform .ss-htmleditorfield-file .overview .action-delete { display: inline-block; }
.htmleditorfield-mediaform .ss-htmleditorfield-file .details { padding: 16px; }

/** -------------------------------------------- Step labels -------------------------------------------- */
.step-label > * { display: inline-block; vertical-align: top; }
.step-label .flyout { height: 18px; font-size: 14px; font-weight: bold; -moz-border-radius-topleft: 3px; -webkit-border-top-left-radius: 3px; -o-border-top-left-radius: 3px; -ms-border-top-left-radius: 3px; -khtml-border-top-left-radius: 3px; border-top-left-radius: 3px; -moz-border-radius-bottomleft: 3px; -webkit-border-bottom-left-radius: 3px; -o-border-bottom-left-radius: 3px; -ms-border-bottom-left-radius: 3px; -khtml-border-bottom-left-radius: 3px; border-bottom-left-radius: 3px; background-color: #667980; padding: 4px 3px 4px 6px; text-align: center; text-shadow: none; color: #fff; }
.step-label .arrow { height: 26px; width: 10px; background: url('../images/sprites-32x32-s9a54b65fa5.png') 0 -213px no-repeat; margin-right: 4px; }
.step-label .title { height: 18px; padding: 4px; }

/** This file defines the jstree base styling (see http://jstree.com), as well as any customizations (see bottom of file).  The styles are usually added through jstree.js on DOM load,  but we need it earlier in order to correctly display the uninitialized tree. */
.cms .jstree ul, .TreeDropdownField .treedropdownfield-panel .jstree ul { display: block; margin: 0; padding: 0; background: none; list-style-type: none; }
.cms .jstree li, .TreeDropdownField .treedropdownfield-panel .jstree li { display: block; margin: 0; padding: 0; list-style-type: none; display: block; min-height: 18px; line-height: 18px; white-space: nowrap; margin-left: 18px; min-width: 18px; }
.cms .jstree ins, .TreeDropdownField .treedropdownfield-panel .jstree ins { display: inline-block; text-decoration: none; width: 18px; height: 18px; margin: 0 0 0 0; padding: 0; float: left; }
.cms .jstree a, .TreeDropdownField .treedropdownfield-panel .jstree a { display: inline-block; line-height: 16px; height: 16px; color: black; white-space: nowrap; text-decoration: none; padding: 1px 2px; margin: 0; border: 1px solid #fff; }
.cms .jstree a:focus, .cms .jstree a:active, .cms .jstree a:hover, .TreeDropdownField .treedropdownfield-panel .jstree a:focus, .TreeDropdownField .treedropdownfield-panel .jstree a:active, .TreeDropdownField .treedropdownfield-panel .jstree a:hover { outline: none; text-decoration: none; cursor: pointer; text-shadow: none; }
.cms .jstree a > ins, .TreeDropdownField .treedropdownfield-panel .jstree a > ins { height: 16px; width: 16px; }
.cms .jstree a > .jstree-icon, .TreeDropdownField .treedropdownfield-panel .jstree a > .jstree-icon { margin-right: 3px; }
.cms .jstree li.jstree-open > ul, .TreeDropdownField .treedropdownfield-panel .jstree li.jstree-open > ul { display: block; }
.cms .jstree li.jstree-closed > ul, .TreeDropdownField .treedropdownfield-panel .jstree li.jstree-closed > ul { display: none; }
.cms .jstree li.disabled a, .TreeDropdownField .treedropdownfield-panel .jstree li.disabled a { color: #aaaaaa; }
.cms .jstree-rtl a > .jstree-icon, .TreeDropdownField .treedropdownfield-panel .jstree-rtl a > .jstree-icon { margin-left: 3px; margin-right: 0; }
.cms .jstree-rtl li, .TreeDropdownField .treedropdownfield-panel .jstree-rtl li { margin-left: 0; margin-right: 18px; }
.cms .jstree-rtl > ul > li, .TreeDropdownField .treedropdownfield-panel .jstree-rtl > ul > li { margin-right: 0px; }
.cms .jstree > ul > li, .TreeDropdownField .treedropdownfield-panel .jstree > ul > li { margin-left: 0px; }
.cms #vakata-dragged, .TreeDropdownField .treedropdownfield-panel #vakata-dragged { display: block; margin: 0 0 0 0; padding: 4px 4px 4px 24px; position: absolute; top: -2000px; line-height: 16px; z-index: 10000; }
.cms #vakata-contextmenu, .TreeDropdownField .treedropdownfield-panel #vakata-contextmenu { display: block; visibility: hidden; left: 0; top: -200px; position: absolute; margin: 0; padding: 0; min-width: 180px; background: #ebebeb; border: 1px solid silver; z-index: 10000; *width: 180px; }
.cms #vakata-contextmenu ul, .TreeDropdownField .treedropdownfield-panel #vakata-contextmenu ul { min-width: 180px; *width: 180px; }
.cms #vakata-contextmenu ul, .cms #vakata-contextmenu li, .TreeDropdownField .treedropdownfield-panel #vakata-contextmenu ul, .TreeDropdownField .treedropdownfield-panel #vakata-contextmenu li { margin: 0; padding: 0; list-style-type: none; display: block; }
.cms #vakata-contextmenu li, .TreeDropdownField .treedropdownfield-panel #vakata-contextmenu li { line-height: 20px; min-height: 20px; position: relative; padding: 0px; }
.cms #vakata-contextmenu li a, .TreeDropdownField .treedropdownfield-panel #vakata-contextmenu li a { padding: 1px 6px; line-height: 17px; display: block; text-decoration: none; margin: 1px 1px 0 1px; }
.cms #vakata-contextmenu li ins, .TreeDropdownField .treedropdownfield-panel #vakata-contextmenu li ins { float: left; width: 16px; height: 16px; text-decoration: none; margin-right: 2px; }
.cms #vakata-contextmenu li a:hover, .cms #vakata-contextmenu li.vakata-hover > a, .TreeDropdownField .treedropdownfield-panel #vakata-contextmenu li a:hover, .TreeDropdownField .treedropdownfield-panel #vakata-contextmenu li.vakata-hover > a { background: gray; color: white; }
.cms #vakata-contextmenu li ul, .TreeDropdownField .treedropdownfield-panel #vakata-contextmenu li ul { display: none; position: absolute; top: -2px; left: 100%; background: #ebebeb; border: 1px solid gray; }
.cms #vakata-contextmenu .right, .TreeDropdownField .treedropdownfield-panel #vakata-contextmenu .right { right: 100%; left: auto; }
.cms #vakata-contextmenu .bottom, .TreeDropdownField .treedropdownfield-panel #vakata-contextmenu .bottom { bottom: -1px; top: auto; }
.cms #vakata-contextmenu li.vakata-separator, .TreeDropdownField .treedropdownfield-panel #vakata-contextmenu li.vakata-separator { min-height: 0; height: 1px; line-height: 1px; font-size: 1px; overflow: hidden; margin: 0 2px; background: silver; /* border-top:1px solid #fefefe; */ padding: 0; }
.cms .jstree ul, .cms .jstree li, .TreeDropdownField .treedropdownfield-panel .jstree ul, .TreeDropdownField .treedropdownfield-panel .jstree li { display: block; margin: 0 0 0 0; padding: 0 0 0 0; list-style-type: none; }
.cms .jstree li, .TreeDropdownField .treedropdownfield-panel .jstree li { display: block; min-height: 18px; line-height: 18px; white-space: nowrap; margin-left: 18px; min-width: 18px; }
.cms .jstree-rtl li, .TreeDropdownField .treedropdownfield-panel .jstree-rtl li { margin-left: 0; margin-right: 18px; }
.cms .jstree > ul > li, .TreeDropdownField .treedropdownfield-panel .jstree > ul > li { margin-left: 0px; }
.cms .jstree-rtl > ul > li, .TreeDropdownField .treedropdownfield-panel .jstree-rtl > ul > li { margin-right: 0px; }
.cms .jstree ins, .TreeDropdownField .treedropdownfield-panel .jstree ins { display: inline-block; text-decoration: none; width: 18px; height: 18px; margin: 0 0 0 0; padding: 0; }
.cms .jstree a, .TreeDropdownField .treedropdownfield-panel .jstree a { display: inline-block; line-height: 16px; height: 16px; color: black; white-space: nowrap; text-decoration: none; padding: 1px 2px; margin: 0; }
.cms .jstree a:focus, .TreeDropdownField .treedropdownfield-panel .jstree a:focus { outline: none; }
.cms .jstree a > ins, .TreeDropdownField .treedropdownfield-panel .jstree a > ins { height: 16px; width: 16px; }
.cms .jstree a > .jstree-icon, .TreeDropdownField .treedropdownfield-panel .jstree a > .jstree-icon { margin-right: 3px; }
.cms .jstree-rtl a > .jstree-icon, .TreeDropdownField .treedropdownfield-panel .jstree-rtl a > .jstree-icon { margin-left: 3px; margin-right: 0; }
.cms li.jstree-open > ul, .TreeDropdownField .treedropdownfield-panel li.jstree-open > ul { display: block; margin-left: -13px; }
.cms li.jstree-open > ul li ul, .TreeDropdownField .treedropdownfield-panel li.jstree-open > ul li ul { margin-left: 2px; }
.cms li.jstree-closed > ul, .TreeDropdownField .treedropdownfield-panel li.jstree-closed > ul { display: none; }
.cms #vakata-dragged ins, .TreeDropdownField .treedropdownfield-panel #vakata-dragged ins { display: block; text-decoration: none; width: 16px; height: 16px; margin: 0 0 0 0; padding: 0; position: absolute; top: 4px; left: 4px; -moz-border-radius: 4px; border-radius: 4px; -webkit-border-radius: 4px; }
.cms #vakata-dragged .jstree-ok, .TreeDropdownField .treedropdownfield-panel #vakata-dragged .jstree-ok { background: green; }
.cms #vakata-dragged .jstree-invalid, .TreeDropdownField .treedropdownfield-panel #vakata-dragged .jstree-invalid { background: red; }
.cms #jstree-marker, .TreeDropdownField .treedropdownfield-panel #jstree-marker { padding: 0; margin: 0; font-size: 12px; overflow: hidden; height: 12px; width: 8px; position: absolute; top: -30px; z-index: 10001; background-repeat: no-repeat; display: none; background-color: transparent; text-shadow: 1px 1px 1px white; color: black; line-height: 10px; }
.cms #jstree-marker-line, .TreeDropdownField .treedropdownfield-panel #jstree-marker-line { padding: 0; margin: 0; line-height: 0%; font-size: 1px; overflow: hidden; height: 1px; width: 100px; position: absolute; top: -30px; z-index: 10000; background-repeat: no-repeat; display: none; background-color: #456c43; cursor: pointer; border: 1px solid #eeeeee; border-left: 0; -moz-box-shadow: 0px 0px 2px #666; -webkit-box-shadow: 0px 0px 2px #666; box-shadow: 0px 0px 2px #666; -moz-border-radius: 1px; border-radius: 1px; -webkit-border-radius: 1px; }
.cms .jstree .jstree-real-checkbox, .TreeDropdownField .treedropdownfield-panel .jstree .jstree-real-checkbox { display: none; }
.cms .jstree-themeroller .ui-icon, .TreeDropdownField .treedropdownfield-panel .jstree-themeroller .ui-icon { overflow: visible; }
.cms .jstree-themeroller a, .TreeDropdownField .treedropdownfield-panel .jstree-themeroller a { padding: 0 2px; }
.cms .jstree-themeroller .jstree-no-icon, .TreeDropdownField .treedropdownfield-panel .jstree-themeroller .jstree-no-icon { display: none; }
.cms .jstree .jstree-wholerow-real, .TreeDropdownField .treedropdownfield-panel .jstree .jstree-wholerow-real { position: relative; z-index: 1; }
.cms .jstree .jstree-wholerow-real li, .TreeDropdownField .treedropdownfield-panel .jstree .jstree-wholerow-real li { cursor: pointer; }
.cms .jstree .jstree-wholerow-real a, .TreeDropdownField .treedropdownfield-panel .jstree .jstree-wholerow-real a { border-left-color: transparent !important; border-right-color: transparent !important; }
.cms .jstree .jstree-wholerow, .TreeDropdownField .treedropdownfield-panel .jstree .jstree-wholerow { position: relative; z-index: 0; height: 0; }
.cms .jstree .jstree-wholerow ul, .cms .jstree .jstree-wholerow li, .TreeDropdownField .treedropdownfield-panel .jstree .jstree-wholerow ul, .TreeDropdownField .treedropdownfield-panel .jstree .jstree-wholerow li { width: 100%; }
.cms .jstree .jstree-wholerow, .cms .jstree .jstree-wholerow ul, .cms .jstree .jstree-wholerow li, .cms .jstree .jstree-wholerow a, .TreeDropdownField .treedropdownfield-panel .jstree .jstree-wholerow, .TreeDropdownField .treedropdownfield-panel .jstree .jstree-wholerow ul, .TreeDropdownField .treedropdownfield-panel .jstree .jstree-wholerow li, .TreeDropdownField .treedropdownfield-panel .jstree .jstree-wholerow a { margin: 0 !important; padding: 0 !important; }
.cms .jstree .jstree-wholerow, .cms .jstree .jstree-wholerow ul, .cms .jstree .jstree-wholerow li, .TreeDropdownField .treedropdownfield-panel .jstree .jstree-wholerow, .TreeDropdownField .treedropdownfield-panel .jstree .jstree-wholerow ul, .TreeDropdownField .treedropdownfield-panel .jstree .jstree-wholerow li { background: transparent !important; }
.cms .jstree .jstree-wholerow ins, .cms .jstree .jstree-wholerow span, .cms .jstree .jstree-wholerow input, .TreeDropdownField .treedropdownfield-panel .jstree .jstree-wholerow ins, .TreeDropdownField .treedropdownfield-panel .jstree .jstree-wholerow span, .TreeDropdownField .treedropdownfield-panel .jstree .jstree-wholerow input { display: none !important; }
.cms .jstree .jstree-wholerow a, .cms .jstree .jstree-wholerow a:hover, .TreeDropdownField .treedropdownfield-panel .jstree .jstree-wholerow a, .TreeDropdownField .treedropdownfield-panel .jstree .jstree-wholerow a:hover { text-indent: -9999px !important; width: 100%; padding: 0 !important; border-right-width: 0px !important; border-left-width: 0px !important; }
.cms .jstree .jstree-wholerow-span, .TreeDropdownField .treedropdownfield-panel .jstree .jstree-wholerow-span { position: absolute; left: 0; margin: 0px; padding: 0; height: 18px; border-width: 0; padding: 0; z-index: 0; }
.cms .jstree-apple.jstree-focused, .TreeDropdownField .treedropdownfield-panel .jstree-apple.jstree-focused { background: none; }
.cms .jstree-apple.jstree-focused .jstree-apple > ul, .TreeDropdownField .treedropdownfield-panel .jstree-apple.jstree-focused .jstree-apple > ul { background: none; }
.cms .jstree li, .TreeDropdownField .treedropdownfield-panel .jstree li { line-height: 25px; }

.jstree-apple li, .jstree-apple .jstree-apple ins { background: none; }
.jstree-apple .jstree-unchecked > a > .jstree-checkbox { margin-right: 3px; }
.jstree-apple .jstree-checked > a > .jstree-checkbox { margin-right: 3px; }
.jstree-apple .jstree-undetermined > a > .jstree-checkbox { margin-right: 3px; }

.tree-holder.jstree-apple, .cms-tree.jstree-apple { /* comment speech bubble - ccs3 only - source: http://nicolasgallagher.com/pure-css-speech-bubbles/demo/ */ }
.tree-holder.jstree-apple li.Root strong, .cms-tree.jstree-apple li.Root strong { font-weight: bold; padding-left: 1px; }
.tree-holder.jstree-apple li.Root > a .jstree-icon, .cms-tree.jstree-apple li.Root > a .jstree-icon { background-position: -56px -36px; }
.tree-holder.jstree-apple a, .tree-holder.jstree-apple a:link, .cms-tree.jstree-apple a, .cms-tree.jstree-apple a:link { color: #1556b2; padding: 3px 6px 3px 3px; border: none; display: inline-block; margin-right: 5px; }
.tree-holder.jstree-apple span.badge, .cms-tree.jstree-apple span.badge { clear: both; text-transform: uppercase; display: inline-block; padding: 0px 3px; font-size: 0.75em; line-height: 1em; margin-left: 3px; margin-right: 6px; margin-top: -1px; -webkit-border-radius: 2px 2px; -moz-border-radius: 2px / 2px; -o-border-radius: 2px / 2px; -ms-border-radius: 2px / 2px; -khtml-border-radius: 2px / 2px; border-radius: 2px / 2px; }
.tree-holder.jstree-apple span.badge.modified, .cms-tree.jstree-apple span.badge.modified { color: #7E7470; border: 1px solid #C9B800; background-color: #FFF0BC; }
.tree-holder.jstree-apple span.badge.addedtodraft, .cms-tree.jstree-apple span.badge.addedtodraft { color: #7E7470; border: 1px solid #C9B800; background-color: #FFF0BC; }
.tree-holder.jstree-apple span.badge.deletedonlive, .cms-tree.jstree-apple span.badge.deletedonlive { color: #636363; border: 1px solid #E49393; background-color: #F2DADB; }
.tree-holder.jstree-apple span.badge.removedfromdraft, .cms-tree.jstree-apple span.badge.removedfromdraft { color: #636363; border: 1px solid #E49393; background-color: #F2DADB; }
.tree-holder.jstree-apple span.badge.workflow-approval, .cms-tree.jstree-apple span.badge.workflow-approval { color: #56660C; border: 1px solid #7C8816; background-color: #DAE79A; }
.tree-holder.jstree-apple span.comment-count, .cms-tree.jstree-apple span.comment-count { clear: both; position: relative; text-transform: uppercase; display: inline-block; overflow: visible; padding: 0px 3px; font-size: 0.75em; line-height: 1em; margin-left: 3px; margin-right: 6px; -webkit-border-radius: 2px 2px; -moz-border-radius: 2px / 2px; -o-border-radius: 2px / 2px; -ms-border-radius: 2px / 2px; -khtml-border-radius: 2px / 2px; border-radius: 2px / 2px; color: #7E7470; border: 1px solid #C9B800; background-color: #FFF0BC; }
.tree-holder.jstree-apple span.comment-count:before, .cms-tree.jstree-apple span.comment-count:before { content: ""; position: absolute; bottom: -4px; /* value = - border-top-width - border-bottom-width */ left: 3px; /* controls horizontal position */ border-width: 4px 4px 0; border-style: solid; border-color: #C9B800 transparent; /* reduce the damage in FF3.0 */ display: block; width: 0; }
.tree-holder.jstree-apple span.comment-count:after, .cms-tree.jstree-apple span.comment-count:after { content: ""; position: absolute; bottom: -3px; /* value = - border-top-width - border-bottom-width */ left: 4px; /* value = (:before left) + (:before border-left) - (:after border-left) */ border-width: 3px 3px 0; border-style: solid; border-color: #FFF0BC transparent; /* reduce the damage in FF3.0 */ display: block; width: 0; }
.tree-holder.jstree-apple .jstree-hovered, .cms-tree.jstree-apple .jstree-hovered { text-shadow: none; text-decoration: none; }
.tree-holder.jstree-apple li, .cms-tree.jstree-apple li { padding: 0px; clear: left; }
.tree-holder.jstree-apple ins, .cms-tree.jstree-apple ins { background-color: transparent; background-image: url(../images/sitetree_ss_default_icons.png); }
.tree-holder.jstree-apple li.jstree-checked a, .tree-holder.jstree-apple li.jstree-checked a:link, .cms-tree.jstree-apple li.jstree-checked a, .cms-tree.jstree-apple li.jstree-checked a:link { background-color: #efe999; }
.tree-holder.jstree-apple .jstree-closed > ins, .cms-tree.jstree-apple .jstree-closed > ins { background-position: 0 0; }
.tree-holder.jstree-apple .jstree-open > ins, .cms-tree.jstree-apple .jstree-open > ins { background-position: -20px 0; }

.jstree-apple #record-0.jstree-open > ins { display: none; }

a .jstree-pageicon { display: block; float: left; width: 16px; height: 16px; margin-right: 4px; background-color: transparent; background-image: url(../images/sitetree_ss_pageclass_icons_default.png); background-repeat: no-repeat; }

li.class-HomePage > a .jstree-pageicon { background-position: 0 -48px; }

li.class-RedirectorPage > a .jstree-pageicon { background-position: 0 -16px; }

li.class-VirtualPage > a .jstree-pageicon { background-position: 0 -32px; }

li.class-ErrorPage > a .jstree-pageicon { background-position: 0 -112px; }

.cms-tree { visibility: hidden; }

/** Styles for the left hand side menu and header for the admin panels.  Take into consideration CSS selector performance.   @package sapphire @subpackage admin */
.cms-logo-header { background-color: #00111d; position: relative; padding: 16px 8px 0 4px; line-height: 24px; background-image: -webkit-gradient(linear, 50% 0%, 50% 100%, color-stop(0%, #00111d), color-stop(50%, #003050), color-stop(100%, #00111d)); background-image: -webkit-linear-gradient(#00111d, #003050, #00111d); background-image: -moz-linear-gradient(#00111d, #003050, #00111d); background-image: -o-linear-gradient(#00111d, #003050, #00111d); background-image: -ms-linear-gradient(#00111d, #003050, #00111d); background-image: linear-gradient(#00111d, #003050, #00111d); }
.cms-logo-header span { color: white; white-space: nowrap; text-overflow: ellipsis; display: block; }
.cms-logo-header span a { color: #3ebae0; display: inline; }

.cms-logo { border-bottom: 1px solid #03090c; height: 31px; overflow: hidden; padding: 0 0 0 4px; vertical-align: middle; font-size: 12px; }
.cms-logo .version { display: none; }
.cms-logo a { display: inline-block; height: 24px; width: 24px; float: left; margin-right: 8px; background: url("../images/logo_small.png") no-repeat; text-indent: -9999em; padding-right: 7px; border-right: 1px solid #19435c; }
.cms-logo span { font-weight: bold; font-size: 14px; overflow: hidden; white-space: nowrap; text-overflow: ellipsis; o-text-overflow: ellipsis; padding-top: 1px; }

.cms-login-status { border-top: 1px solid #19435c; height: 24px; padding: 7px 4px 0 4px; overflow: hidden; line-height: 16px; font-size: 11px; }
.cms-login-status .logout-link { display: inline-block; height: 16px; width: 16px; float: left; margin: 0 8px 0 3px; background: url('../images/sprites-32x32-s9a54b65fa5.png') 0 -123px no-repeat; text-indent: -9999em; }

.cms-menu { z-index: 80; background: #c6d7df; border-right: 1px solid #8c99a1; width: 191px; /* 8x24 - 1 */ -moz-box-shadow: rgba(107, 120, 123, 0.5) 0 0 8px; -webkit-box-shadow: rgba(107, 120, 123, 0.5) 0 0 8px; -o-box-shadow: rgba(107, 120, 123, 0.5) 0 0 8px; box-shadow: rgba(107, 120, 123, 0.5) 0 0 8px; }
.cms-menu a { text-decoration: none; }
.cms-menu .cms-panel-content { width: 191px; /* 8x24 - 1 */ overflow-x: hidden; overflow-y: auto; }
.cms-menu.collapsed { width: 40px; cursor: auto; z-index: 1000; }
.cms-menu.collapsed .cms-panel-header { width: 30px; }
.cms-menu.collapsed .cms-panel-header span { display: none; }
.cms-menu.collapsed .cms-menu-list { overflow-x: hidden; overflow-y: auto; }
.cms-menu.collapsed .cms-menu-list li span.text { display: none; }
.cms-menu.collapsed .cms-menu-list li ul { display: none; }
.cms-menu.collapsed.cms-panel .cms-panel-content { display: block; }

.cms-menu-list li { /* Style applied to the menu flyout only when the collapsed setting */ }
.cms-menu-list li a { display: block; height: 24px; line-height: 24px; font-size: 12px; overflow: hidden; white-space: nowrap; text-overflow: ellipsis; text-shadow: #bfcad2 1px 1px 0; color: #1f1f1f; padding: 7px 5px 7px 8px; background-color: #8ca1ae; cursor: pointer; background-image: -webkit-gradient(linear, 50% 0%, 50% 100%, color-stop(0%, #b0bec7), color-stop(100%, #8ca1ae)); background-image: -webkit-linear-gradient(#b0bec7, #8ca1ae); background-image: -moz-linear-gradient(#b0bec7, #8ca1ae); background-image: -o-linear-gradient(#b0bec7, #8ca1ae); background-image: -ms-linear-gradient(#b0bec7, #8ca1ae); background-image: linear-gradient(#b0bec7, #8ca1ae); border-top: 1px solid #ced7dc; border-bottom: 1px solid #748d9d; }
.cms-menu-list li a:hover { text-decoration: none; background-color: #b6c3cb; border-bottom: 1px solid #8399a7; color: #2c2c2c; background-image: -webkit-gradient(linear, 50% 0%, 50% 100%, color-stop(0%, #bfcad2), color-stop(100%, #b0bec7)); background-image: -webkit-linear-gradient(#bfcad2, #b0bec7); background-image: -moz-linear-gradient(#bfcad2, #b0bec7); background-image: -o-linear-gradient(#bfcad2, #b0bec7); background-image: -ms-linear-gradient(#bfcad2, #b0bec7); background-image: linear-gradient(#bfcad2, #b0bec7); }
.cms-menu-list li a:focus, .cms-menu-list li a:active { border-top: 1px solid #a1b2bc; text-decoration: none; background-color: #a1b2bc; color: #393939; background-image: -webkit-gradient(linear, 50% 0%, 50% 100%, color-stop(0%, #92a5b2), color-stop(100%, #a1b2bc)); background-image: -webkit-linear-gradient(#92a5b2, #a1b2bc); background-image: -moz-linear-gradient(#92a5b2, #a1b2bc); background-image: -o-linear-gradient(#92a5b2, #a1b2bc); background-image: -ms-linear-gradient(#92a5b2, #a1b2bc); background-image: linear-gradient(#92a5b2, #a1b2bc); }
.cms-menu-list li a .icon { display: inline-block; float: left; margin: 4px 10px 0 4px; filter: progid:DXImageTransform.Microsoft.Alpha(Opacity=70); opacity: 0.7; }
.cms-menu-list li a .text { display: inline-block; float: left; }
.cms-menu-list li a .toggle-children { display: inline-block; float: right; width: 20px; height: 100%; cursor: pointer; }
<<<<<<< HEAD
.cms-menu-list li a .toggle-children .toggle-children-icon { display: inline-block; width: 8px; height: 8px; background: url('../images/sprites_32x32-s98eda4974b.png') 0 -107px no-repeat; vertical-align: middle; }
.cms-menu-list li a .toggle-children.opened .toggle-children-icon { background: url('../images/sprites_32x32-s98eda4974b.png') 0 -123px no-repeat; }
=======
.cms-menu-list li a .toggle-children .toggle-children-icon { display: inline-block; width: 8px; height: 8px; background: url('../images/sprites-32x32-s9a54b65fa5.png') 0 -149px no-repeat; vertical-align: middle; }
.cms-menu-list li a .toggle-children.opened .toggle-children-icon { background: url('../images/sprites-32x32-s9a54b65fa5.png') 0 -165px no-repeat; }
.cms-menu-list li ul { display: none; }
>>>>>>> 8fcb40cd
.cms-menu-list li.current a { color: white; text-shadow: #1e5270 0 -1px 0; border-top: 1px solid #55a4d2; border-bottom: 1px solid #1e5270; background-color: #338dc1; background-image: -webkit-gradient(linear, 50% 0%, 50% 100%, color-stop(0%, #338dc1), color-stop(100%, #287099)); background-image: -webkit-linear-gradient(#338dc1, #287099); background-image: -moz-linear-gradient(#338dc1, #287099); background-image: -o-linear-gradient(#338dc1, #287099); background-image: -ms-linear-gradient(#338dc1, #287099); background-image: linear-gradient(#338dc1, #287099); }
.cms-menu-list li.current a .toggle-children .toggle-children-icon { background: url('../images/sprites-32x32-s9a54b65fa5.png') 0 -181px no-repeat; }
.cms-menu-list li.current a .toggle-children.opened .toggle-children-icon { background: url('../images/sprites-32x32-s9a54b65fa5.png') 0 -197px no-repeat; }
.cms-menu-list li.current ul { border-top: none; display: block; }
.cms-menu-list li.current li { background-color: #287099; }
.cms-menu-list li.current li a { font-size: 11px; padding: 0 10px 0 40px; height: 32px; line-height: 32px; color: #e2f0f7; background: none; border-top: 1px solid #338dc1; border-bottom: 1px solid #1e5270; }
.cms-menu-list li.current li a.current, .cms-menu-list li.current li a:hover { background: #2e7ead; border-top: 1px solid #2e7ead; color: white; }
.cms-menu-list li.current li a:focus { background: #236184; border-top: 1px solid #1e5270; color: white; }
.cms-menu-list li.current li.current a { font-weight: bold; color: white; }
.cms-menu-list li.current li.first a { border-top: none; }
.cms-menu-list li ul { display: none; }
.cms-menu-list li ul #Menu-CMSPagesController a { background-image: none; font-size: 11px; padding: 0 10px 0 40px; height: 32px; line-height: 32px; }
.cms-menu-list li ul #Menu-CMSPageAddController a { background-image: none; font-size: 11px; padding: 0 10px 0 40px; height: 32px; line-height: 32px; }
.cms-menu-list li ul #Menu-AssetAdmin a { background-image: none; font-size: 11px; padding: 0 10px 0 40px; height: 32px; line-height: 32px; }
.cms-menu-list li ul #Menu-CMSFileAddController a { background-image: none; font-size: 11px; padding: 0 10px 0 40px; height: 32px; line-height: 32px; }
.cms-menu-list li ul.collapsed-flyout { display: block; }
.cms-menu-list li ul.collapsed-flyout li a { font-size: 11px; padding: 0 10px 0 40px; height: 32px; line-height: 32px; }
.cms-menu-list li ul.collapsed-flyout li a.current, .cms-menu-list li ul.collapsed-flyout li a:hover { font-weight: bold; }
.cms-menu-list li ul.collapsed-flyout li.current a { font-weight: bold; }
.cms-menu-list li ul.collapsed-flyout li.first a { border-top: 1px solid #92a5b2; }
.cms-menu-list.collapsed li .text, .cms-menu-list.collapsed li .toggle-children { display: none; }
.cms-menu-list.collapsed li > li { display: none; }

/** -------------------------------------------- ModelAdmin -------------------------------------------- */
.ModelAdmin .ResultAssemblyBlock { display: none; }
.ModelAdmin .cms-content-tools h3.cms-panel-header { display: none; }
.ModelAdmin .cms-content-tools #SearchForm_holder ul.ui-tabs-nav { overflow: hidden; }
.ModelAdmin .cms-content-tools #SearchForm_holder ul.ui-tabs-nav li { max-width: 99%; }
.ModelAdmin .cms-content-tools #SearchForm_holder ul.ui-tabs-nav li a { white-space: nowrap; overflow: hidden; text-overflow: ellipsis; max-width: 85%; }
.ModelAdmin .cms-content-tools #SearchForm_holder #ModelClassSelector { margin-bottom: 2px; }
.ModelAdmin .cms-content-tools #SearchForm_holder #ModelClassSelector select { width: 96%; }
.ModelAdmin .cms-content-tools #SearchForm_holder div.tab { border: 1px solid #aaa; margin-top: -1px; background: #fff; padding: 8px; }
.ModelAdmin .cms-content-tools #SearchForm_holder div.tab h3 { margin-top: 16px; margin-bottom: 10px; border-bottom: 1px solid rgba(201, 205, 206, 0.8); -webkit-box-shadow: 0 1px 0 rgba(228, 230, 230, 0.8); -moz-box-shadow: 0 1px 0 rgba(228, 230, 230, 0.8); -o-box-shadow: 0 1px 0 rgba(228, 230, 230, 0.8); box-shadow: 0 1px 0 rgba(228, 230, 230, 0.8); }
.ModelAdmin .cms-content-tools #SearchForm_holder div.tab form input { margin: 0px; }
.ModelAdmin .cms-content-tools #SearchForm_holder div.tab form .field { border-bottom: 0px; margin-bottom: 6px; }
.ModelAdmin .cms-content-tools #SearchForm_holder div.tab form .Actions { max-width: 100%; overflow: hidden; }
.ModelAdmin .cms-content-tools #SearchForm_holder div.tab form .Actions button.ss-ui-action-minor { display: none; }

.SecurityAdmin .cms-edit-form .cms-content-header h2 { display: none; }
.SecurityAdmin .permissioncheckboxset .optionset li { float: none; width: auto; }<|MERGE_RESOLUTION|>--- conflicted
+++ resolved
@@ -109,8 +109,8 @@
 .cms .ui-widget-header .ui-dialog-title { padding: 6px 0; text-shadow: #ced7dc 1px 1px 0; }
 .cms .ui-widget-header a.ui-dialog-titlebar-close { position: absolute; top: -8px; right: -15px; width: 30px; height: 30px; z-index: 100000; }
 .cms .ui-widget-header a.ui-state-hover { border-color: transparent; background: transparent; }
-.cms .ui-widget-header a.ui-state-hover .ui-icon-closethick { background: url('../images/sprites-32x32-s9a54b65fa5.png') 0 -42px no-repeat; }
-.cms .ui-widget-header .ui-icon-closethick { background: url('../images/sprites-32x32-s9a54b65fa5.png') 0 -82px no-repeat; width: 30px; height: 30px; }
+.cms .ui-widget-header a.ui-state-hover .ui-icon-closethick { background: url('../images/sprites-32x32-sa4e142f7f0.png') 0 -252px no-repeat; }
+.cms .ui-widget-header .ui-icon-closethick { background: url('../images/sprites-32x32-sa4e142f7f0.png') 0 -292px no-repeat; width: 30px; height: 30px; }
 .cms .ui-state-hover { cursor: pointer; }
 .cms .ui-widget input, .cms .ui-widget select, .cms .ui-widget textarea, .cms .ui-widget button { color: #444444; font-size: 12px; font-family: Arial, sans-serif; }
 
@@ -320,25 +320,14 @@
 .cms-content-toolbar .chzn-container-single .chzn-single:hover { -moz-box-shadow: 0 0 5px #b3b3b3; -webkit-box-shadow: 0 0 5px #b3b3b3; -o-box-shadow: 0 0 5px #b3b3b3; box-shadow: 0 0 5px #b3b3b3; background-image: -webkit-gradient(linear, 50% 0%, 50% 100%, color-stop(0%, #ebebeb), color-stop(100%, #d2d2d2)); background-image: -webkit-linear-gradient(#ebebeb, #d2d2d2); background-image: -moz-linear-gradient(#ebebeb, #d2d2d2); background-image: -o-linear-gradient(#ebebeb, #d2d2d2); background-image: -ms-linear-gradient(#ebebeb, #d2d2d2); background-image: linear-gradient(#ebebeb, #d2d2d2); }
 .cms-content-toolbar .chzn-container-single .chzn-single:active { -moz-box-shadow: inset 0 1px 3px #4d4d4d; -webkit-box-shadow: inset 0 1px 3px #4d4d4d; -o-box-shadow: inset 0 1px 3px #4d4d4d; box-shadow: inset 0 1px 3px #4d4d4d; }
 .cms-content-toolbar .chzn-container-single .chzn-single span { padding-top: 1px; }
-<<<<<<< HEAD
-.cms-content-toolbar .chzn-container-single .chzn-single div { background: url(../images/btn_icons/settings.png) 5px 6px no-repeat; border-left: none; width: 100%; }
-.cms-content-toolbar .chzn-container-single .chzn-single div b { background: url(../images/sprites_32x32/menu-arrow-deselected-down.png) no-repeat 9px 11px; float: right; width: 24px; }
+.cms-content-toolbar .chzn-container-single .chzn-single div { background: url(../images/btn-icon/settings.png) 5px 4px no-repeat; border-left: none; width: 100%; }
+.cms-content-toolbar .chzn-container-single .chzn-single div b { background: url(../images/sprites-32x32/menu-arrow-deselected-down.png) no-repeat 9px 11px; float: right; width: 24px; }
 
 /* -------------------------------------------------------- Content Tools is the sidebar on the left of the main content panel */
-.cms-content-tools { background-color: #dde3e7; width: 192px; border-right: 1px solid #bfcad2; overflow-y: auto; overflow-x: hidden; z-index: 70; -moz-box-shadow: rgba(107, 120, 123, 0.5) 0 0 4px; -webkit-box-shadow: rgba(107, 120, 123, 0.5) 0 0 4px; -o-box-shadow: rgba(107, 120, 123, 0.5) 0 0 4px; box-shadow: rgba(107, 120, 123, 0.5) 0 0 4px; float: left; position: relative; /* buttons now need to line with with reduced input sizes */ }
+.cms-content-tools { background-color: #dde3e7; width: 192px; border-right: 1px solid #bfcad2; overflow-y: auto; overflow-x: hidden; z-index: 70; -moz-box-shadow: rgba(107, 120, 123, 0.5) 0 0 4px; -webkit-box-shadow: rgba(107, 120, 123, 0.5) 0 0 4px; -o-box-shadow: rgba(107, 120, 123, 0.5) 0 0 4px; box-shadow: rgba(107, 120, 123, 0.5) 0 0 4px; float: left; position: relative; }
 .cms-content-tools .cms-panel-header { margin: 0 0 7px; line-height: 24px; border-bottom: 1px solid rgba(201, 205, 206, 0.8); -webkit-box-shadow: 0 1px 0 rgba(228, 230, 230, 0.8); -moz-box-shadow: 0 1px 0 rgba(228, 230, 230, 0.8); -o-box-shadow: 0 1px 0 rgba(228, 230, 230, 0.8); box-shadow: 0 1px 0 rgba(228, 230, 230, 0.8); }
 .cms-content-tools .cms-panel-content { width: 176px; padding: 8px 8px; overflow: auto; height: 100%; }
 .cms-content-tools .cms-content-header { background-color: #748d9d; background-image: -webkit-gradient(linear, 50% 0%, 50% 100%, color-stop(0%, #b0bec7), color-stop(100%, #748d9d)); background-image: -webkit-linear-gradient(#b0bec7, #748d9d); background-image: -moz-linear-gradient(#b0bec7, #748d9d); background-image: -o-linear-gradient(#b0bec7, #748d9d); background-image: -ms-linear-gradient(#b0bec7, #748d9d); background-image: linear-gradient(#b0bec7, #748d9d); }
-=======
-.cms-content-toolbar .chzn-container-single .chzn-single div { background: url(../images/btn-icon/settings.png) 5px 4px no-repeat; border-left: none; width: 100%; }
-.cms-content-toolbar .chzn-container-single .chzn-single div b { background: url(../images/sprites-32x32/menu-arrow-deselected-down.png) no-repeat 9px 11px; float: right; width: 24px; }
-
-/* -------------------------------------------------------- Content Tools is the sidebar on the left of the main content panel */
-.cms-content-tools { background-color: #dde3e7; width: 192px; border-right: 1px solid #bfcad2; overflow-y: auto; overflow-x: hidden; z-index: 70; -moz-box-shadow: rgba(107, 120, 123, 0.5) 0 0 4px; -webkit-box-shadow: rgba(107, 120, 123, 0.5) 0 0 4px; -o-box-shadow: rgba(107, 120, 123, 0.5) 0 0 4px; box-shadow: rgba(107, 120, 123, 0.5) 0 0 4px; float: left; position: relative; }
-.cms-content-tools .cms-panel-header { padding: 0; margin: 0 0 7px; line-height: 24px; border-bottom: 1px solid rgba(201, 205, 206, 0.8); -webkit-box-shadow: 0 1px 0 rgba(228, 230, 230, 0.8); -moz-box-shadow: 0 1px 0 rgba(228, 230, 230, 0.8); -o-box-shadow: 0 1px 0 rgba(228, 230, 230, 0.8); box-shadow: 0 1px 0 rgba(228, 230, 230, 0.8); }
-.cms-content-tools .cms-panel-content { width: 176px; padding: 8px 8px; overflow: auto; }
-.cms-content-tools .cms-content-header { background-color: #748d9d; border-bottom: 2px solid #5c7382; background-image: -webkit-gradient(linear, 50% 0%, 50% 100%, color-stop(0%, #b0bec7), color-stop(100%, #748d9d)); background-image: -webkit-linear-gradient(#b0bec7, #748d9d); background-image: -moz-linear-gradient(#b0bec7, #748d9d); background-image: -o-linear-gradient(#b0bec7, #748d9d); background-image: -ms-linear-gradient(#b0bec7, #748d9d); background-image: linear-gradient(#b0bec7, #748d9d); }
->>>>>>> 8fcb40cd
 .cms-content-tools .cms-content-header h2 { text-shadow: #5c7382 -1px -1px 0; width: 176px; color: white; overflow: hidden; white-space: nowrap; text-overflow: ellipsis; o-text-overflow: ellipsis; }
 .cms-content-tools h3, .cms-content-tools h4, .cms-content-tools h5 { font-weight: bold; line-height: 16px; }
 .cms-content-tools h3 { font-size: 13px; }
@@ -471,7 +460,7 @@
 /** -------------------------------------------- Step labels -------------------------------------------- */
 .step-label > * { display: inline-block; vertical-align: top; }
 .step-label .flyout { height: 18px; font-size: 14px; font-weight: bold; -moz-border-radius-topleft: 3px; -webkit-border-top-left-radius: 3px; -o-border-top-left-radius: 3px; -ms-border-top-left-radius: 3px; -khtml-border-top-left-radius: 3px; border-top-left-radius: 3px; -moz-border-radius-bottomleft: 3px; -webkit-border-bottom-left-radius: 3px; -o-border-bottom-left-radius: 3px; -ms-border-bottom-left-radius: 3px; -khtml-border-bottom-left-radius: 3px; border-bottom-left-radius: 3px; background-color: #667980; padding: 4px 3px 4px 6px; text-align: center; text-shadow: none; color: #fff; }
-.step-label .arrow { height: 26px; width: 10px; background: url('../images/sprites-32x32-s9a54b65fa5.png') 0 -213px no-repeat; margin-right: 4px; }
+.step-label .arrow { height: 26px; width: 10px; background: url('../images/sprites-32x32-sa4e142f7f0.png') 0 -759px no-repeat; margin-right: 4px; }
 .step-label .title { height: 18px; padding: 4px; }
 
 /** This file defines the jstree base styling (see http://jstree.com), as well as any customizations (see bottom of file).  The styles are usually added through jstree.js on DOM load,  but we need it earlier in order to correctly display the uninitialized tree. */
@@ -588,7 +577,7 @@
 .cms-logo span { font-weight: bold; font-size: 14px; overflow: hidden; white-space: nowrap; text-overflow: ellipsis; o-text-overflow: ellipsis; padding-top: 1px; }
 
 .cms-login-status { border-top: 1px solid #19435c; height: 24px; padding: 7px 4px 0 4px; overflow: hidden; line-height: 16px; font-size: 11px; }
-.cms-login-status .logout-link { display: inline-block; height: 16px; width: 16px; float: left; margin: 0 8px 0 3px; background: url('../images/sprites-32x32-s9a54b65fa5.png') 0 -123px no-repeat; text-indent: -9999em; }
+.cms-login-status .logout-link { display: inline-block; height: 16px; width: 16px; float: left; margin: 0 8px 0 3px; background: url('../images/sprites-32x32-sa4e142f7f0.png') 0 -669px no-repeat; text-indent: -9999em; }
 
 .cms-menu { z-index: 80; background: #c6d7df; border-right: 1px solid #8c99a1; width: 191px; /* 8x24 - 1 */ -moz-box-shadow: rgba(107, 120, 123, 0.5) 0 0 8px; -webkit-box-shadow: rgba(107, 120, 123, 0.5) 0 0 8px; -o-box-shadow: rgba(107, 120, 123, 0.5) 0 0 8px; box-shadow: rgba(107, 120, 123, 0.5) 0 0 8px; }
 .cms-menu a { text-decoration: none; }
@@ -608,17 +597,11 @@
 .cms-menu-list li a .icon { display: inline-block; float: left; margin: 4px 10px 0 4px; filter: progid:DXImageTransform.Microsoft.Alpha(Opacity=70); opacity: 0.7; }
 .cms-menu-list li a .text { display: inline-block; float: left; }
 .cms-menu-list li a .toggle-children { display: inline-block; float: right; width: 20px; height: 100%; cursor: pointer; }
-<<<<<<< HEAD
-.cms-menu-list li a .toggle-children .toggle-children-icon { display: inline-block; width: 8px; height: 8px; background: url('../images/sprites_32x32-s98eda4974b.png') 0 -107px no-repeat; vertical-align: middle; }
-.cms-menu-list li a .toggle-children.opened .toggle-children-icon { background: url('../images/sprites_32x32-s98eda4974b.png') 0 -123px no-repeat; }
-=======
-.cms-menu-list li a .toggle-children .toggle-children-icon { display: inline-block; width: 8px; height: 8px; background: url('../images/sprites-32x32-s9a54b65fa5.png') 0 -149px no-repeat; vertical-align: middle; }
-.cms-menu-list li a .toggle-children.opened .toggle-children-icon { background: url('../images/sprites-32x32-s9a54b65fa5.png') 0 -165px no-repeat; }
-.cms-menu-list li ul { display: none; }
->>>>>>> 8fcb40cd
+.cms-menu-list li a .toggle-children .toggle-children-icon { display: inline-block; width: 8px; height: 8px; background: url('../images/sprites-32x32-sa4e142f7f0.png') 0 -695px no-repeat; vertical-align: middle; }
+.cms-menu-list li a .toggle-children.opened .toggle-children-icon { background: url('../images/sprites-32x32-sa4e142f7f0.png') 0 -711px no-repeat; }
 .cms-menu-list li.current a { color: white; text-shadow: #1e5270 0 -1px 0; border-top: 1px solid #55a4d2; border-bottom: 1px solid #1e5270; background-color: #338dc1; background-image: -webkit-gradient(linear, 50% 0%, 50% 100%, color-stop(0%, #338dc1), color-stop(100%, #287099)); background-image: -webkit-linear-gradient(#338dc1, #287099); background-image: -moz-linear-gradient(#338dc1, #287099); background-image: -o-linear-gradient(#338dc1, #287099); background-image: -ms-linear-gradient(#338dc1, #287099); background-image: linear-gradient(#338dc1, #287099); }
-.cms-menu-list li.current a .toggle-children .toggle-children-icon { background: url('../images/sprites-32x32-s9a54b65fa5.png') 0 -181px no-repeat; }
-.cms-menu-list li.current a .toggle-children.opened .toggle-children-icon { background: url('../images/sprites-32x32-s9a54b65fa5.png') 0 -197px no-repeat; }
+.cms-menu-list li.current a .toggle-children .toggle-children-icon { background: url('../images/sprites-32x32-sa4e142f7f0.png') 0 -727px no-repeat; }
+.cms-menu-list li.current a .toggle-children.opened .toggle-children-icon { background: url('../images/sprites-32x32-sa4e142f7f0.png') 0 -743px no-repeat; }
 .cms-menu-list li.current ul { border-top: none; display: block; }
 .cms-menu-list li.current li { background-color: #287099; }
 .cms-menu-list li.current li a { font-size: 11px; padding: 0 10px 0 40px; height: 32px; line-height: 32px; color: #e2f0f7; background: none; border-top: 1px solid #338dc1; border-bottom: 1px solid #1e5270; }
