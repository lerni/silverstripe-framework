/** This file is the central collection of included modules, links to custom SCSS files, and any global SCSS variable definitions.  DO NOT ADD stylesheet rules to this file directly!  Note: By prefixing files with an underscore, they won't create individual CSS files.  Notes: -------------------------------------------------------------- Z-indexes: 		* Menu bar on the right should always be on top. This is in the 80 range 		* Top navingation bar must always sit over the content. This is in the 60 range 		* Footer must sit over the content as well so this in the 40 range */
/** ----------------------------- Core Compass Libraries ------------------------------ */
html, body, div, span, applet, object, iframe, h1, h2, h3, h4, h5, h6, p, blockquote, pre, a, abbr, acronym, address, big, cite, code, del, dfn, em, img, ins, kbd, q, s, samp, small, strike, strong, sub, sup, tt, var, b, u, i, center, dl, dt, dd, ol, ul, li, fieldset, form, label, legend, table, caption, tbody, tfoot, thead, tr, th, td, article, aside, canvas, details, embed, figure, figcaption, footer, header, hgroup, menu, nav, output, ruby, section, summary, time, mark, audio, video { margin: 0; padding: 0; border: 0; font: inherit; font-size: 100%; vertical-align: baseline; }

html { line-height: 1; }

ol, ul { list-style: none; }

table { border-collapse: collapse; border-spacing: 0; }

caption, th, td { text-align: left; font-weight: normal; vertical-align: middle; }

q, blockquote { quotes: none; }
q:before, q:after, blockquote:before, blockquote:after { content: ""; content: none; }

a img { border: none; }

article, aside, details, figcaption, figure, footer, header, hgroup, main, menu, nav, section, summary { display: block; }

/*$experimental-support-for-svg variable comes from
imported compass/support file and enables svg gradients in IE9.
It was put here because there didn't seem to be a more logical place to put it.
If more variables exist in the future, consider creating a variables file.*/
/** ----------------------------- Theme ------------------------------ */
/** This file contains the default theme definitions for the admin interface. Please put mostly SCSS variable definitions in here, and leave the actual styling to _style.scss and auxilliary files. */
/** ----------------------------------------------- Colours ------------------------------------------------ */
/* Keep as solid colours transparent borders wont work in ie */
/* Only for use as shadows as they wont work in older browsers */
/*$color-optional: #a1d2eb !default; */
/** ----------------------------------------------- Textures ----------------------------------------------- */
/** ----------------------------------------------- Typography. ------------------------------------------------ */
/** ----------------------------------------------- Grid Units (px)  We have a vertical rhythm that the grid is based off both x (=horizontal) and y (=vertical). All internal padding and margins are scaled to this and accounting for paragraphs ------------------------------------------------ */
/** ----------------------------------------------- Application Logo (CMS Logo) Must be 24px x 24px ------------------------------------------------ */
/** ----------------------------- Custom mixins ------------------------------ */
/*Mixin used to generate slightly smaller text and forms
Used in side panels and action tabs
*/
/** ----------------------------- Sprite images ----------------------------- */
/** Helper SCSS file for generating sprites for the interface. */
.btn-icon-sprite, .ui-state-default .btn-icon-accept, .ui-widget-content .btn-icon-accept, .ui-state-default .btn-icon-accept_disabled, .ui-widget-content .btn-icon-accept_disabled, .ui-state-default .btn-icon-add, .ui-widget-content .btn-icon-add, .ui-state-default .btn-icon-addMedia, .ui-widget-content .btn-icon-addMedia, .ui-state-default .btn-icon-add_disabled, .ui-widget-content .btn-icon-add_disabled, .ui-state-default .btn-icon-addpage, .ui-widget-content .btn-icon-addpage, .ui-state-default .btn-icon-addpage_disabled, .ui-widget-content .btn-icon-addpage_disabled, .ui-state-default .btn-icon-arrow-circle-135-left, .ui-widget-content .btn-icon-arrow-circle-135-left, .ui-state-default .btn-icon-arrow-circle-double, .ui-widget-content .btn-icon-arrow-circle-double, .ui-state-default .btn-icon-back, .ui-widget-content .btn-icon-back, .ui-state-default .btn-icon-back_disabled, .ui-widget-content .btn-icon-back_disabled, .ui-state-default .btn-icon-chain--arrow, .ui-widget-content .btn-icon-chain--arrow, .ui-state-default .btn-icon-chain--exclamation, .ui-widget-content .btn-icon-chain--exclamation, .ui-state-default .btn-icon-chain--minus, .ui-widget-content .btn-icon-chain--minus, .ui-state-default .btn-icon-chain--pencil, .ui-widget-content .btn-icon-chain--pencil, .ui-state-default .btn-icon-chain--plus, .ui-widget-content .btn-icon-chain--plus, .ui-state-default .btn-icon-chain-small, .ui-widget-content .btn-icon-chain-small, .ui-state-default .btn-icon-chain-unchain, .ui-widget-content .btn-icon-chain-unchain, .ui-state-default .btn-icon-chain, .ui-widget-content .btn-icon-chain, .ui-state-default .btn-icon-cross-circle, .ui-widget-content .btn-icon-cross-circle, .ui-state-default .btn-icon-cross-circle_disabled, .ui-widget-content .btn-icon-cross-circle_disabled, .ui-state-default .btn-icon-cross, .ui-widget-content .btn-icon-cross, .ui-state-default .btn-icon-decline, .ui-widget-content .btn-icon-decline, .ui-state-default .btn-icon-decline_disabled, .ui-widget-content .btn-icon-decline_disabled, .ui-state-default .btn-icon-delete, .ui-widget-content .btn-icon-delete, .ui-state-default .btn-icon-deleteLight, .ui-widget-content .btn-icon-deleteLight, .ui-state-default .btn-icon-disk, .ui-widget-content .btn-icon-disk, .ui-state-default .btn-icon-document--pencil, .ui-widget-content .btn-icon-document--pencil, .ui-state-default .btn-icon-download-csv, .ui-widget-content .btn-icon-download-csv, .ui-state-default .btn-icon-drive-upload, .ui-widget-content .btn-icon-drive-upload, .ui-state-default .btn-icon-drive-upload_disabled, .ui-widget-content .btn-icon-drive-upload_disabled, .ui-state-default .btn-icon-grid_print, .ui-widget-content .btn-icon-grid_print, .ui-state-default .btn-icon-information, .ui-widget-content .btn-icon-information, .ui-state-default .btn-icon-magnifier, .ui-widget-content .btn-icon-magnifier, .ui-state-default .btn-icon-minus-circle, .ui-widget-content .btn-icon-minus-circle, .ui-state-default .btn-icon-minus-circle_disabled, .ui-widget-content .btn-icon-minus-circle_disabled, .ui-state-default .btn-icon-navigation, .ui-widget-content .btn-icon-navigation, .ui-state-default .btn-icon-navigation_disabled, .ui-widget-content .btn-icon-navigation_disabled, .ui-state-default .btn-icon-network-cloud, .ui-widget-content .btn-icon-network-cloud, .ui-state-default .btn-icon-network-cloud_disabled, .ui-widget-content .btn-icon-network-cloud_disabled, .ui-state-default .btn-icon-pencil, .ui-widget-content .btn-icon-pencil, .ui-state-default .btn-icon-pencil_disabled, .ui-widget-content .btn-icon-pencil_disabled, .ui-state-default .btn-icon-plug-disconnect-prohibition, .ui-widget-content .btn-icon-plug-disconnect-prohibition, .ui-state-default .btn-icon-plug-disconnect-prohibition_disabled, .ui-widget-content .btn-icon-plug-disconnect-prohibition_disabled, .ui-state-default .btn-icon-preview, .ui-widget-content .btn-icon-preview, .ui-state-default .btn-icon-preview_disabled, .ui-widget-content .btn-icon-preview_disabled, .ui-state-default .btn-icon-settings, .ui-widget-content .btn-icon-settings, .ui-state-default .btn-icon-settings_disabled, .ui-widget-content .btn-icon-settings_disabled, .ui-state-default .btn-icon-unpublish, .ui-widget-content .btn-icon-unpublish, .ui-state-default .btn-icon-unpublish_disabled, .ui-widget-content .btn-icon-unpublish_disabled { background-image: url('../images/btn-icon-scb653ce8a9.png'); background-repeat: no-repeat; }

.ui-state-default .btn-icon-accept, .ui-widget-content .btn-icon-accept { background-position: 0 0; }
.ui-state-default .btn-icon-accept_disabled, .ui-widget-content .btn-icon-accept_disabled { background-position: 0 -16px; }
.ui-state-default .btn-icon-add, .ui-widget-content .btn-icon-add { background-position: 0 -32px; }
.ui-state-default .btn-icon-addMedia, .ui-widget-content .btn-icon-addMedia { background-position: 0 -48px; }
.ui-state-default .btn-icon-add_disabled, .ui-widget-content .btn-icon-add_disabled { background-position: 0 -68px; }
.ui-state-default .btn-icon-addpage, .ui-widget-content .btn-icon-addpage { background-position: 0 -84px; }
.ui-state-default .btn-icon-addpage_disabled, .ui-widget-content .btn-icon-addpage_disabled { background-position: 0 -100px; }
.ui-state-default .btn-icon-arrow-circle-135-left, .ui-widget-content .btn-icon-arrow-circle-135-left { background-position: 0 -116px; }
.ui-state-default .btn-icon-arrow-circle-double, .ui-widget-content .btn-icon-arrow-circle-double { background-position: 0 -132px; }
.ui-state-default .btn-icon-back, .ui-widget-content .btn-icon-back { background-position: 0 -148px; }
.ui-state-default .btn-icon-back_disabled, .ui-widget-content .btn-icon-back_disabled { background-position: 0 -164px; }
.ui-state-default .btn-icon-chain--arrow, .ui-widget-content .btn-icon-chain--arrow { background-position: 0 -180px; }
.ui-state-default .btn-icon-chain--exclamation, .ui-widget-content .btn-icon-chain--exclamation { background-position: 0 -196px; }
.ui-state-default .btn-icon-chain--minus, .ui-widget-content .btn-icon-chain--minus { background-position: 0 -212px; }
.ui-state-default .btn-icon-chain--pencil, .ui-widget-content .btn-icon-chain--pencil { background-position: 0 -228px; }
.ui-state-default .btn-icon-chain--plus, .ui-widget-content .btn-icon-chain--plus { background-position: 0 -244px; }
.ui-state-default .btn-icon-chain-small, .ui-widget-content .btn-icon-chain-small { background-position: 0 -260px; }
.ui-state-default .btn-icon-chain-unchain, .ui-widget-content .btn-icon-chain-unchain { background-position: 0 -276px; }
.ui-state-default .btn-icon-chain, .ui-widget-content .btn-icon-chain { background-position: 0 -292px; }
.ui-state-default .btn-icon-cross-circle, .ui-widget-content .btn-icon-cross-circle { background-position: 0 -308px; }
.ui-state-default .btn-icon-cross-circle_disabled, .ui-widget-content .btn-icon-cross-circle_disabled { background-position: 0 -324px; }
.ui-state-default .btn-icon-cross, .ui-widget-content .btn-icon-cross { background-position: 0 -340px; }
.ui-state-default .btn-icon-decline, .ui-widget-content .btn-icon-decline { background-position: 0 -355px; }
.ui-state-default .btn-icon-decline_disabled, .ui-widget-content .btn-icon-decline_disabled { background-position: 0 -371px; }
.ui-state-default .btn-icon-delete, .ui-widget-content .btn-icon-delete { background-position: 0 -387px; }
.ui-state-default .btn-icon-deleteLight, .ui-widget-content .btn-icon-deleteLight { background-position: 0 -403px; }
.ui-state-default .btn-icon-disk, .ui-widget-content .btn-icon-disk { background-position: 0 -420px; }
.ui-state-default .btn-icon-document--pencil, .ui-widget-content .btn-icon-document--pencil { background-position: 0 -436px; }
.ui-state-default .btn-icon-download-csv, .ui-widget-content .btn-icon-download-csv { background-position: 0 -452px; }
.ui-state-default .btn-icon-drive-upload, .ui-widget-content .btn-icon-drive-upload { background-position: 0 -468px; }
.ui-state-default .btn-icon-drive-upload_disabled, .ui-widget-content .btn-icon-drive-upload_disabled { background-position: 0 -484px; }
.ui-state-default .btn-icon-grid_print, .ui-widget-content .btn-icon-grid_print { background-position: 0 -500px; }
.ui-state-default .btn-icon-information, .ui-widget-content .btn-icon-information { background-position: 0 -516px; }
.ui-state-default .btn-icon-magnifier, .ui-widget-content .btn-icon-magnifier { background-position: 0 -532px; }
.ui-state-default .btn-icon-minus-circle, .ui-widget-content .btn-icon-minus-circle { background-position: 0 -548px; }
.ui-state-default .btn-icon-minus-circle_disabled, .ui-widget-content .btn-icon-minus-circle_disabled { background-position: 0 -564px; }
.ui-state-default .btn-icon-navigation, .ui-widget-content .btn-icon-navigation { background-position: 0 -580px; }
.ui-state-default .btn-icon-navigation_disabled, .ui-widget-content .btn-icon-navigation_disabled { background-position: 0 -596px; }
.ui-state-default .btn-icon-network-cloud, .ui-widget-content .btn-icon-network-cloud { background-position: 0 -612px; }
.ui-state-default .btn-icon-network-cloud_disabled, .ui-widget-content .btn-icon-network-cloud_disabled { background-position: 0 -628px; }
.ui-state-default .btn-icon-pencil, .ui-widget-content .btn-icon-pencil { background-position: 0 -644px; }
.ui-state-default .btn-icon-pencil_disabled, .ui-widget-content .btn-icon-pencil_disabled { background-position: 0 -660px; }
.ui-state-default .btn-icon-plug-disconnect-prohibition, .ui-widget-content .btn-icon-plug-disconnect-prohibition { background-position: 0 -676px; }
.ui-state-default .btn-icon-plug-disconnect-prohibition_disabled, .ui-widget-content .btn-icon-plug-disconnect-prohibition_disabled { background-position: 0 -692px; }
.ui-state-default .btn-icon-preview, .ui-widget-content .btn-icon-preview { background-position: 0 -708px; }
.ui-state-default .btn-icon-preview_disabled, .ui-widget-content .btn-icon-preview_disabled { background-position: 0 -724px; }
.ui-state-default .btn-icon-settings, .ui-widget-content .btn-icon-settings { background-position: 0 -740px; }
.ui-state-default .btn-icon-settings_disabled, .ui-widget-content .btn-icon-settings_disabled { background-position: 0 -756px; }
.ui-state-default .btn-icon-unpublish, .ui-widget-content .btn-icon-unpublish { background-position: 0 -772px; }
.ui-state-default .btn-icon-unpublish_disabled, .ui-widget-content .btn-icon-unpublish_disabled { background-position: 0 -788px; }

.icon { text-indent: -9999px; border: none; outline: none; }
.icon.icon-24 { width: 24px; height: 24px; background: url('../images/menu-icons/24x24-s0dc15c36f9.png'); }
.icon.icon-24.icon-assetadmin { background-position: 0 -216px; }
.icon.icon-24.icon-cmsmain { background-position: 0 -192px; }
.icon.icon-24.icon-cmspagescontroller { background-position: 0 -168px; }
.icon.icon-24.icon-cmssettingscontroller { background-position: 0 -96px; }
.icon.icon-24.icon-securityadmin { background-position: 0 -24px; }
.icon.icon-24.icon-reportadmin { background-position: 0 -240px; }
.icon.icon-24.icon-commentadmin { background-position: 0 0; }
.icon.icon-24.icon-help { background-position: 0 -144px; }
.icon.icon-16 { width: 16px; height: 16px; background: url('../images/menu-icons/16x16-s3f4c846209.png'); }
.icon.icon-16.icon-assetadmin { background-position: 0 -144px; }
.icon.icon-16.icon-cmsmain { background-position: 0 -128px; }
.icon.icon-16.icon-cmspagescontroller { background-position: 0 -112px; }
.icon.icon-16.icon-cmssettingscontroller { background-position: 0 -64px; }
.icon.icon-16.icon-securityadmin { background-position: 0 -16px; }
.icon.icon-16.icon-reportadmin { background-position: 0 -160px; }
.icon.icon-16.icon-commentadmin { background-position: 0 0; }
.icon.icon-16.icon-help { background-position: 0 -96px; }

/** ----------------------------- CMS Components ------------------------------ */
@font-face { font-family: "silverstripe"; src: url("../font/silverstripe.eot"); src: url("../font/silverstripe.eot?#iefix") format("embedded-opentype"), url("../font/silverstripe.woff") format("woff"), url("../font/silverstripe.ttf") format("truetype"), url("../font/silverstripe.svg#silverstripe") format("svg"); font-weight: normal; font-style: normal; }
[class^="font-icon-"]:before, [class*="font-icon-"]:before { font-family: "silverstripe" !important; font-style: normal !important; font-weight: normal !important; font-variant: normal !important; text-transform: none !important; speak: none; line-height: 1; -webkit-font-smoothing: antialiased; -moz-osx-font-smoothing: grayscale; }

.font-icon-search:before { content: "s"; }

.font-icon-upload:before { content: "b"; }

.font-icon-sync:before { content: "c"; }

.font-icon-print:before { content: "d"; }

.font-icon-list:before { content: "e"; }

.font-icon-plus-circled:before { content: "f"; }

.font-icon-check-mark-2:before { content: "k"; }

.font-icon-pencil:before { content: "m"; }

.font-icon-book:before { content: "n"; }

.font-icon-book-open:before { content: "o"; }

.font-icon-plus:before { content: "j"; }

.font-icon-icon-tree:before { content: "p"; }

.font-icon-flow-tree:before { content: "q"; }

.font-icon-info-circled:before { content: "y"; }

.font-icon-chart-line:before { content: "B"; }

.font-icon-graph-bar:before { content: "E"; }

.font-icon-torsos-all:before { content: "F"; }

.font-icon-torso:before { content: "H"; }

.font-icon-picture:before { content: "v"; }

.font-icon-chart-pie:before { content: "A"; }

.font-icon-sitemap:before { content: "C"; }

.font-icon-globe:before { content: "P"; }

.font-icon-globe-1:before { content: "R"; }

.font-icon-chat:before { content: "t"; }

.font-icon-comment:before { content: "w"; }

.font-icon-logout:before { content: "z"; }

.font-icon-cancel:before { content: "D"; }

.font-icon-cancel-circled:before { content: "Q"; }

.font-icon-trash-bin:before { content: "S"; }

.font-icon-left-open:before { content: "T"; }

.font-icon-right-open:before { content: "U"; }

.font-icon-check-mark:before { content: "G"; }

.font-icon-check-mark-circle:before { content: "I"; }

.font-icon-level-up:before { content: "V"; }

.font-icon-back-in-time:before { content: "X"; }

.font-icon-cog:before { content: "Y"; }

.font-icon-rocket:before { content: "Z"; }

.font-icon-install:before { content: "a"; }

.font-icon-down-circled:before { content: "i"; }

.font-icon-eye:before { content: "l"; }

.font-icon-columns:before { content: "r"; }

.font-icon-edit-write:before { content: "u"; }

.font-icon-monitor:before { content: "x"; }

.font-icon-mobile:before { content: "J"; }

.font-icon-tablet:before { content: "K"; }

.font-icon-resize:before { content: "L"; }

.font-icon-silverstripe:before { content: "M"; }

.font-icon-pencil:before { content: "m"; }

.font-icon-trash:before { content: "g"; }

.font-icon-edit:before { content: "N"; }

.font-icon-tick:before { content: "O"; }

.font-icon-folder-add:before { content: "S"; }

.font-icon-thumbnails:before { content: "W"; }

.font-icon-link:before { content: "2"; }

/** File: typography.scss  Contains the basic typography related styles for the admin interface. */
body, html { font-size: 12px; line-height: 16px; font-family: Arial, sans-serif; color: #66727d; }

.cms h2, .cms h3, .cms h4, .cms h5 { font-weight: bold; margin: 16px 0 16px 0; line-height: 16px; }
.cms h2 { font-size: 18px; line-height: 24px; }
.cms h3 { font-size: 16px; }
.cms h4 { font-size: 14px; }
.cms h5 { font-size: 12px; }
.cms p { line-height: 16px; margin-bottom: 16px; }
.cms em { font-style: italic; }
.cms code { font-family: 'Bitstream Vera Sans Mono','Courier', monospace; }

/** This file defines CMS-specific customizations to the jQuery UI theme. Every rule should contain ONLY overwritten jQuery UI rules (with 'ui-' prefix).  This file should be fairly short, as we're using our own custom jQuery UI theme already. TODO Add theme reference  Use _style.scss to add more generic style information, and read the jQuery UI theming API: http://jqueryui.com/docs/Theming/API */
.ui-widget-content, .ui-widget { color: #66727d; font-size: 12px; font-family: Arial, sans-serif; border: 0; }

.ui-widget-header { background-color: #b0bec7; padding: 8px 8px 6px 8px; border-bottom: 2px solid #8399a7; background-image: url('data:image/svg+xml;base64,PD94bWwgdmVyc2lvbj0iMS4wIiBlbmNvZGluZz0idXRmLTgiPz4gPHN2ZyB2ZXJzaW9uPSIxLjEiIHhtbG5zPSJodHRwOi8vd3d3LnczLm9yZy8yMDAwL3N2ZyI+PGRlZnM+PGxpbmVhckdyYWRpZW50IGlkPSJncmFkIiBncmFkaWVudFVuaXRzPSJvYmplY3RCb3VuZGluZ0JveCIgeDE9IjAuNSIgeTE9IjAuMCIgeDI9IjAuNSIgeTI9IjEuMCI+PHN0b3Agb2Zmc2V0PSIwJSIgc3RvcC1jb2xvcj0iI2RkZTNlNyIvPjxzdG9wIG9mZnNldD0iMTAwJSIgc3RvcC1jb2xvcj0iIzkyYTViMiIvPjwvbGluZWFyR3JhZGllbnQ+PC9kZWZzPjxyZWN0IHg9IjAiIHk9IjAiIHdpZHRoPSIxMDAlIiBoZWlnaHQ9IjEwMCUiIGZpbGw9InVybCgjZ3JhZCkiIC8+PC9zdmc+IA=='); background-size: 100%; background-image: -webkit-gradient(linear, 50% 0%, 50% 100%, color-stop(0%, #dde3e7), color-stop(100%, #92a5b2)); background-image: -moz-linear-gradient(#dde3e7, #92a5b2); background-image: -webkit-linear-gradient(#dde3e7, #92a5b2); background-image: linear-gradient(#dde3e7, #92a5b2); border-bottom: 3px solid #5c7382; padding: 8px; -moz-border-radius: 0; -webkit-border-radius: 0; border-radius: 0; }
.ui-widget-header .ui-dialog-title { padding: 6px 10px; text-shadow: #ced7dc 1px 1px 0; }
.ui-widget-header a.ui-dialog-titlebar-close { position: absolute; top: -5px; right: -13px; width: 30px; height: 30px; z-index: 100000; }
.ui-widget-header a.ui-state-hover { border-color: transparent; background: transparent; }
.ui-widget-header a.ui-state-hover .ui-icon-closethick { background: url('../images/sprites-32x32-s47450c5f5b.png') 0 -356px no-repeat; }
.ui-widget-header .ui-icon-closethick { background: url('../images/sprites-32x32-s47450c5f5b.png') 0 -396px no-repeat; width: 30px; height: 30px; }

.ui-state-hover { cursor: pointer; }

.ui-widget input, .ui-widget select, .ui-widget textarea, .ui-widget button { color: #66727d; font-size: 12px; font-family: Arial, sans-serif; }

.ui-accordion .ui-accordion-header { border-color: #d0d3d5; margin-bottom: 0; }
.ui-accordion .ui-accordion-content { border: 1px solid #d0d3d5; border-top: none; }

.ui-autocomplete { max-height: 240px; overflow-x: hidden; overflow-y: auto; /** sorry about the !important but the specificity of other selectors mandates it over writing out very specific selectors **/ }
.ui-autocomplete .loading { background-image: url(../images/throbber.gif) !important; background-position: 97% center !important; background-repeat: no-repeat !important; background-size: auto !important; }

/** This file defines common styles for form elements used throughout the CMS interface. It is an addition to the base styles defined in framework/css/Form.css.  @package framework @subpackage admin */
/** ---------------------------------------------------- Basic form fields ---------------------------------------------------- */
form.nostyle .field { padding: 0; border: 0; }
form.nostyle label { float: none; width: auto; }
form.nostyle label.left { float: none; display: inherit; width: auto; padding: 0; line-height: inherit; }
form.nostyle .middleColumn { margin-left: 0; }
form.nostyle input.text, form.nostyle textarea, form.nostyle select, form.nostyle .TreeDropdownField { width: auto; max-width: auto; }

.field { display: block; border-bottom: 1px solid #D2D5D8; -webkit-box-shadow: 0 1px 0 rgba(245, 245, 245, 0.8); -moz-box-shadow: 0 1px 0 rgba(245, 245, 245, 0.8); -o-box-shadow: 0 1px 0 rgba(245, 245, 245, 0.8); box-shadow: 0 1px 0 rgba(245, 245, 245, 0.8); padding: 0 0 7px 0; margin: 8px 0; *zoom: 1; }
.field.noborder, .field:last-child { padding-bottom: 0; border-bottom: none; -moz-box-shadow: none; -webkit-box-shadow: none; box-shadow: none; }
.field:after { content: "\0020"; display: block; height: 0; clear: both; overflow: hidden; visibility: hidden; }
.field.nolabel .middleColumn { margin-left: 0; }
.field.nolabel .description { margin-left: 0; }
<<<<<<< HEAD
.field.checkbox label.right { margin: 4px 0 0 0; display: inline; font-style: normal; color: #66727d; clear: none; }
.field label.left { float: left; display: block; width: 176px; padding: 8px 8px 8px 0; line-height: 16px; font-weight: bold; }
.field label.right { cursor: pointer; clear: both; color: #9ba5ae; display: block; font-style: italic; margin: 4px 0 0 184px; }
=======
.field.checkbox label.right { margin: 4px 0 0 0; display: inline; font-style: normal; color: #4f5861; clear: none; }
.field label.left { float: left; display: block; width: 176px; padding: 8px 8px 8px 0; line-height: 16px; }
.field label.right { cursor: pointer; clear: both; color: #7f8b97; display: block; font-style: italic; margin: 4px 0 0 184px; }
>>>>>>> e091bb84
.field .middleColumn { margin-left: 184px; }
.field span.readonly { padding-top: 8px; line-height: 16px; display: block; }
.field .fieldgroup .fieldgroup-field.last { /* This is used on page/settings/visibility */ padding-bottom: 8px; /* replicates li item spacing */ }
.field .description { clear: both; color: #7b8893; display: block; font-style: italic; line-height: 16px; margin: 4px 0 0 184px; }
.field.checkbox .description, .field.ss-gridfield .description { margin-left: 0; }
.field input.text, .field textarea, .field select, .field .TreeDropdownField { margin-left: 10px; width: 100%; max-width: 512px; -moz-box-sizing: border-box; -webkit-box-sizing: border-box; box-sizing: border-box; }
.field input.text.description, .field textarea.description, .field select.description, .field .TreeDropdownField.description { margin: 0; }
.field input.text .description, .field textarea .description, .field select .description, .field .TreeDropdownField .description { max-width: 512px; }
.field input.text, .field textarea, .field .TreeDropdownField { background: #fff; border: 1px solid #b3b3b3; padding: 7px 7px; line-height: 16px; margin: 0; outline: none; -moz-transition: 0.2s box-shadow ease-in; -webkit-transition: 0.2s box-shadow ease-in; -o-transition: 0.2s box-shadow ease-in; transition: 0.2s box-shadow ease-in; -moz-transition: 0.2s border ease-in; -webkit-transition: 0.2s border ease-in; -o-transition: 0.2s border ease-in; transition: 0.2s border ease-in; -moz-border-radius: 4px; -webkit-border-radius: 4px; border-radius: 4px; background-image: url('data:image/svg+xml;base64,PD94bWwgdmVyc2lvbj0iMS4wIiBlbmNvZGluZz0idXRmLTgiPz4gPHN2ZyB2ZXJzaW9uPSIxLjEiIHhtbG5zPSJodHRwOi8vd3d3LnczLm9yZy8yMDAwL3N2ZyI+PGRlZnM+PGxpbmVhckdyYWRpZW50IGlkPSJncmFkIiBncmFkaWVudFVuaXRzPSJvYmplY3RCb3VuZGluZ0JveCIgeDE9IjAuNSIgeTE9IjAuMCIgeDI9IjAuNSIgeTI9IjEuMCI+PHN0b3Agb2Zmc2V0PSIwJSIgc3RvcC1jb2xvcj0iI2VhZWFlYSIvPjxzdG9wIG9mZnNldD0iMTAlIiBzdG9wLWNvbG9yPSIjZmZmZmZmIi8+PC9saW5lYXJHcmFkaWVudD48L2RlZnM+PHJlY3QgeD0iMCIgeT0iMCIgd2lkdGg9IjEwMCUiIGhlaWdodD0iMTAwJSIgZmlsbD0idXJsKCNncmFkKSIgLz48L3N2Zz4g'); background-size: 100%; background-image: -webkit-gradient(linear, 50% 0%, 50% 100%, color-stop(0%, #eaeaea), color-stop(10%, #ffffff)); background-image: -moz-linear-gradient(#eaeaea, #ffffff 10%); background-image: -webkit-linear-gradient(#eaeaea, #ffffff 10%); background-image: linear-gradient(#eaeaea, #ffffff 10%); }
.field input.text:focus, .field textarea:focus, .field .TreeDropdownField:focus { border: 1px solid #9a9a9a; border-top-color: #808080; -moz-box-shadow: 0 1px 3px rgba(0, 0, 0, 0.2) inset; -webkit-box-shadow: 0 1px 3px rgba(0, 0, 0, 0.2) inset; box-shadow: 0 1px 3px rgba(0, 0, 0, 0.2) inset; }
.field input[disabled], .field input.disabled, .field textarea[disabled], .field textarea.disabled, .field select[disabled], .field select.disabled { color: #9ba5ae; background: #efefef; background-image: url('data:image/svg+xml;base64,PD94bWwgdmVyc2lvbj0iMS4wIiBlbmNvZGluZz0idXRmLTgiPz4gPHN2ZyB2ZXJzaW9uPSIxLjEiIHhtbG5zPSJodHRwOi8vd3d3LnczLm9yZy8yMDAwL3N2ZyI+PGRlZnM+PGxpbmVhckdyYWRpZW50IGlkPSJncmFkIiBncmFkaWVudFVuaXRzPSJvYmplY3RCb3VuZGluZ0JveCIgeDE9IjAuNSIgeTE9IjAuMCIgeDI9IjAuNSIgeTI9IjEuMCI+PHN0b3Agb2Zmc2V0PSIwJSIgc3RvcC1jb2xvcj0iI2JjYmNiYyIvPjxzdG9wIG9mZnNldD0iMTAlIiBzdG9wLWNvbG9yPSIjZWZlZmVmIi8+PHN0b3Agb2Zmc2V0PSI5MCUiIHN0b3AtY29sb3I9IiNmZmZmZmYiLz48c3RvcCBvZmZzZXQ9IjEwMCUiIHN0b3AtY29sb3I9IiNiY2JjYmMiLz48L2xpbmVhckdyYWRpZW50PjwvZGVmcz48cmVjdCB4PSIwIiB5PSIwIiB3aWR0aD0iMTAwJSIgaGVpZ2h0PSIxMDAlIiBmaWxsPSJ1cmwoI2dyYWQpIiAvPjwvc3ZnPiA='); background-size: 100%; background-image: -webkit-gradient(linear, 50% 0%, 50% 100%, color-stop(0%, #bcbcbc), color-stop(10%, #efefef), color-stop(90%, #ffffff), color-stop(100%, #bcbcbc)); background-image: -moz-linear-gradient(#bcbcbc, #efefef 10%, #ffffff 90%, #bcbcbc); background-image: -webkit-linear-gradient(#bcbcbc, #efefef 10%, #ffffff 90%, #bcbcbc); background-image: linear-gradient(#bcbcbc, #efefef 10%, #ffffff 90%, #bcbcbc); border: 1px solid #b3b3b3; }
.field#Action { box-shadow: none; }
.field.cms-description-toggle > .middleColumn { display: inline-block; vertical-align: middle; margin-left: 0; width: 36%; min-width: 300px; }
.field.cms-description-toggle .right { display: inline-block; vertical-align: middle; height: 15px; margin: 0 0 0 7px; }
.field.cms-description-toggle .btn-icon-information { display: inline-block; width: 15px; height: 15px; }
.field.cms-description-toggle .description { padding: 12px 0; width: 36%; }
.field.cms-description-toggle.textarea .right, .field.cms-description-toggle.htmleditor .right, .field.cms-description-toggle.optionset .right, .field.cms-description-toggle.listbox .right, .field.cms-description-toggle.upload .right { vertical-align: top; margin-top: 4px; }
.field.cms-description-toggle.htmleditor .middleColumn, .field.cms-description-toggle.htmleditor .description { width: 95%; }
.field.cms-description-toggle.optionset .right { margin-top: 8px; }
.field.cms-description-toggle.optionset li { width: 170px; }
.field.cms-description-toggle.listbox select { margin-left: 0; }
.field.cms-description-toggle.upload .description { margin-left: 184px; }
.cms-file-info-data .field.cms-description-toggle > .middleColumn { margin-left: 8px !important; width: auto; min-width: 0; }
.cms-file-info-data .field.cms-description-toggle .description { margin-left: 104px; width: auto; }

form.stacked .field label, .field.stacked label { display: block; float: none; padding-bottom: 10px; }
form.stacked .field .middleColumn, .field.stacked .middleColumn { margin-left: 0px; clear: left; }
form.stacked .field .description, .field.stacked .description { margin-left: 0px; }

form.small .field label.left, .field.small label.left { width: 112px; }
form.small .field .middleColumn, .field.small .middleColumn { margin-left: 120px; }
form.small .field input.text, form.small .field textarea, form.small .field select, form.small .field .TreeDropdownField, .field.small input.text, .field.small textarea, .field.small select, .field.small .TreeDropdownField { width: auto; }

.field { /* TreeDropdowns */ /* dropdowns */ /* chzn override */ /* Date Fields */ /* Hides borders in settings/access. Activated from JS */ }
.field .TreeDropdownField { padding: 0; }
.field .TreeDropdownField .treedropdownfield-panel { border: 1px solid #b3b3b3; border-top: none; -moz-border-radius-bottomleft: 4px; -webkit-border-bottom-left-radius: 4px; border-bottom-left-radius: 4px; -moz-border-radius-bottomright: 4px; -webkit-border-bottom-right-radius: 4px; border-bottom-right-radius: 4px; }
.field .TreeDropdownField.treedropdownfield-open-tree { -moz-border-radius-bottomleft: 0; -webkit-border-bottom-left-radius: 0; border-bottom-left-radius: 0; -moz-border-radius-bottomright: 0; -webkit-border-bottom-right-radius: 0; border-bottom-right-radius: 0; }
.field .TreeDropdownField.treedropdownfield-with-rise { -webkit-border-radius: 0 0 4px 4px; -moz-border-radius: 0 0 4px 4px; border-radius: 0 0 4px 4px; }
.field .TreeDropdownField.treedropdownfield-with-rise .treedropdownfield-panel { border: 1px solid #b3b3b3; border-bottom: none; -webkit-border-radius: 4px 4px 0 0; -moz-border-radius: 4px 4px 0 0; border-radius: 4px 4px 0 0; }
.field .TreeDropdownField .badge { display: none; }
.field .dropdown select { margin-top: 8px; }
.field .chzn-container { max-width: 512px; vertical-align: bottom; }
.field .chzn-container .chzn-results li { font-size: 11px; line-height: 16px; padding: 4px 4px; }
.field .chzn-container-active .chzn-single { border: 1px solid #9a9a9a; }
.field .chzn-container-single .chzn-single { height: 30px; line-height: 30px; /* not relative, as then we'd had to redo most of chzn */ font-size: 12px; background-image: url('data:image/svg+xml;base64,PD94bWwgdmVyc2lvbj0iMS4wIiBlbmNvZGluZz0idXRmLTgiPz4gPHN2ZyB2ZXJzaW9uPSIxLjEiIHhtbG5zPSJodHRwOi8vd3d3LnczLm9yZy8yMDAwL3N2ZyI+PGRlZnM+PGxpbmVhckdyYWRpZW50IGlkPSJncmFkIiBncmFkaWVudFVuaXRzPSJvYmplY3RCb3VuZGluZ0JveCIgeDE9IjAuNSIgeTE9IjAuMCIgeDI9IjAuNSIgeTI9IjEuMCI+PHN0b3Agb2Zmc2V0PSIwJSIgc3RvcC1jb2xvcj0iI2VmZWZlZiIvPjxzdG9wIG9mZnNldD0iMTAlIiBzdG9wLWNvbG9yPSIjZmZmZmZmIi8+PHN0b3Agb2Zmc2V0PSI5MCUiIHN0b3AtY29sb3I9IiNmZmZmZmYiLz48c3RvcCBvZmZzZXQ9IjEwMCUiIHN0b3AtY29sb3I9IiNlZmVmZWYiLz48L2xpbmVhckdyYWRpZW50PjwvZGVmcz48cmVjdCB4PSIwIiB5PSIwIiB3aWR0aD0iMTAwJSIgaGVpZ2h0PSIxMDAlIiBmaWxsPSJ1cmwoI2dyYWQpIiAvPjwvc3ZnPiA='); background-size: 100%; background-image: -webkit-gradient(linear, 50% 0%, 50% 100%, color-stop(0%, #efefef), color-stop(10%, #ffffff), color-stop(90%, #ffffff), color-stop(100%, #efefef)); background-image: -moz-linear-gradient(#efefef, #ffffff 10%, #ffffff 90%, #efefef); background-image: -webkit-linear-gradient(#efefef, #ffffff 10%, #ffffff 90%, #efefef); background-image: linear-gradient(#efefef, #ffffff 10%, #ffffff 90%, #efefef); }
.field .chzn-container-single .chzn-single:hover, .field .chzn-container-single .chzn-single:focus, .field .chzn-container-single .chzn-single:active { text-decoration: none; }
.field .chzn-container-single .chzn-single div { width: 24px; }
.field .chzn-container-single .chzn-single div b { background-position: 4px 3px; }
.field .chzn-choices { -moz-border-radius: 3px; -webkit-border-radius: 3px; border-radius: 3px; }
.field .chzn-choices .search-choice { line-height: 16px; }
.field .chzn-choices .search-choice .search-choice-close { top: 5px; }
.field .chzn-choices .search-field input { height: 18px; }
.field input.month, .field input.day, .field input.year { width: 56px; }
.field input.time { width: 88px; }
.field.remove-splitter { border-bottom: none; box-shadow: none; }

/** ---------------------------------------------------- Buttons ---------------------------------------------------- */
.cms .button-no-style button, .cms .ss-ui-action-tabset.action-menus.ss-tabset .ui-tabs-panel button { -moz-border-radius: 0; -webkit-border-radius: 0; border-radius: 0; background: none; border: none; color: #0071c4; display: block; font-weight: normal; margin: 0; outline: none; padding-left: 10px; padding-right: 10px; text-align: left; text-shadow: none; white-space: normal; }
.cms .button-no-style button.ss-ui-action-destructive, .cms .ss-ui-action-tabset.action-menus.ss-tabset .ui-tabs-panel button.ss-ui-action-destructive { color: #c22730; }
.cms .button-no-style button span, .cms .ss-ui-action-tabset.action-menus.ss-tabset .ui-tabs-panel button span { padding-left: 0; padding-right: 0; }
.cms .button-no-style button:hover, .cms .ss-ui-action-tabset.action-menus.ss-tabset .ui-tabs-panel button:hover, .cms .button-no-style button:focus, .cms .ss-ui-action-tabset.action-menus.ss-tabset .ui-tabs-panel button:focus, .cms .button-no-style button:active, .cms .ss-ui-action-tabset.action-menus.ss-tabset .ui-tabs-panel button:active { -moz-box-shadow: none; -webkit-box-shadow: none; box-shadow: none; outline: none; background: none; border: none; }
.cms .button-no-style button.loading, .cms .ss-ui-action-tabset.action-menus.ss-tabset .ui-tabs-panel button.loading { background: transparent url(../../images/network-save.gif) no-repeat 8px center; }
.cms .button-no-style button.loading .ui-button-text, .cms .ss-ui-action-tabset.action-menus.ss-tabset .ui-tabs-panel button.loading .ui-button-text { padding-left: 20px; }
.cms .Actions > *, .cms .cms-actions-row > * { display: block; float: left; margin-right: 8px; }
.cms .Actions > *:last-child, .cms .cms-actions-row > *:last-child { margin-right: 0; }
.cms .Actions { min-height: 30px; overflow: auto; padding: 8px 12px; }
.cms .south .Actions, .cms .ui-tabs-panel .Actions, .cms .ui-tabs-panel iframe .Actions { padding: 0; }
.cms input.loading, .cms button.loading, .cms input.ui-state-default.loading, .cms .ui-widget-content input.ui-state-default.loading, .cms .ui-widget-header input.ui-state-default.loading { color: #525252; border-color: #d5d3d3; cursor: default; }
.cms input.loading .ui-icon, .cms button.loading .ui-icon, .cms input.ui-state-default.loading .ui-icon, .cms .ui-widget-content input.ui-state-default.loading .ui-icon, .cms .ui-widget-header input.ui-state-default.loading .ui-icon { background: transparent url(../../images/network-save.gif) no-repeat 0 0; }
.cms input.loading.ss-ui-action-constructive .ui-icon, .cms button.loading.ss-ui-action-constructive .ui-icon { background: transparent url(../../images/network-save-constructive.gif) no-repeat 0 0; }
.cms .ss-ui-button { margin-top: 0px; font-weight: bold; text-decoration: none; line-height: 16px; color: #393939; border: 1px solid #d0d3d5; border-bottom: 1px solid #b5babd; cursor: pointer; background-color: #e6e6e6; white-space: nowrap; background: url('data:image/svg+xml;base64,PD94bWwgdmVyc2lvbj0iMS4wIiBlbmNvZGluZz0idXRmLTgiPz4gPHN2ZyB2ZXJzaW9uPSIxLjEiIHhtbG5zPSJodHRwOi8vd3d3LnczLm9yZy8yMDAwL3N2ZyI+PGRlZnM+PGxpbmVhckdyYWRpZW50IGlkPSJncmFkIiBncmFkaWVudFVuaXRzPSJvYmplY3RCb3VuZGluZ0JveCIgeDE9IjAuNSIgeTE9IjAuMCIgeDI9IjAuNSIgeTI9IjEuMCI+PHN0b3Agb2Zmc2V0PSIwJSIgc3RvcC1jb2xvcj0iI2ZmZmZmZiIvPjxzdG9wIG9mZnNldD0iMTAwJSIgc3RvcC1jb2xvcj0iI2Q5ZDlkOSIvPjwvbGluZWFyR3JhZGllbnQ+PC9kZWZzPjxyZWN0IHg9IjAiIHk9IjAiIHdpZHRoPSIxMDAlIiBoZWlnaHQ9IjEwMCUiIGZpbGw9InVybCgjZ3JhZCkiIC8+PC9zdmc+IA=='); background: -webkit-gradient(linear, 50% 0%, 50% 100%, color-stop(0%, #ffffff), color-stop(100%, #d9d9d9)); background: -moz-linear-gradient(#ffffff, #d9d9d9); background: -webkit-linear-gradient(#ffffff, #d9d9d9); background: linear-gradient(#ffffff, #d9d9d9); text-shadow: white 0 1px 1px; /* constructive */ /* destructive */ /* font-icon buttons */ }
.cms .ss-ui-button.ui-state-hover, .cms .ss-ui-button:hover { text-decoration: none; background-color: white; background: url('data:image/svg+xml;base64,PD94bWwgdmVyc2lvbj0iMS4wIiBlbmNvZGluZz0idXRmLTgiPz4gPHN2ZyB2ZXJzaW9uPSIxLjEiIHhtbG5zPSJodHRwOi8vd3d3LnczLm9yZy8yMDAwL3N2ZyI+PGRlZnM+PGxpbmVhckdyYWRpZW50IGlkPSJncmFkIiBncmFkaWVudFVuaXRzPSJvYmplY3RCb3VuZGluZ0JveCIgeDE9IjAuNSIgeTE9IjAuMCIgeDI9IjAuNSIgeTI9IjEuMCI+PHN0b3Agb2Zmc2V0PSIwJSIgc3RvcC1jb2xvcj0iI2ZmZmZmZiIvPjxzdG9wIG9mZnNldD0iMTAwJSIgc3RvcC1jb2xvcj0iI2U2ZTZlNiIvPjwvbGluZWFyR3JhZGllbnQ+PC9kZWZzPjxyZWN0IHg9IjAiIHk9IjAiIHdpZHRoPSIxMDAlIiBoZWlnaHQ9IjEwMCUiIGZpbGw9InVybCgjZ3JhZCkiIC8+PC9zdmc+IA=='); background: -webkit-gradient(linear, 50% 0%, 50% 100%, color-stop(0%, #ffffff), color-stop(100%, #e6e6e6)); background: -moz-linear-gradient(#ffffff, #e6e6e6); background: -webkit-linear-gradient(#ffffff, #e6e6e6); background: linear-gradient(#ffffff, #e6e6e6); -moz-box-shadow: 0 0 5px #b3b3b3; -webkit-box-shadow: 0 0 5px #b3b3b3; box-shadow: 0 0 5px #b3b3b3; }
.cms .ss-ui-button:active, .cms .ss-ui-button:focus, .cms .ss-ui-button.ui-state-active, .cms .ss-ui-button.ui-state-focus { border: 1px solid #b3b3b3; background-color: white; background: url('data:image/svg+xml;base64,PD94bWwgdmVyc2lvbj0iMS4wIiBlbmNvZGluZz0idXRmLTgiPz4gPHN2ZyB2ZXJzaW9uPSIxLjEiIHhtbG5zPSJodHRwOi8vd3d3LnczLm9yZy8yMDAwL3N2ZyI+PGRlZnM+PGxpbmVhckdyYWRpZW50IGlkPSJncmFkIiBncmFkaWVudFVuaXRzPSJvYmplY3RCb3VuZGluZ0JveCIgeDE9IjAuNSIgeTE9IjAuMCIgeDI9IjAuNSIgeTI9IjEuMCI+PHN0b3Agb2Zmc2V0PSIwJSIgc3RvcC1jb2xvcj0iI2ZmZmZmZiIvPjxzdG9wIG9mZnNldD0iMTAwJSIgc3RvcC1jb2xvcj0iI2U2ZTZlNiIvPjwvbGluZWFyR3JhZGllbnQ+PC9kZWZzPjxyZWN0IHg9IjAiIHk9IjAiIHdpZHRoPSIxMDAlIiBoZWlnaHQ9IjEwMCUiIGZpbGw9InVybCgjZ3JhZCkiIC8+PC9zdmc+IA=='); background: -webkit-gradient(linear, 50% 0%, 50% 100%, color-stop(0%, #ffffff), color-stop(100%, #e6e6e6)); background: -moz-linear-gradient(#ffffff, #e6e6e6); background: -webkit-linear-gradient(#ffffff, #e6e6e6); background: linear-gradient(#ffffff, #e6e6e6); -moz-box-shadow: 0 0 5px #b3b3b3 inset; -webkit-box-shadow: 0 0 5px #b3b3b3 inset; box-shadow: 0 0 5px #b3b3b3 inset; }
.cms .ss-ui-button.ss-ui-action-minor span { padding-left: 0; padding-right: 0; }
.cms .ss-ui-button.ss-ui-action-constructive { text-shadow: none; font-weight: bold; color: white; border-color: #1F9433; border-bottom-color: #166a24; background-color: #1F9433; background: url('data:image/svg+xml;base64,PD94bWwgdmVyc2lvbj0iMS4wIiBlbmNvZGluZz0idXRmLTgiPz4gPHN2ZyB2ZXJzaW9uPSIxLjEiIHhtbG5zPSJodHRwOi8vd3d3LnczLm9yZy8yMDAwL3N2ZyI+PGRlZnM+PGxpbmVhckdyYWRpZW50IGlkPSJncmFkIiBncmFkaWVudFVuaXRzPSJvYmplY3RCb3VuZGluZ0JveCIgeDE9IjAuNSIgeTE9IjAuMCIgeDI9IjAuNSIgeTI9IjEuMCI+PHN0b3Agb2Zmc2V0PSIwJSIgc3RvcC1jb2xvcj0iIzk0YmU0MiIvPjxzdG9wIG9mZnNldD0iMTAwJSIgc3RvcC1jb2xvcj0iIzFmOTQzMyIvPjwvbGluZWFyR3JhZGllbnQ+PC9kZWZzPjxyZWN0IHg9IjAiIHk9IjAiIHdpZHRoPSIxMDAlIiBoZWlnaHQ9IjEwMCUiIGZpbGw9InVybCgjZ3JhZCkiIC8+PC9zdmc+IA=='); background: -webkit-gradient(linear, 50% 0%, 50% 100%, color-stop(0%, #94be42), color-stop(100%, #1f9433)); background: -moz-linear-gradient(#94be42, #1f9433); background: -webkit-linear-gradient(#94be42, #1f9433); background: linear-gradient(#94be42, #1f9433); text-shadow: #1c872f 0 -1px -1px; }
.cms .ss-ui-button.ss-ui-action-constructive.ui-state-hover, .cms .ss-ui-button.ss-ui-action-constructive:hover { border-color: #166a24; background-color: #1F9433; background: url('data:image/svg+xml;base64,PD94bWwgdmVyc2lvbj0iMS4wIiBlbmNvZGluZz0idXRmLTgiPz4gPHN2ZyB2ZXJzaW9uPSIxLjEiIHhtbG5zPSJodHRwOi8vd3d3LnczLm9yZy8yMDAwL3N2ZyI+PGRlZnM+PGxpbmVhckdyYWRpZW50IGlkPSJncmFkIiBncmFkaWVudFVuaXRzPSJvYmplY3RCb3VuZGluZ0JveCIgeDE9IjAuNSIgeTE9IjAuMCIgeDI9IjAuNSIgeTI9IjEuMCI+PHN0b3Agb2Zmc2V0PSIwJSIgc3RvcC1jb2xvcj0iI2E0Y2EzYSIvPjxzdG9wIG9mZnNldD0iMTAwJSIgc3RvcC1jb2xvcj0iIzIzYTkzYSIvPjwvbGluZWFyR3JhZGllbnQ+PC9kZWZzPjxyZWN0IHg9IjAiIHk9IjAiIHdpZHRoPSIxMDAlIiBoZWlnaHQ9IjEwMCUiIGZpbGw9InVybCgjZ3JhZCkiIC8+PC9zdmc+IA=='); background: -webkit-gradient(linear, 50% 0%, 50% 100%, color-stop(0%, #a4ca3a), color-stop(100%, #23a93a)); background: -moz-linear-gradient(#a4ca3a, #23a93a); background: -webkit-linear-gradient(#a4ca3a, #23a93a); background: linear-gradient(#a4ca3a, #23a93a); }
.cms .ss-ui-button.ss-ui-action-constructive:active, .cms .ss-ui-button.ss-ui-action-constructive:focus, .cms .ss-ui-button.ss-ui-action-constructive.ui-state-active, .cms .ss-ui-button.ss-ui-action-constructive.ui-state-focus { background-color: #1d8c30; -moz-box-shadow: inset 0 1px 3px #17181a, 0 1px 0 rgba(255, 255, 255, 0.6); -webkit-box-shadow: inset 0 1px 3px #17181a, 0 1px 0 rgba(255, 255, 255, 0.6); box-shadow: inset 0 1px 3px #17181a, 0 1px 0 rgba(255, 255, 255, 0.6); }
.cms .ss-ui-button.ss-ui-action-destructive { color: #f00; background-color: #e6e6e6; }
.cms .ss-ui-button.ss-ui-button-small .ui-button-text { font-size: 10px; }
.cms .ss-ui-button.ui-state-highlight { background-color: #e6e6e6; border: 1px solid #708284; }
.cms .ss-ui-button.ss-ui-action-minor { background: none; border: 0; color: #393939; text-decoration: underline; -moz-box-shadow: none; -webkit-box-shadow: none; box-shadow: none; }
.cms .ss-ui-button.ss-ui-action-minor:hover { text-decoration: none; color: #1f1f1f; }
.cms .ss-ui-button.ss-ui-action-minor:focus, .cms .ss-ui-button.ss-ui-action-minor:active { text-decoration: none; color: #525252; }
.cms .ss-ui-button.ss-ui-button-loading { opacity: 0.8; }
.cms .ss-ui-button[class*="font-icon-"], .cms .ss-ui-button[class^="font-icon-"], .cms .ss-ui-button.ss-ui-button-constructive[class*="font-icon-"] { padding: 5px 8px; margin-bottom: 12px; vertical-align: middle; box-shadow: none; border: 0; background: none; text-shadow: none; text-decoration: none; font-weight: normal; color: #66727d; }
.cms .ss-ui-button[class*="font-icon-"]:hover, .cms .ss-ui-button[class^="font-icon-"]:hover, .cms .ss-ui-button.ss-ui-button-constructive[class*="font-icon-"]:hover { -moz-box-shadow: none; -webkit-box-shadow: none; box-shadow: none; background: #dee3e8; color: #4f5861; border: 0; }
.cms .ss-ui-button[class*="font-icon-"]:focus, .cms .ss-ui-button[class^="font-icon-"]:focus, .cms .ss-ui-button.ss-ui-button-constructive[class*="font-icon-"]:focus { -moz-box-shadow: none; -webkit-box-shadow: none; box-shadow: none; background: #dee3e8; color: #4f5861; border: 0; }
.cms .ss-ui-button[class*="font-icon-"]:before, .cms .ss-ui-button[class^="font-icon-"]:before, .cms .ss-ui-button.ss-ui-button-constructive[class*="font-icon-"]:before { font-size: 16px; margin-right: 5px; margin-top: 0; vertical-align: middle; }
.cms .ss-ui-button[class*="font-icon-"].ui-state-focus, .cms .ss-ui-button[class^="font-icon-"].ui-state-focus, .cms .ss-ui-button.ss-ui-button-constructive[class*="font-icon-"].ui-state-focus { -moz-box-shadow: none; -webkit-box-shadow: none; box-shadow: none; }
.cms .ss-ui-button[class*="font-icon-"].active, .cms .ss-ui-button[class*="font-icon-"]:active, .cms .ss-ui-button[class^="font-icon-"].active, .cms .ss-ui-button[class^="font-icon-"]:active, .cms .ss-ui-button.ss-ui-button-constructive[class*="font-icon-"].active, .cms .ss-ui-button.ss-ui-button-constructive[class*="font-icon-"]:active { -moz-box-shadow: 0 0 3px rgba(191, 194, 196, 0.9) inset; -webkit-box-shadow: 0 0 3px rgba(191, 194, 196, 0.9) inset; box-shadow: 0 0 3px rgba(191, 194, 196, 0.9) inset; background: #dee3e8; color: #4f5861; border: 0; }
.cms .ss-ui-button[class*="font-icon-"].font-icon-search, .cms .ss-ui-button[class^="font-icon-"].font-icon-search, .cms .ss-ui-button.ss-ui-button-constructive[class*="font-icon-"].font-icon-search { padding: 4px 5px; margin-right: 6px; }
.cms .ss-ui-button[class*="font-icon-"].font-icon-search::before, .cms .ss-ui-button[class^="font-icon-"].font-icon-search::before, .cms .ss-ui-button.ss-ui-button-constructive[class*="font-icon-"].font-icon-search::before { font-size: 20px; }
.cms .ss-ui-button[class*="font-icon-"] .ui-button-text, .cms .ss-ui-button[class^="font-icon-"] .ui-button-text, .cms .ss-ui-button.ss-ui-button-constructive[class*="font-icon-"] .ui-button-text { display: inline-block; vertical-align: middle; *vertical-align: auto; *zoom: 1; *display: inline; padding: 0; }
.cms .ss-ui-button[class*="font-icon-"] .ui-icon, .cms .ss-ui-button[class^="font-icon-"] .ui-icon, .cms .ss-ui-button.ss-ui-button-constructive[class*="font-icon-"] .ui-icon { display: none; }
.cms .ss-ui-button[class*="font-icon-"].no-text:hover, .cms .ss-ui-button[class*="font-icon-"].no-text:active, .cms .ss-ui-button[class*="font-icon-"].no-text:focus, .cms .ss-ui-button[class*="font-icon-"].no-text.active, .cms .ss-ui-button[class^="font-icon-"].no-text:hover, .cms .ss-ui-button[class^="font-icon-"].no-text:active, .cms .ss-ui-button[class^="font-icon-"].no-text:focus, .cms .ss-ui-button[class^="font-icon-"].no-text.active, .cms .ss-ui-button.ss-ui-button-constructive[class*="font-icon-"].no-text:hover, .cms .ss-ui-button.ss-ui-button-constructive[class*="font-icon-"].no-text:active, .cms .ss-ui-button.ss-ui-button-constructive[class*="font-icon-"].no-text:focus, .cms .ss-ui-button.ss-ui-button-constructive[class*="font-icon-"].no-text.active { -moz-box-shadow: none; -webkit-box-shadow: none; box-shadow: none; background: none; color: #4f5861; }
.cms .ss-ui-button[class*="font-icon-"].no-text::before, .cms .ss-ui-button[class^="font-icon-"].no-text::before, .cms .ss-ui-button.ss-ui-button-constructive[class*="font-icon-"].no-text::before { margin: 0; }
.cms .ss-ui-buttonset .ui-button { margin-left: -1px; }
.cms .ss-ui-buttonset { margin-left: 1px; }
.cms .ss-ui-loading-icon { background: url(../../images/network-save.gif) no-repeat; display: block; width: 16px; height: 16px; }

/** ---------------------------------------------------- Grouped form fields ---------------------------------------------------- */
.fieldgroup .fieldgroup-field { float: left; display: block; padding: 8px 8px 0 0; }
.fieldgroup .fieldgroup-field .field { border: none; padding-bottom: 0; }
.fieldgroup .fieldgroup-field .fieldholder-small { padding: 0 0 8px 0; }
.fieldgroup .fieldgroup-field .fieldgroup input.text, .fieldgroup .fieldgroup-field .fieldgroup textarea, .fieldgroup .fieldgroup-field .fieldgroup select, .fieldgroup .fieldgroup-field .fieldgroup .TreeDropdownField { margin-left: 0; }
.fieldgroup .fieldgroup-field .fieldholder-small-label { display: block; }
.fieldgroup .fieldgroup-field label { padding: 8px 8px 8px 0; margin-left: 0; margin-right: 1em; width: auto; }
.fieldgroup.stacked .fieldgroup-field { float: none; }

.ss-toggle { margin: 8px 0; }
.ss-toggle .ui-accordion-header { font-weight: bold; font-size: 12px; }
.ss-toggle .ui-accordion-header.ui-state-default { background-image: url('data:image/svg+xml;base64,PD94bWwgdmVyc2lvbj0iMS4wIiBlbmNvZGluZz0idXRmLTgiPz4gPHN2ZyB2ZXJzaW9uPSIxLjEiIHhtbG5zPSJodHRwOi8vd3d3LnczLm9yZy8yMDAwL3N2ZyI+PGRlZnM+PGxpbmVhckdyYWRpZW50IGlkPSJncmFkIiBncmFkaWVudFVuaXRzPSJvYmplY3RCb3VuZGluZ0JveCIgeDE9IjAuNSIgeTE9IjAuMCIgeDI9IjAuNSIgeTI9IjEuMCI+PHN0b3Agb2Zmc2V0PSIwJSIgc3RvcC1jb2xvcj0iI2YxZjJmMiIgc3RvcC1vcGFjaXR5PSIwLjgiLz48c3RvcCBvZmZzZXQ9IjEwMCUiIHN0b3AtY29sb3I9IiNjOWNkY2UiIHN0b3Atb3BhY2l0eT0iMC44Ii8+PC9saW5lYXJHcmFkaWVudD48L2RlZnM+PHJlY3QgeD0iMCIgeT0iMCIgd2lkdGg9IjEwMCUiIGhlaWdodD0iMTAwJSIgZmlsbD0idXJsKCNncmFkKSIgLz48L3N2Zz4g'); background-size: 100%; background-image: -webkit-gradient(linear, 50% 0%, 50% 100%, color-stop(0%, rgba(241, 242, 242, 0.8)), color-stop(100%, rgba(201, 205, 206, 0.8))); background-image: -moz-linear-gradient(rgba(241, 242, 242, 0.8), rgba(201, 205, 206, 0.8)); background-image: -webkit-linear-gradient(rgba(241, 242, 242, 0.8), rgba(201, 205, 206, 0.8)); background-image: linear-gradient(rgba(241, 242, 242, 0.8), rgba(201, 205, 206, 0.8)); text-shadow: 0 1px 0 rgba(255, 255, 255, 0.5); }
.ss-toggle .ui-accordion-header .ui-accordion-header-icon { margin-top: -9px; }
.ss-toggle .ui-accordion-content { padding: 8px 0 12px; }
.ss-toggle .ui-accordion-content .field { -moz-box-shadow: none; -webkit-box-shadow: none; box-shadow: none; padding-left: 12px; padding-right: 12px; }
.ss-toggle .ui-accordion-content .field:last-child { margin-bottom: 0; }
.ss-toggle .ui-accordion-content .field .middleColumn { margin-left: 0; }
.ss-toggle .ui-accordion-content .field label { float: none; margin-left: 0; }
.ss-toggle .ui-accordion-content .field label.ss-ui-button { float: left; }
.ss-toggle .ui-accordion-content .field .description { margin-left: 0; }

/** ---------------------------------------------------- Checkbox Field ---------------------------------------------------- */
.field.checkbox { padding-left: 184px; margin-bottom: 8px; }
.field.checkbox input { margin-left: 0; }

input.checkbox { margin-left: 0; }

/** ---------------------------------------------------- Radiobutton Field ---------------------------------------------------- */
.field.radio { padding-left: 184px; margin-bottom: 8px; }
.field.radio input { margin-left: 0; }

input.radio { margin-left: 0; }

/** ---------------------------------------------------- Optionsets and Checkboxsets ---------------------------------------------------- */
.optionset { padding-bottom: 8px; padding-top: 8px; }
.optionset li { float: left; display: block; width: 216px; padding-bottom: 8px; padding-top: 0; line-height: 16px; list-style: none; }
.optionset li input { display: inline-block; padding-right: 0; margin-right: 0; }
.optionset li label { display: inline; cursor: pointer; padding-left: 8px; }
.optionset.field { padding-top: 0; }

/** ---------------------------------------------------- HTML Text ---------------------------------------------------- */
.htmleditor label { display: block; float: none; padding-bottom: 10px; }
.htmleditor .middleColumn { margin-left: 0px; clear: left; }
.htmleditor .description { margin-left: 0px; }
.htmleditor textarea { visibility: hidden; }
.htmleditor .mceEditor input, .htmleditor .mceEditor select { width: auto; }
.htmleditor label.left { padding-bottom: 4px; }

.action-hidden { display: none; }

/***************************************************************
* On/Off Switch. 
* Supports switching between up to 5 values (used for Draft/Published)
* Example html set-up:
*	<fieldset class="switch-states size_2"> 			
*		<div class="switch">				
*			<input id="Draft" class="first" name="view" type="radio" checked>
*			<label for="Draft">Draft</label>	
*			<input id="Published" class="last" name="view" type="radio">
*			<label for="Published">Published</label>						
*			<span class="slide-button"></span>	
*		</div>			
*	</fieldset>
****************************************************************/
fieldset.switch-states { margin-right: 8px; 	/*	
		Produce css for up to 5 states.

		Note: with a little adjustment the switch can take more than 5 items, 
		but a dropdown would probably be more appropriate
	*/ }
fieldset.switch-states .switch { border: 2px solid #d3d6da; -moz-border-radius: 3px; -webkit-border-radius: 3px; border-radius: 3px; -webkit-animation: bugfix infinite 1s; background: #dee0e3; display: block; height: 24px; position: relative; width: 100%; z-index: 5; }
fieldset.switch-states .switch label { overflow: hidden; white-space: nowrap; text-overflow: ellipsis; -o-text-overflow: ellipsis; color: #858585; color: rgba(31, 31, 31, 0.5); cursor: pointer; float: left; font-weight: bold; height: 100%; line-height: 25px; position: relative; z-index: 2; min-width: 80px; /* Make text unselectable in browsers that support that */ -webkit-touch-callout: none; -webkit-user-select: none; -khtml-user-select: none; -moz-user-select: none; -ms-user-select: none; user-select: none; }
fieldset.switch-states .switch label:hover { color: #6c6c6c; color: rgba(31, 31, 31, 0.7); }
fieldset.switch-states .switch label span { -moz-box-sizing: border-box; -webkit-box-sizing: border-box; box-sizing: border-box; overflow: hidden; white-space: nowrap; text-overflow: ellipsis; -o-text-overflow: ellipsis; display: inline-block; width: 100%; text-align: center; }
fieldset.switch-states .switch input { opacity: 0; filter: alpha(opacity=0); visibility: none; position: absolute; }
fieldset.switch-states .switch input:checked + label { -moz-transition: all 0.3s ease-out 0s; -webkit-transition: all 0.3s ease-out 0s; -o-transition: all 0.3s ease-out 0s; transition: all 0.3s ease-out 0s; color: #fff; }
fieldset.switch-states .switch .slide-button { -moz-border-radius: 3px; -webkit-border-radius: 3px; border-radius: 3px; -moz-transition: all 0.3s ease-out 0s; -webkit-transition: all 0.3s ease-out 0s; -o-transition: all 0.3s ease-out 0s; transition: all 0.3s ease-out 0s; background-color: #2b9c32; display: block; height: 24px; left: 0; padding: 0; position: absolute; top: 0; z-index: 1; }
fieldset.switch-states.size_1 label, fieldset.switch-states.size_1 .slide-button { width: 100%; }
fieldset.switch-states.size_1 label span { padding-right: 0; }
fieldset.switch-states.size_1 input:checked:nth-of-type(2) ~ .slide-button { left: 100%; }
fieldset.switch-states.size_1 input:checked:nth-of-type(3) ~ .slide-button { left: 200%; }
fieldset.switch-states.size_1 input:checked:nth-of-type(4) ~ .slide-button { left: 300%; }
fieldset.switch-states.size_1 input:checked:nth-of-type(5) ~ .slide-button { left: 400%; }
fieldset.switch-states.size_2 label, fieldset.switch-states.size_2 .slide-button { width: 50%; }
fieldset.switch-states.size_2 input:checked:nth-of-type(2) ~ .slide-button { left: 50%; }
fieldset.switch-states.size_2 input:checked:nth-of-type(3) ~ .slide-button { left: 100%; }
fieldset.switch-states.size_2 input:checked:nth-of-type(4) ~ .slide-button { left: 150%; }
fieldset.switch-states.size_2 input:checked:nth-of-type(5) ~ .slide-button { left: 200%; }
fieldset.switch-states.size_3 label, fieldset.switch-states.size_3 .slide-button { width: 33.33333%; }
fieldset.switch-states.size_3 input:checked:nth-of-type(2) ~ .slide-button { left: 33.33333%; }
fieldset.switch-states.size_3 input:checked:nth-of-type(3) ~ .slide-button { left: 66.66667%; }
fieldset.switch-states.size_3 input:checked:nth-of-type(4) ~ .slide-button { left: 100%; }
fieldset.switch-states.size_3 input:checked:nth-of-type(5) ~ .slide-button { left: 133.33333%; }
fieldset.switch-states.size_4 label, fieldset.switch-states.size_4 .slide-button { width: 25%; }
fieldset.switch-states.size_4 input:checked:nth-of-type(2) ~ .slide-button { left: 25%; }
fieldset.switch-states.size_4 input:checked:nth-of-type(3) ~ .slide-button { left: 50%; }
fieldset.switch-states.size_4 input:checked:nth-of-type(4) ~ .slide-button { left: 75%; }
fieldset.switch-states.size_4 input:checked:nth-of-type(5) ~ .slide-button { left: 100%; }
fieldset.switch-states.size_5 label, fieldset.switch-states.size_5 .slide-button { width: 20%; }
fieldset.switch-states.size_5 input:checked:nth-of-type(2) ~ .slide-button { left: 20%; }
fieldset.switch-states.size_5 input:checked:nth-of-type(3) ~ .slide-button { left: 40%; }
fieldset.switch-states.size_5 input:checked:nth-of-type(4) ~ .slide-button { left: 60%; }
fieldset.switch-states.size_5 input:checked:nth-of-type(5) ~ .slide-button { left: 80%; }

@-webkit-keyframes bugfix { from { position: relative; }
  to { position: relative; } }
.cms-content-filters fieldset { margin-left: -16px; margin-right: -16px; }
.cms-content-filters .fieldgroup { width: 50%; display: inline-block; max-width: 440px; padding-right: 16px; padding-left: 16px; margin-bottom: 16px; box-sizing: border-box; margin-right: -2px; vertical-align: top; }
.cms-content-filters .fieldgroup .first label, .cms-content-filters .fieldgroup .first h1, .cms-content-filters .fieldgroup .first h2, .cms-content-filters .fieldgroup .first h3, .cms-content-filters .fieldgroup .first h4, .cms-content-filters .fieldgroup .first h5 { display: block; width: 176px; padding: 8px 8px 6px 0; line-height: 16px; font-weight: bold; margin: 0; font-size: 100%; }
.cms-content-filters .fieldgroup .field { width: 100%; padding-right: 0; padding-left: 0; }
.cms-content-filters .fieldgroup .fieldgroup-field { position: relative; margin-right: 0; width: 48%; display: inline-block; padding: 0; }
.cms-content-filters .fieldgroup .fieldgroup-field .description { margin-top: 24px; }
.cms-content-filters .fieldgroup .fieldgroup-field label { position: absolute; top: 28px; font-style: italic; color: #777; font-weight: normal; }
.cms-content-filters .fieldgroup .fieldgroup-field.first { width: 100%; float: left; }
.cms-content-filters .fieldgroup .fieldgroup-field.last { padding-right: 0; float: right; }
.cms-content-filters .fieldgroup .fieldgroup { margin: 0; padding: 0; }
.cms-content-filters .field { border: none; box-shadow: none; width: 50%; max-width: 440px; display: inline-block; margin: 0 0 8px 0; padding-right: 16px; padding-left: 16px; padding-bottom: 0; box-sizing: border-box; margin-right: -2px; vertical-align: top; }
.cms-content-filters .field label.left { text-shadow: none; padding-bottom: 6px; }
.cms-content-filters .field.dropdown { float: none; display: inline-block; }
.cms-content-filters .field .chzn-container { width: 100% !important; max-width: 100%; }
.cms-content-filters .field input.text { max-width: 100%; }
.cms-content-filters .field.checkbox { display: block; }
.cms-content-filters .importSpec { margin-bottom: 8px; padding-left: 16px; }
.cms-content-filters .description { margin-left: 0; }
.cms-content-filters .middleColumn { width: 100%; margin-left: 0; max-width: 100%; }
.cms-content-filters .Actions { margin: 8px 0; }
@media screen and (max-width: 767px) { .cms-content-filters fieldset .field, .cms-content-filters fieldset .fieldgroup { width: 100%; max-width: 100%; } }
.cms-panel .cms-content-filters .field, .cms-panel .cms-content-filters .fieldgroup { width: 100%; margin-bottom: 16px; }
.cms-panel .cms-content-filters .fieldgroup-field h4 { padding-top: 0; }
.cms-panel .cms-content-filters .fieldgroup-field label { position: static; }
.cms-panel .cms-content-filters .Actions { margin-bottom: 0; }

/**
* This file defines most styles of the CMS: Colors, fonts, backgrounds, 
* alignments, dimensions.
* 
* Use SCSS variable definitions in screen.css to avoid repeating styles 
* like background colours or padding dimensions. See themes/_default.scss 
* to get started.
* 
* To avoid this file getting too large and complicated, it is encouraged to 
* create new SCSS files for larger components like the CMS menu or tree 
* (see _tree.scss and _menu.scss).
*/
/** ---------------------------------------------------- Core Styles. ---------------------------------------------------- */
html, body { width: 100%; height: 100%; /* Removes RHS whitespace on iPad */ overflow-x: hidden; }

body.cms { overflow: hidden; }

.cms a { color: #0071c4; text-decoration: none; }
.cms a:hover, .cms a:focus { text-decoration: underline; }
.cms body .ui-widget { font-family: Arial, sans-serif; font-size: 12px; }
.cms strong { font-weight: bold; }

/** -------------------------------------------- Helpers -------------------------------------------- */
.hide, .cms-helper-hide-actions .Actions { display: none; }

/** -------------------------------------------- Panels Styles -------------------------------------------- */
<<<<<<< HEAD
.cms-container { height: 100%; background: #ECEFF1; }
=======
.cms-container { height: 100%; /*background: $tab-panel-texture-background;*/ background: #f6f7f8; }
>>>>>>> e091bb84

.cms-preview, .cms-menu, .cms-content, .cms-content-header, .cms-content-tools, .cms-content-fields, .cms-edit-form, .cms-preview, .cms-preview iframe, .cms-preview-controls { display: inline-block; vertical-align: middle; *vertical-align: auto; *zoom: 1; *display: inline; }

.cms-content-header { padding-left: 16px; z-index: 60; min-height: 52px; background-image: url(../images/textures/cms_content_header.png); background-repeat: repeat; background-position: left bottom; background-color: #f0f2f4; }
.cms-content-header a { color: #0071c4; }
.cms-content-header .backlink span.btn-icon-back { height: 16px; }
.cms-content-header h2 { font-size: 14px; font-weight: bold; margin: 0; margin-bottom: 8px; }
.cms-content-header h2 * { vertical-align: middle; }
.cms-content-header .cms-content-header-info { float: left; padding-top: 7px; }
.cms-content-header .cms-content-header-info * { display: inline-block; }
.cms-content-header .cms-content-header-info .section-icon { opacity: 0.2; margin-right: 4px; background-repeat: no-repeat; }
.cms-content-header .cms-content-header-info .cms_backlink { vertical-align: middle; }
.cms-content-header .ss-ui-button { line-height: 24px; }
.cms-content-header .ss-ui-button .ui-button-text { line-height: 1.4; }

.cms-edit-form.CMSMain { padding: 0; }

.cms-container .column-hidden { display: none; }

.cms-content-header-top { display: inline-block; vertical-align: middle; *vertical-align: auto; *zoom: 1; *display: inline; width: 100%; }

.has-panel .cms-content-header.north { padding-left: 16px; }
.has-panel .cms-content-header.north.collapsed .cms-content-header-info { width: 24px; text-align: right; padding-left: 12px; padding-right: 8px; }
.has-panel .cms-content-header.north.collapsed .view-controls, .has-panel .cms-content-header.north.collapsed .section-label { display: none; }
.has-panel .cms-content-header.north.collapsed .cms-content-header-nav { margin-left: 31px; }
.has-panel .cms-content-header-info { position: absolute; top: 0; left: 0; bottom: 1px; width: 272px; margin-left: -4px; padding-bottom: 8px; padding-left: 16px; padding-right: 16px; border-right: 1px solid #C1C7CC; }
.has-panel .cms-content-header-nav { margin-left: 280px; }
.has-panel .section-heading { margin-top: 8px; padding-left: 4px; }
.has-panel .section-icon { vertical-align: middle; }
.has-panel .section-label { vertical-align: middle; font-size: 1.2em; font-weight: normal; }
.has-panel .breadcrumbs-wrapper { float: left; padding-top: 7px; padding-left: 20px; }
.has-panel .cms-content-header-tabs { margin-top: 8px; }
.has-panel .view-controls { float: right; margin-top: 4px; }
.has-panel .view-controls .icon-button-group .icon-button { padding: 6px 8px; height: 14px; }
.has-panel .cms-content-tools .cms-panel-content { padding-top: 0; overflow-x: hidden; }

#page-title-heading { line-height: 1.2em; }

/** ------------------------------------------------------------------ CMS Breadcrumbs ----------------------------------------------------------------- */
.breadcrumbs-wrapper .crumb, .breadcrumbs-wrapper .sep { font-size: .8em; line-height: 1.2em; font-weight: normal; }
.breadcrumbs-wrapper .crumb.last { display: block; padding: 8px 0; font-size: 1.2em; }
.breadcrumbs-wrapper .sep + .crumb.last { padding-top: 0; padding-bottom: 0; }

/** ------------------------------------------------------------------ Filters available in the top bar. This is a togglable element that displays a form used for filtering content. ----------------------------------------------------------------- */
.cms-content-filters { display: none; width: 100%; margin: 0 0 0 -16px; padding: 12px 16px; border-bottom: 1px solid #D2D5D8; }
.cms-content-filters .cms-search-form { margin-bottom: 0; }

.cms-tabset-nav-primary { display: inline-block; vertical-align: middle; *vertical-align: auto; *zoom: 1; *display: inline; vertical-align: middle; }

/** ------------------------------------------------------------------ Buttons that use font icons. There are !important rules here because we need to override some Tab styling. It's tidier to have some !important rules here than have the Tab styles littered with load of context specific rules for icon-buttons. Icon buttons styles should always take presedence over Tab styles. Tabs should be refactored to use weaker selectors. ----------------------------------------------------------------- */
.cms a.icon-button, .cms .ui-tabs .ui-tabs-nav li a.icon-button, .ui-tabs .ui-tabs-nav li .cms a.icon-button, .cms button.ss-ui-button.icon-button { vertical-align: middle; margin: 0 2px 0 0; padding: 5px 8px; font-size: 14px; text-indent: 0; text-shadow: none; line-height: 1em; color: #66727d; background-color: transparent; background-image: none; border: 0; }
.cms a.icon-button:hover, .cms .ui-tabs .ui-tabs-nav li a.icon-button:hover, .ui-tabs .ui-tabs-nav li .cms a.icon-button:hover, .cms a.icon-button:active, .cms .ui-tabs .ui-tabs-nav li a.icon-button:active, .ui-tabs .ui-tabs-nav li .cms a.icon-button:active, .cms a.icon-button:focus, .cms .ui-tabs .ui-tabs-nav li a.icon-button:focus, .ui-tabs .ui-tabs-nav li .cms a.icon-button:focus, .cms button.ss-ui-button.icon-button:hover, .cms button.ss-ui-button.icon-button:active, .cms button.ss-ui-button.icon-button:focus { border: 0; box-shadow: none; background-image: none; text-decoration: none; }
.cms a.icon-button:hover, .cms .ui-tabs .ui-tabs-nav li a.icon-button:hover, .ui-tabs .ui-tabs-nav li .cms a.icon-button:hover, .cms button.ss-ui-button.icon-button:hover { background-color: #d4dbe1; }
.cms a.icon-button.active, .cms .ui-tabs .ui-tabs-nav li a.active.icon-button, .ui-tabs .ui-tabs-nav li .cms a.active.icon-button, .cms a.icon-button:active, .cms .ui-tabs .ui-tabs-nav li a.icon-button:active, .ui-tabs .ui-tabs-nav li .cms a.icon-button:active, .cms button.ss-ui-button.icon-button.active, .cms button.ss-ui-button.icon-button:active { background-color: #d4dbe1; }
.cms a.icon-button.font-icon-search, .cms .ui-tabs .ui-tabs-nav li a.font-icon-search.icon-button, .ui-tabs .ui-tabs-nav li .cms a.font-icon-search.icon-button, .cms button.ss-ui-button.icon-button.font-icon-search { padding: 5px 6px; color: #66727d; }
.cms a.icon-button.font-icon-search.active, .cms a.icon-button.font-icon-search:active, .cms a.icon-button.font-icon-search:focus, .cms a.icon-button.font-icon-search:hover, .cms button.ss-ui-button.icon-button.font-icon-search.active, .cms button.ss-ui-button.icon-button.font-icon-search:active, .cms button.ss-ui-button.icon-button.font-icon-search:focus, .cms button.ss-ui-button.icon-button.font-icon-search:hover { background: none; box-shadow: none; color: #383f45; }
.cms a.icon-button.font-icon-search:before, .cms button.ss-ui-button.icon-button.font-icon-search:before { font-size: 18px; margin-left: 1px; margin-right: 0; }
.cms a.icon-button .ui-button-text, .cms .ui-tabs .ui-tabs-nav li a.icon-button .ui-button-text, .ui-tabs .ui-tabs-nav li .cms a.icon-button .ui-button-text, .cms button.ss-ui-button.icon-button .ui-button-text { display: none; }
.ModelAdmin .cms a.icon-button, .ModelAdmin .cms .ui-tabs .ui-tabs-nav li a.icon-button, .ui-tabs .ui-tabs-nav li .ModelAdmin .cms a.icon-button, .ModelAdmin .cms button.ss-ui-button.icon-button { margin-top: -11px; }

.ui-tabs.ui-tabs-nav li.cms-tabset-icon.ui-corner-top.ui-state-active a.icon-button.cms-panel-link, .ui-tabs.ui-tabs-nav li.cms-tabset-icon.ui-corner-top.ui-state-default a.icon-button.cms-panel-link { padding: 5px 8px 6px; line-height: 1em; background-color: transparent; background-image: none; border: 0; }
.ui-tabs.ui-tabs-nav li.cms-tabset-icon.ui-corner-top.ui-state-active a.icon-button.cms-panel-link:before, .ui-tabs.ui-tabs-nav li.cms-tabset-icon.ui-corner-top.ui-state-default a.icon-button.cms-panel-link:before { vertical-align: middle; }

.icon-button-group { display: inline-block; vertical-align: middle; *vertical-align: auto; *zoom: 1; *display: inline; margin-top: 1px; vertical-align: middle; border: 1px solid #CDCCD0; border-radius: 4px; }
.icon-button-group a.icon-button, .icon-button-group .ui-tabs .ui-tabs-nav li a.icon-button, .ui-tabs .ui-tabs-nav li .icon-button-group a.icon-button, .icon-button-group button.ss-ui-button.icon-button { margin-right: 0; line-height: 13px; border-radius: 0; }
.icon-button-group a.icon-button:first-child, .icon-button-group .ui-tabs .ui-tabs-nav li a.icon-button:first-child, .ui-tabs .ui-tabs-nav li .icon-button-group a.icon-button:first-child, .icon-button-group button.ss-ui-button.icon-button:first-child { border-radius: 3px 0 0 3px; }
.icon-button-group a.icon-button:last-child, .icon-button-group .ui-tabs .ui-tabs-nav li a.icon-button:last-child, .ui-tabs .ui-tabs-nav li .icon-button-group a.icon-button:last-child, .icon-button-group button.ss-ui-button.icon-button:last-child { border-radius: 0 3px 3px 0; }
.icon-button-group a.icon-button:hover, .icon-button-group .ui-tabs .ui-tabs-nav li a.icon-button:hover, .ui-tabs .ui-tabs-nav li .icon-button-group a.icon-button:hover, .icon-button-group button.ss-ui-button.icon-button:hover { background: #f6f7f8; }
.icon-button-group a.icon-button.active:hover, .icon-button-group button.ss-ui-button.icon-button.active:hover { background: #d4dbe1; }
.icon-button-group a.icon-button + a.icon-button, .icon-button-group .ui-tabs .ui-tabs-nav li a.icon-button + a.icon-button, .icon-button-group a.icon-button + button.ss-ui-button.icon-button, .icon-button-group .ui-tabs .ui-tabs-nav li a.icon-button + button.ss-ui-button.icon-button, .icon-button-group button.ss-ui-button.icon-button + a.icon-button, .icon-button-group .ui-tabs .ui-tabs-nav li button.ss-ui-button.icon-button + a.icon-button, .icon-button-group button.ss-ui-button.icon-button + button.ss-ui-button.icon-button { border-left: 1px solid #CDCCD0; }
.icon-button-group a.icon-button.font-icon-thumbnails::before, .icon-button-group button.ss-ui-button.icon-button.font-icon-thumbnails::before { margin-left: -2px; }
.icon-button-group .ui-tabs.ui-tabs-nav { border-left: 0 !important; padding-right: 0 !important; margin-bottom: 0; overflow: hidden; }
.icon-button-group .ui-tabs.ui-tabs-nav .cms-tabset-icon.ui-state-default { background-color: transparent; background-image: none; margin: 0; padding: 0; border-left: 0; border-right: 0; -moz-box-shadow: none; -webkit-box-shadow: none; box-shadow: none; }
.icon-button-group .ui-tabs.ui-tabs-nav .cms-tabset-icon.ui-state-default + .cms-tabset-icon.ui-state-default { border-left: 1px solid #CDCCD0; }
.icon-button-group .ui-tabs.ui-tabs-nav .cms-tabset-icon.ui-state-default:hover { background: #f6f7f8; }
.icon-button-group .ui-tabs.ui-tabs-nav .cms-tabset-icon.ui-state-default.ui-state-active:hover { background: #d4dbe1; }
.icon-button-group .ui-tabs.ui-tabs-nav .cms-tabset-icon.ui-state-active { background-color: #d4dbe1; }
.cms-content-header-tabs .icon-button-group { overflow: hidden; }

/** -------------------------------------------- Tabs -------------------------------------------- */
.ui-tabs { padding: 0; background: none; }
.ui-tabs .ui-tabs { position: static; }
.ui-tabs .ui-tabs-panel { padding: 12px 16px; background: transparent; border: 0; }
.ui-tabs .ui-tabs-panel.cms-edit-form { padding: 0; }
.ui-tabs .ui-widget-header { border: 0; background: none; }
.ui-tabs .ui-tabs-nav { float: right; margin: 16px 0 -1px 0; padding: 0 16px 0 0; border-bottom: 0; }
.ui-tabs .ui-tabs-nav ~ .ui-tabs-panel { clear: both; }
.ui-tabs .ui-tabs-nav li { top: 0; float: left; margin-top: 0; }
.ui-tabs .ui-tabs-nav li:active { outline: none; }
.ui-tabs .ui-tabs-nav li a { display: inline-block; vertical-align: middle; *vertical-align: auto; *zoom: 1; *display: inline; outline: none; float: none; font-weight: normal; color: #66727d; line-height: 32px; padding: 0 12px 0; }
.ui-tabs .ui-tabs-nav li:last-child { margin-right: 0; }
.ui-tabs .ui-tabs-nav .ui-state-default { border: 0; background: transparent; }
.ui-tabs .ui-tabs-nav .ui-state-default a { line-height: 28px; padding-top: 12px; padding-bottom: 8px; color: #7f8c97; }
.ui-tabs .ui-tabs-nav .ui-state-default a:hover { color: #66727d; }
.ui-tabs .ui-tabs-nav .ui-state-active { padding-bottom: 1px; background-color: transparent; cursor: text; }
<<<<<<< HEAD
.ui-tabs .ui-tabs-nav .ui-state-active a { border-bottom: 4px solid #66727d; padding-left: 0; padding-right: 0; margin: 0 12px 0; color: #66727d; }
=======
.ui-tabs .ui-tabs-nav .ui-state-active a { border-bottom: 3px solid #66727d; padding-left: 0; padding-right: 0; margin: 0 12px 0; color: #4f5861; }
>>>>>>> e091bb84
.ui-tabs .ui-tabs-nav.ui-state-active { border-color: #808080; }
.ui-tabs .ui-tabs-nav li.cms-tabset-icon.ui-corner-top { text-indent: -9999em; }
.ui-tabs .ui-tabs-nav li.cms-tabset-icon.ui-corner-top a { display: block; padding-left: 40px; padding-right: 0; margin: 0; }
.ui-tabs .ui-tabs-nav li.cms-tabset-icon.ui-corner-top.list a { background: url('../images/sprites-64x64-s45180e3c4f.png') 0 -304px no-repeat; }
.ui-tabs .ui-tabs-nav li.cms-tabset-icon.ui-corner-top.tree a { background: url('../images/sprites-64x64-s45180e3c4f.png') 0 -504px no-repeat; }
.ui-tabs .ui-tabs-nav li.cms-tabset-icon.ui-corner-top.gallery a { background: url('../images/sprites-64x64-s45180e3c4f.png') 0 -204px no-repeat; }
.ui-tabs .ui-tabs-nav li.cms-tabset-icon.ui-corner-top.edit a { background: url('../images/sprites-64x64-s45180e3c4f.png') 0 -104px no-repeat; }
.ui-tabs .ui-tabs-nav li.cms-tabset-icon.ui-corner-top.search a { background: url('../images/sprites-64x64-s45180e3c4f.png') 0 -404px no-repeat; }
.ui-tabs .ui-tabs-nav li.cms-tabset-icon.ui-corner-top.list.ui-state-active a { background: url('../images/sprites-64x64-s45180e3c4f.png') 0 -254px no-repeat; }
.ui-tabs .ui-tabs-nav li.cms-tabset-icon.ui-corner-top.tree.ui-state-active a { background: url('../images/sprites-64x64-s45180e3c4f.png') 0 -454px no-repeat; }
.ui-tabs .ui-tabs-nav li.cms-tabset-icon.ui-corner-top.gallery.ui-state-active a { background: url('../images/sprites-64x64-s45180e3c4f.png') 0 -154px no-repeat; }
.ui-tabs .ui-tabs-nav li.cms-tabset-icon.ui-corner-top.edit.ui-state-active a { background: url('../images/sprites-64x64-s45180e3c4f.png') 0 -54px no-repeat; }
.ui-tabs .ui-tabs-nav li.cms-tabset-icon.ui-corner-top.search.ui-state-active a { background: url('../images/sprites-64x64-s45180e3c4f.png') 0 -354px no-repeat; }
.ui-tabs .cms-panel-padded .ui-tabs-panel { padding: 0; }
.ui-tabs .cms-panel-padded .ui-tabs-panel .ui-tabs-panel { padding: 8px 0 0 0; }
.ui-tabs .cms-panel-padded .Actions { padding: 0; }
.ui-tabs.ss-tabset-tabshidden .ui-tabs-panel { border-top: none; }

/** Primary styles which sit on top of screen, with different tab colors. TODO Only use one "primary" selector and fix HTMLEditorField TabSet addExtraClass() */
.ui-tabs.cms-tabset-primary .ui-tabs-nav, .ui-tabs .ui-tabs-nav.cms-tabset-nav-primary, .ui-tabs .cms-content-header-tabs .ui-tabs-nav { margin-top: 0; float: none; }
.ui-tabs.cms-tabset-primary .ui-tabs-nav li, .ui-tabs .ui-tabs-nav.cms-tabset-nav-primary li, .ui-tabs .cms-content-header-tabs .ui-tabs-nav li { margin-right: 0; margin-top: 0; }
.ui-tabs.cms-tabset-primary .ui-tabs-nav li a, .ui-tabs .ui-tabs-nav.cms-tabset-nav-primary li a, .ui-tabs .cms-content-header-tabs .ui-tabs-nav li a { margin: 0; line-height: 39px; padding-top: 0; padding-bottom: 0; }
.ui-tabs.cms-tabset-primary .ui-tabs-nav .ui-corner-all, .ui-tabs.cms-tabset-primary .ui-tabs-nav .ui-corner-top, .ui-tabs.cms-tabset-primary .ui-tabs-nav .ui-corner-right, .ui-tabs.cms-tabset-primary .ui-tabs-nav .ui-corner-tr, .ui-tabs.cms-tabset-primary .ui-tabs-nav .ui-corner-tl, .ui-tabs .ui-tabs-nav.cms-tabset-nav-primary .ui-corner-all, .ui-tabs .ui-tabs-nav.cms-tabset-nav-primary .ui-corner-top, .ui-tabs .ui-tabs-nav.cms-tabset-nav-primary .ui-corner-right, .ui-tabs .ui-tabs-nav.cms-tabset-nav-primary .ui-corner-tr, .ui-tabs .ui-tabs-nav.cms-tabset-nav-primary .ui-corner-tl, .ui-tabs .cms-content-header-tabs .ui-tabs-nav .ui-corner-all, .ui-tabs .cms-content-header-tabs .ui-tabs-nav .ui-corner-top, .ui-tabs .cms-content-header-tabs .ui-tabs-nav .ui-corner-right, .ui-tabs .cms-content-header-tabs .ui-tabs-nav .ui-corner-tr, .ui-tabs .cms-content-header-tabs .ui-tabs-nav .ui-corner-tl { border-radius: 0; }
.ui-tabs.cms-tabset-primary .ui-tabs-nav .ui-state-default, .ui-tabs .ui-tabs-nav.cms-tabset-nav-primary .ui-state-default, .ui-tabs .cms-content-header-tabs .ui-tabs-nav .ui-state-default { background: none; border-top: none; border: none; }
.ui-tabs.cms-tabset-primary .ui-tabs-nav .ui-state-active, .ui-tabs .ui-tabs-nav.cms-tabset-nav-primary .ui-state-active, .ui-tabs .cms-content-header-tabs .ui-tabs-nav .ui-state-active { -moz-box-shadow: none; -webkit-box-shadow: none; box-shadow: none; background: transparent; border-top: none; border: none; z-index: 2; }
.ui-tabs.cms-tabset-primary .ui-tabs-nav .ui-state-active a, .ui-tabs .ui-tabs-nav.cms-tabset-nav-primary .ui-state-active a, .ui-tabs .cms-content-header-tabs .ui-tabs-nav .ui-state-active a { border-bottom: 4px solid #66727d; padding: 0; margin: 0 12px 0; }

.cms-content-header-tabs { float: right; margin-top: 12px; }
.cms-content-header-tabs.icon-button-group-tabs { margin-top: 12px; margin-bottom: 13px; }
.cms-content-header-tabs .icon-button-group { margin-right: 16px; }

.cms-content-fields .ui-tabs-nav { float: none; padding: 0; border-bottom: 1px solid #d0d3d5; margin: 0 16px 0; }
.cms-content-fields .ui-tabs-nav li { margin-bottom: -1px; }
.cms-content-fields .ui-tabs-nav li.first a { margin-left: 0; padding-left: 0; }

/** ------------------------------------------------------- Loading Interface ------------------------------------------------------- */
.cms-content-loading-overlay { position: absolute; top: 0; left: 0; width: 100%; height: 100%; z-index: 9998; }

.cms-content-loading-spinner { position: absolute; top: 0; left: 0; width: 100%; height: 100%; z-index: 9999; background: url(../images/spinner.gif) no-repeat 50% 50%; }

/** ----------------------------------------------- Loading Screen ------------------------------------------------ */
.ss-loading-screen { width: 100%; height: 100%; overflow: hidden; position: absolute; z-index: 100000; background: #fff; background: -moz-radial-gradient(50% 50% 180deg, circle cover, #FFFFFF, #EFEFEF, #C7C7C7 100%); background: -webkit-gradient(radial, 50% 50%, 350, 50% 50%, 0, from(#E3E3E3), to(white)); }
.ss-loading-screen .loading-logo { width: 100%; height: 100%; overflow: hidden; position: absolute; background: transparent url(../images/silverstripe_logo.png) no-repeat 50% 50%; }
.ss-loading-screen p { width: 100%; text-align: center; position: absolute; bottom: 80px; z-index: 100001; }
.ss-loading-screen p span.notice { width: 300px; font-size: 14px; padding: 10px 20px; color: #dc7f00; border: none; background: none; -moz-border-radius: 5px; -webkit-border-radius: 5px; border-radius: 5px; display: inline-block; zoom: 1; *display: inline; }
.ss-loading-screen .loading-animation { display: none; position: absolute; left: 50%; margin-left: -21.5px; top: 80%; }

/** -------------------------------------------- Actions -------------------------------------------- */
.cms-content-actions, .cms-preview-controls { margin: 0; padding: 12px 16px; z-index: 999; border-top: 1px solid #D2D5D8; height: 28px; background-color: #f6f7f8; }

/** -------------------------------------------- Messages -------------------------------------------- */
.message { display: block; clear: both; margin: 0 0 8px; padding: 10px 12px; font-weight: normal; border: 1px #ccc solid; background: #fff; background: rgba(255, 255, 255, 0.5); text-shadow: none; -moz-border-radius: 3px 3px 3px 3px; -webkit-border-radius: 3px; border-radius: 3px 3px 3px 3px; }
.message.notice { background-color: #f0f8fc; border-color: #93CDE8; }
.message.warning { background-color: #fefbde; border-color: #E9D104; }
.message.error, .message.bad, .message.required, .message.validation { background-color: #fae8e9; border-color: #e68288; }
.message.good { background-color: #eaf6e4; border-color: #72c34b; }
.message p { margin: 0; }

.cms-edit-form .message { margin: 16px; }
.cms-edit-form .ui-tabs-panel .message { margin: 16px 0; }

.notice-item { -moz-border-radius: 3px; -webkit-border-radius: 3px; border-radius: 3px; font-family: inherit; font-size: inherit; padding: 6px 24px 8px 10px; word-wrap: break-word; min-height: 60px; height: auto; border: 0; border-left: 3px solid; color: #666; left: 300px; background: #fff; }
.notice-item.success, .notice-item.good, .notice-item.green { border-color: #72c34b; }
.notice-item.notice, .notice-item.info, .notice-item.blue { border-color: #93CDE8; }
.notice-item.warning, .notice-item.caution, .notice-item.yellow { border-color: #E9D104; }
.notice-item.bad, .notice-item.error, .notice-item.red { border-color: #e68288; }
.notice-item p { margin-bottom: 0; }

.notice-item-close { font-weight: normal; width: 12px; height: 16px; color: #555; font-size: 16px; overflow: hidden; top: 4px; right: 4px; padding: 2px; opacity: .8; }
.notice-item-close::before { content: 'x'; }
.notice-item-close:hover { opacity: 1; }

/** -------------------------------------------- Page icons -------------------------------------------- */
.page-icon, a .jstree-pageicon { display: block; width: 16px; height: 16px; background: transparent url(../images/sitetree_ss_pageclass_icons_default.png) no-repeat; }

.page-icon.class-HomePage { background-position: 0 -48px; }
.page-icon.class-RedirectorPage { background-position: 0 -16px; }
.page-icon.class-VirtualPage { background-position: 0 -32px; }
.page-icon.class-ErrorPage { background-position: 0 -112px; }

/** -------------------------------------------- "Add page" dialog -------------------------------------------- */
.cms-page-add-form-dialog { display: none; }

.cms-add-form .step-label { opacity: 0.9; }
.cms-add-form .step-label .flyout { height: 17px; padding-top: 5px; }
.cms-add-form .step-label .title { padding-top: 5px; font-weight: bold; text-shadow: 1px 1px 0 white; }
.cms-add-form ul.SelectionGroup { padding-left: 28px; overflow: visible; *zoom: 1; }
.cms-add-form ul.SelectionGroup:after { content: "\0020"; display: block; height: 0; clear: both; overflow: hidden; visibility: hidden; }
.cms-add-form .parent-mode { padding: 8px; overflow: auto; }

#PageType ul { padding-left: 20px; }
#PageType ul li { float: none; width: 100%; padding: 9px 0 9px 15px; overflow: hidden; border-bottom-width: 2px; border-bottom: 2px groove rgba(255, 255, 255, 0.8); -webkit-border-image: url(../images/textures/bg_fieldset_elements_border.png) 2 stretch stretch; border-image: url(../images/textures/bg_fieldset_elements_border.png) 2 stretch stretch; }
#PageType ul li:last-child { border-bottom: none; }
#PageType ul li:hover, #PageType ul li.selected { background-color: rgba(255, 255, 102, 0.3); }
#PageType ul li.disabled { color: #aaa; filter: progid:DXImageTransform.Microsoft.Alpha(Opacity=50); opacity: 0.5; }
#PageType ul li.disabled:hover { background: none; }
#PageType ul li input { margin: inherit; }
#PageType ul li label { padding-left: 0; padding-bottom: 0; }
#PageType ul li input, #PageType ul li label, #PageType ul li .page-icon, #PageType ul li .title { float: left; line-height: 1.3em; }
#PageType ul li .page-icon { margin: 0 4px; }
#PageType ul li .title { width: 120px; font-weight: bold; padding-right: 10px; }
#PageType ul li .description { font-style: italic; display: inline; clear: none; margin: 0; }

/** -------------------------------------------- Content toolbar -------------------------------------------- */
.cms-content-toolbar { min-height: 29px; display: block; margin: 12px 0 0; padding-bottom: 0; *zoom: 1; border-bottom: 0; box-shadow: none; }
.cms-content-toolbar:after { content: "\0020"; display: block; height: 0; clear: both; overflow: hidden; visibility: hidden; }
.cms-content-toolbar .cms-tree-view-modes { float: right; padding-top: 5px; }
.cms-content-toolbar .cms-tree-view-modes * { display: inline-block; }
.cms-content-toolbar .cms-tree-view-modes * label { color: #0071c4; }
.cms-content-toolbar .cms-actions-tools-row { clear: both; }
.cms-content-toolbar .tool-action { display: none; }

/** DEPRECATED: .cms-content-tools will be removed in 4.0 Use .cms-content-filters instead.  Content Tools is the sidebar on the left of the main content panel */
.cms-content-tools { background: #f6f7f8; width: 288px; overflow-y: auto; overflow-x: hidden; z-index: 70; border-right: 1px solid #C1C7CC; float: left; position: relative; }
.cms-content-tools.filter { padding: 0 !important; }
.cms-content-tools .cms-panel-header { clear: both; margin: 10px 0 7px; padding-bottom: 2px; line-height: 24px; border-bottom: 1px solid #D2D5D8; }
.cms-content-tools .cms-panel-content { width: 272px; padding: 0 12px 0 16px; overflow: auto; height: 100%; }
.cms-content-tools .cms-panel-content .Actions .ss-ui-action-constructive { margin-right: 5px; }
.cms-content-tools .cms-content-header { background-color: #748d9d; background-image: url('data:image/svg+xml;base64,PD94bWwgdmVyc2lvbj0iMS4wIiBlbmNvZGluZz0idXRmLTgiPz4gPHN2ZyB2ZXJzaW9uPSIxLjEiIHhtbG5zPSJodHRwOi8vd3d3LnczLm9yZy8yMDAwL3N2ZyI+PGRlZnM+PGxpbmVhckdyYWRpZW50IGlkPSJncmFkIiBncmFkaWVudFVuaXRzPSJvYmplY3RCb3VuZGluZ0JveCIgeDE9IjAuNSIgeTE9IjAuMCIgeDI9IjAuNSIgeTI9IjEuMCI+PHN0b3Agb2Zmc2V0PSIwJSIgc3RvcC1jb2xvcj0iI2IwYmVjNyIvPjxzdG9wIG9mZnNldD0iMTAwJSIgc3RvcC1jb2xvcj0iIzc0OGQ5ZCIvPjwvbGluZWFyR3JhZGllbnQ+PC9kZWZzPjxyZWN0IHg9IjAiIHk9IjAiIHdpZHRoPSIxMDAlIiBoZWlnaHQ9IjEwMCUiIGZpbGw9InVybCgjZ3JhZCkiIC8+PC9zdmc+IA=='); background-size: 100%; background-image: -webkit-gradient(linear, 50% 0%, 50% 100%, color-stop(0%, #b0bec7), color-stop(100%, #748d9d)); background-image: -moz-linear-gradient(#b0bec7, #748d9d); background-image: -webkit-linear-gradient(#b0bec7, #748d9d); background-image: linear-gradient(#b0bec7, #748d9d); }
.cms-content-tools .cms-content-header h2 { text-shadow: #5c7382 -1px -1px 0; width: 176px; color: white; overflow: hidden; white-space: nowrap; text-overflow: ellipsis; -o-text-overflow: ellipsis; }
.cms-content-tools h3, .cms-content-tools h4, .cms-content-tools h5 { font-weight: bold; line-height: 16px; }
.cms-content-tools h3 { font-size: 13px; }
.cms-content-tools h4 { font-size: 12px; margin: 5px 0; }
.cms-content-tools .ui-widget-content { background: none; }
.cms-content-tools .field { /* Fields are more compressed in the sidebar compared to the main content editing window so the below alters the internal spacing of the fields so we can move that spacing to between the form fields rather than padding */ }
.cms-content-tools .field label { float: none; width: auto; font-size: 12px; padding: 0 8px 4px 0; }
.cms-content-tools .field .middleColumn { margin: 0; }
.cms-content-tools .field input.text, .cms-content-tools .field select, .cms-content-tools .field textarea { padding: 5px; font-size: 11px; }
.cms-content-tools .field.checkbox { padding: 0 0 8px; }
.cms-content-tools .field.checkbox input { margin: 2px 0; }
.cms-content-tools .field .description { margin-left: 0; }
.cms-content-tools .fieldgroup .fieldgroup-field { padding: 0; }
.cms-content-tools .fieldgroup .fieldgroup-field .field { margin: 0; padding: 0; }
.cms-content-tools table { margin: 8px -4px; }
.cms-content-tools table thead th { color: #1f1f1f; font-weight: bold; line-height: 16px; font-size: 11px; padding: 4px; }
.cms-content-tools table tr.active { background-color: #338DC1; color: white; }
.cms-content-tools table tr.active td.first-column { -moz-border-radius: 6px 0 0 6px; -webkit-border-radius: 6px; border-radius: 6px 0 0 6px; }
.cms-content-tools table tr.active td.last-column { -moz-border-radius: 0 6px 6px 0; -webkit-border-radius: 0; border-radius: 0 6px 6px 0; }
.cms-content-tools table td { padding: 4px; line-height: 16px; vertical-align: top; }
.cms-content-tools td { border-bottom: 1px solid #ced7dc; padding: 7px 2px; font-size: 11px; }

/** ------------------------------------------------------------------
* CMS notice, used for filter messages, but generic enough to use elsewhere
* ----------------------------------------------------------------- */
.cms-notice { display: block; margin: 0 0 8px; padding: 10px 12px; font-weight: normal; border: 1px #D2D5D8 solid; background: #fff; background: rgba(255, 255, 255, 0.5); text-shadow: none; }

.cms-tree-filtered { position: absolute; margin: 0; width: 100%; box-sizing: border-box; margin-left: -16px; padding: 16px 16px; background: #D4E2EC; text-shadow: none; border: 0; }
.cms-tree-filtered > strong, .cms-tree-filtered > a { font-size: 14px; }

/** CMS Batch actions */
.cms-content-batchactions-button { display: inline-block; vertical-align: middle; *vertical-align: auto; *zoom: 1; *display: inline; padding: 4px 6px; vertical-align: middle; background-image: url('data:image/svg+xml;base64,PD94bWwgdmVyc2lvbj0iMS4wIiBlbmNvZGluZz0idXRmLTgiPz4gPHN2ZyB2ZXJzaW9uPSIxLjEiIHhtbG5zPSJodHRwOi8vd3d3LnczLm9yZy8yMDAwL3N2ZyI+PGRlZnM+PGxpbmVhckdyYWRpZW50IGlkPSJncmFkIiBncmFkaWVudFVuaXRzPSJvYmplY3RCb3VuZGluZ0JveCIgeDE9IjAuNSIgeTE9IjAuMCIgeDI9IjAuNSIgeTI9IjEuMCI+PHN0b3Agb2Zmc2V0PSIwJSIgc3RvcC1jb2xvcj0iI2ZmZmZmZiIvPjxzdG9wIG9mZnNldD0iMTAwJSIgc3RvcC1jb2xvcj0iI2Q5ZDlkOSIvPjwvbGluZWFyR3JhZGllbnQ+PC9kZWZzPjxyZWN0IHg9IjAiIHk9IjAiIHdpZHRoPSIxMDAlIiBoZWlnaHQ9IjEwMCUiIGZpbGw9InVybCgjZ3JhZCkiIC8+PC9zdmc+IA=='); background-size: 100%; background-image: -webkit-gradient(linear, 50% 0%, 50% 100%, color-stop(0%, #ffffff), color-stop(100%, #d9d9d9)); background-image: -moz-linear-gradient(top, #ffffff, #d9d9d9); background-image: -webkit-linear-gradient(top, #ffffff, #d9d9d9); background-image: linear-gradient(to bottom, #ffffff, #d9d9d9); border: 1px solid #aaa; -moz-border-radius: 4px; -webkit-border-radius: 4px; border-radius: 4px; }

.cms-content-batchactions { float: left; position: relative; display: block; }
.cms-content-batchactions .view-mode-batchactions-wrapper { height: 18px; float: left; padding: 4px 6px; border: 1px solid #aaa; margin-bottom: 8px; margin-right: -1px; background-color: #D9D9D9; background-image: url('data:image/svg+xml;base64,PD94bWwgdmVyc2lvbj0iMS4wIiBlbmNvZGluZz0idXRmLTgiPz4gPHN2ZyB2ZXJzaW9uPSIxLjEiIHhtbG5zPSJodHRwOi8vd3d3LnczLm9yZy8yMDAwL3N2ZyI+PGRlZnM+PGxpbmVhckdyYWRpZW50IGlkPSJncmFkIiBncmFkaWVudFVuaXRzPSJvYmplY3RCb3VuZGluZ0JveCIgeDE9IjAuNSIgeTE9IjAuMCIgeDI9IjAuNSIgeTI9IjEuMCI+PHN0b3Agb2Zmc2V0PSIwJSIgc3RvcC1jb2xvcj0iI2ZmZmZmZiIvPjxzdG9wIG9mZnNldD0iMTAwJSIgc3RvcC1jb2xvcj0iI2Q5ZDlkOSIvPjwvbGluZWFyR3JhZGllbnQ+PC9kZWZzPjxyZWN0IHg9IjAiIHk9IjAiIHdpZHRoPSIxMDAlIiBoZWlnaHQ9IjEwMCUiIGZpbGw9InVybCgjZ3JhZCkiIC8+PC9zdmc+IA=='); background-size: 100%; background-image: -webkit-gradient(linear, 50% 0%, 50% 100%, color-stop(0%, #ffffff), color-stop(100%, #d9d9d9)); background-image: -moz-linear-gradient(top, #ffffff, #d9d9d9); background-image: -webkit-linear-gradient(top, #ffffff, #d9d9d9); background-image: linear-gradient(to bottom, #ffffff, #d9d9d9); border-top-left-radius: 4px; border-bottom-left-radius: 4px; }
.cms-content-batchactions .view-mode-batchactions-wrapper input { vertical-align: middle; }
.cms-content-batchactions .view-mode-batchactions-wrapper .view-mode-batchactions-label { vertical-align: middle; display: none; }
.cms-content-batchactions .checkbox { margin-top: 2px; vertical-align: middle; }

.cms-content-batchactions-dropdown { display: inline-block; vertical-align: middle; *vertical-align: auto; *zoom: 1; *display: inline; }
.cms-content-tools .cms-content-batchactions-dropdown { width: 100%; }
.cms-content-batchactions-dropdown fieldset { display: inline-block; vertical-align: middle; *vertical-align: auto; *zoom: 1; *display: inline; width: 200px; }
.cms-content-batchactions-dropdown fieldset .view-mode-batchactions-label { display: inline; }
.cms-content-tools .cms-content-batchactions-dropdown fieldset { width: 82%; }
.cms-content-batchactions-dropdown .dropdown { width: 100%; height: 32px; }
.cms-content-batchactions-dropdown .dropdown .chzn-single { border-top-right-radius: 0; border-bottom-right-radius: 0; box-shadow: none; }
.cms-content-batchactions-dropdown .Actions { display: inline-block; vertical-align: middle; *vertical-align: auto; *zoom: 1; *display: inline; padding: 0; margin-left: -4px; }
.cms-content-tools .cms-content-batchactions-dropdown .Actions { width: 16%; }
.cms-content-batchactions-dropdown .action { width: 100%; height: 32px; margin-bottom: 0; border-top-left-radius: 0; border-bottom-left-radius: 0; }

/** -------------------------------------------- Preview -------------------------------------------- */
.cms-switch-view a { padding-right: 1em; }

/** -------------------------------------------- Member Profile -------------------------------------------- */
form.member-profile-form { padding: 0 16px 0 0; }
form.member-profile-form #Root_Permissions { clear: both; border-top: 1px solid #a6a6a6; }
form.member-profile-form #Root_Main { clear: both; border-top: 1px solid #a6a6a6; }
form.member-profile-form #Root_Main .cms-help-toggle { text-indent: -9999em; display: inline-block; width: 20px; background: url(../images/question.png) no-repeat 0px 0px; }
form.member-profile-form #FavouritePageID { margin-top: 8px; }
form.member-profile-form #CsvFile .middleColumn { background: none !important; }
form.member-profile-form .advanced h4 { margin-bottom: .5em; }
form.member-profile-form .Actions { text-align: left; border: 0; }
form.member-profile-form input.customFormat { width: 80px; border: 1px solid #ccc !important; padding: 3px; display: inline-block; margin-left: 1em; }
form.member-profile-form .formattingHelpToggle { display: block; font-size: 11px; }
form.member-profile-form .formattingHelpText { margin: 5px 0 0 -5px; color: #333; padding: 5px 10px; background: #fff; border: 1px solid #ccc; }
form.member-profile-form .formattingHelpText ul { padding: 0; }
form.member-profile-form .formattingHelpText li { font-size: 11px; color: #333; margin-bottom: 2px; padding-bottom: 0; float: none; width: auto; }
form.member-profile-form #Groups .middleColumn { margin-left: 0; width: 100%; }
form.member-profile-form #Groups .middleColumn .TreeDropdownField { width: 90%; max-width: 90%; }
form.member-profile-form #Permissions .optionset li { float: none; width: auto; }

.memberdatetimeoptionset .description { font-style: normal; }
.memberdatetimeoptionset .toggle { font-size: 11px; }

.cms .cms-content { border-right: 1px solid #BBB; -moz-border-radius: 0; -webkit-border-radius: 0; border-radius: 0; background: #f6f7f8; width: 800px; z-index: 40; }
.cms .cms-content-fields { overflow-y: auto; overflow-x: auto; background: #f6f7f8; width: 100%; }
.cms .cms-content-fields #Root_Main .confirmedpassword { border-bottom: none; box-shadow: none; }
.cms .cms-content-fields #Root_Main .customFormat { max-width: 80px; }
.cms .cms-content-fields #Root_Main .cms-help-toggle { text-indent: -9999em; display: inline-block; width: 20px; background: url(../images/question.png) no-repeat 0px 0px; }
.cms .cms-content-fields #Root_Permissions ul.optionset li { float: none; }
.cms form.member-profile-form #Root .ui-tabs-nav { display: none; }
.cms form.member-profile-form #Root_Main, .cms form.member-profile-form #Root_Permissions { border: none; }

/** -------------------------------------------- "Settings" Form -------------------------------------------- */
#CanViewType .optionset li, #CanEditType .optionset li, #CanCreateTopLevelType .optionset li { float: none; width: auto; white-space: nowrap; }

#ViewerGroups select, #EditorGroups select, #CreateTopLevelGroups select { width: 512px; }

/** -------------------------------------------- Panels -------------------------------------------- */
.cms-panel { overflow: hidden; /** DEPRECATED: .cms-content-tools will be removed in 4.0 Use .cms-content-filters instead. */ }
.cms-panel .cms-panel-toggle.south { border-top: 1px solid #a9afb4; position: absolute; bottom: 0; width: 100%; }
.cms-panel .cms-panel-toggle a { display: block; text-align: right; padding: 4px 0; width: 100%; text-decoration: none; }
.cms-panel .cms-panel-toggle a span { display: inline-block; margin: 0 5px; color: #555d60; font-size: 16px; }
.cms-panel .cms-panel-toggle a.toggle-expand { width: 40px; display: none; }
.cms-panel.cms-content-tools .cms-panel-toggle.south { border-top: 1px solid #D2D5D8; }
.cms-panel.collapsed { cursor: pointer; }
.cms-panel.collapsed .cms-panel-header *, .cms-panel.collapsed .cms-panel-content, .cms-panel.collapsed .cms-panel-toggle a.toggle-collapse { display: none; }
.cms-panel.collapsed .cms-panel-toggle a.toggle-expand { display: block; }
.cms-panel .cms-panel-header { width: 100%; }
.cms-panel#cms-content-tools-CMSPageEditController .cms-panel-content-collapsed { width: 40px; display: none; }
.cms-panel#cms-content-tools-CMSPageEditController .cms-panel-content-collapsed h2, .cms-panel#cms-content-tools-CMSPageEditController .cms-panel-content-collapsed h3 { border-bottom: 0; margin-left: 8px; -moz-transform-origin: bottom right; -ms-transform-origin: bottom right; -webkit-transform-origin: bottom right; transform-origin: bottom right; -moz-transform: rotate(270deg); -ms-transform: rotate(270deg); -webkit-transform: rotate(270deg); transform: rotate(270deg); }
.cms-panel#cms-content-tools-CMSPageEditController .cms-panel-content-collapsed .cms-panel-header { width: 600px; position: relative; top: 24px; right: 577px; text-align: right; }
.cms-panel .cms-panel-content-collapsed { width: 40px; display: none; }
.cms-panel .cms-panel-content-collapsed h2, .cms-panel .cms-panel-content-collapsed h3 { border-bottom: 0; margin-left: 8px; -moz-transform-origin: bottom right; -ms-transform-origin: bottom right; -webkit-transform-origin: bottom right; transform-origin: bottom right; -moz-transform: rotate(270deg); -ms-transform: rotate(270deg); -webkit-transform: rotate(270deg); transform: rotate(270deg); }
.cms-panel .cms-panel-content-collapsed .cms-panel-header { width: 600px; position: relative; right: 577px; text-align: right; border-bottom: none; box-shadow: none; }
.cms-panel .child-flyout-indicator { width: 0; height: 0; border-right: 3px dashed #1f1f1f; border-top: 3px solid transparent; border-left: 3px solid transparent; border-bottom: 3px dashed #1f1f1f; position: absolute; right: 1px; margin-top: -8px; display: none; /* To be shown by javascript, see LeftAndMain.Panel.js */ }
.cms-panel .collapsed-flyout { display: block !important; left: 41px; margin-top: -40px; position: fixed; width: 191px; }
.cms-panel .collapsed-flyout li a span { display: block !important; }

.cms .cms-panel-padded { padding: 0 16px 12px; }
.cms .cms-panel-padded.ReportAdmin > fieldset { padding-top: 12px; }

.CMSPageAddController .cms-panel-padded { padding: 16px 16px; }

/** ------------------------------------------------------------------
* Dialog
* 
* Contained in a jQuery UI dialog ('.ui-dialog'), with either inline
* markup (for the "insert" dialogs), or an iframe (for member profile).
* ----------------------------------------------------------------- */
.cms .ui-widget-overlay-light { background: #aaaaaa url(../../thirdparty/jquery-ui-themes/smoothness/images/ui-bg_flat_0_aaaaaa_40x100.png) 50% 50% repeat-x; opacity: 0.3; }

.cms .ui-widget-overlay { background-color: #000; background-image: none; }

.cms .ui-dialog .ss-ui-dialog.ui-dialog-content { padding-top: 0px; }

.ui-dialog { background: #ECEFF1; background-clip: content-box; border: 1px solid #666 !important; -moz-border-radius: 8px; -webkit-border-radius: 8px; border-radius: 8px; overflow: visible; padding: 0; -moz-box-shadow: 0px 0px 30px 10px rgba(0, 0, 0, 0.3); -webkit-box-shadow: 0px 0px 30px 10px rgba(0, 0, 0, 0.3); box-shadow: 0px 0px 30px 10px rgba(0, 0, 0, 0.3); }
.ui-dialog .ui-dialog-titlebar.ui-widget-header { font-size: 14px; padding: 0; border: none; background-color: transparent; background-image: url(../images/textures/cms_content_header.png); background-repeat: repeat; -moz-box-shadow: rgba(107, 120, 123, 0.5) 0 0 4px inset; -webkit-box-shadow: rgba(107, 120, 123, 0.5) 0 0 4px inset; box-shadow: rgba(107, 120, 123, 0.5) 0 0 4px inset; }
.ui-dialog .ui-dialog-titlebar.ui-widget-header .ui-dialog-title { position: absolute; }
.ui-dialog .ui-dialog-content { -moz-border-radius: 8px; -webkit-border-radius: 8px; border-radius: 8px; overflow: auto; }
.ui-dialog .ui-dialog-content.loading { background-image: url(../images/spinner.gif); background-position: 50% 50%; background-repeat: no-repeat; }
.ui-dialog .cms-dialog-content { background: #ECEFF1; padding-bottom: 8px; padding-top: 0px; }
.ui-dialog .cms-dialog-content .Actions { overflow: auto; margin: 8px 0; padding-bottom: 8px; float: right; }
.ui-dialog .cms-dialog-content .ui-tabs { position: static; }
.ui-dialog .cms-dialog-content .ui-tabs .ui-tabs-nav { position: absolute; top: 9px; right: 40px; }
.ui-dialog .cms-dialog-content .ui-tabs .ui-tabs-panel { border: 0; }
.ui-dialog .cms-dialog-content .clear { clear: both; }
.ui-dialog.loading { background-image: url(../images/spinner.gif); background-position: 50% 50%; background-repeat: no-repeat; }
.ui-dialog .ui-dialog-buttonpane { margin: 0; background: #E6EAED; border-top: 1px solid #D2D5D8; border-bottom-left-radius: 8px; border-bottom-right-radius: 8px; }

body.cms-dialog { overflow: auto; background: #ECEFF1; position: relative; }

/** -------------------------------------------- "Insert X" forms -------------------------------------------- */
.htmleditorfield-dialog.ui-dialog-content { padding: 0; position: relative; }
.htmleditorfield-dialog .htmleditorfield-from-web { text-align: center; margin-bottom: 8px; }
.htmleditorfield-dialog .htmleditorfield-from-web.CompositeField { overflow: hidden; *zoom: 1; }
.htmleditorfield-dialog .htmleditorfield-from-web .url-description { text-align: left; margin-bottom: 12px; }
.htmleditorfield-dialog .htmleditorfield-from-web div.remoteurl { border: none; -moz-box-shadow: none; -webkit-box-shadow: none; box-shadow: none; width: 80%; width: calc(100% - 80px); position: relative; display: inline-block; padding: 0; margin: 0; }
.htmleditorfield-dialog .htmleditorfield-from-web div.remoteurl label { position: absolute; left: 8px; top: 0; font-weight: normal; color: #888; width: 35px; padding-right: 0; z-index: 1; }
.htmleditorfield-dialog .htmleditorfield-from-web div.remoteurl .middleColumn { margin-left: 0; max-width: none; }
.htmleditorfield-dialog .htmleditorfield-from-web div.remoteurl input.remoteurl { padding-left: 44px; max-width: none; }
.htmleditorfield-dialog .htmleditorfield-from-web button.add-url { display: inline-block; float: none; margin: 2px 0 0; vertical-align: top; }
.htmleditorfield-dialog .htmleditorfield-from-web button.add-url:hover, .htmleditorfield-dialog .htmleditorfield-from-web button.add-url:active { opacity: 1; }
.htmleditorfield-dialog .htmleditorfield-from-web button.add-url.ui-state-disabled, .htmleditorfield-dialog .htmleditorfield-from-web button.add-url.ui-state-disabled:hover, .htmleditorfield-dialog .htmleditorfield-from-web button.add-url.ui-state-disabled:active { opacity: 0.35; filter: Alpha(Opacity=35); }
.htmleditorfield-dialog .htmleditorfield-from-web.loading button.add-url::before { content: ''; background: url(../images/throbber.gif) no-repeat center center; padding: 8px; }
.htmleditorfield-dialog .cms-content-header { padding: 0; width: 100%; height: 53px; }
.htmleditorfield-dialog .cms-content-header h3 { padding: 12px 0 12px 16px; margin: 0; line-height: 28px; display: inline-block; font-weight: normal; }
.htmleditorfield-dialog .cms-content-header h3.insert .back-button { margin: 0; padding: 0; cursor: pointer; }
.htmleditorfield-dialog .cms-content-header h3.insert .back-button::before { margin-right: 4px; font-size: 18px; vertical-align: text-bottom; }
.htmleditorfield-dialog .ss-insert-media, .htmleditorfield-dialog .ss-insert-link { padding: 12px 16px; }
.htmleditorfield-dialog .ss-insert-media .ui-tabs-panel, .htmleditorfield-dialog .ss-insert-link .ui-tabs-panel { padding: 0; }
.htmleditorfield-dialog .Actions { padding: 8px 16px; }
.htmleditorfield-dialog .Actions .ui-tabs-panel { padding: 0; }
.htmleditorfield-dialog .details .file-url { display: block; width: 300px; overflow: hidden; white-space: nowrap; text-overflow: ellipsis; -o-text-overflow: ellipsis; }
.htmleditorfield-dialog .details .cms-file-info .field { border: none; -moz-box-shadow: 0 0 0 transparent; -webkit-box-shadow: 0 0 0 transparent; box-shadow: 0 0 0 transparent; }
.htmleditorfield-dialog .details .field { border-bottom: 1px solid rgba(201, 205, 206, 0.8); -moz-box-shadow: 0 1px 0 rgba(255, 255, 255, 0.8); -webkit-box-shadow: 0 1px 0 rgba(255, 255, 255, 0.8); box-shadow: 0 1px 0 rgba(255, 255, 255, 0.8); }
.htmleditorfield-dialog .details .field.last { border-bottom: none; -moz-box-shadow: 0 0 0 transparent; -webkit-box-shadow: 0 0 0 transparent; box-shadow: 0 0 0 transparent; margin-bottom: 0; }
.htmleditorfield-dialog .CompositeField .text select { margin: 5px 0 0 0; }

.htmleditorfield-linkform .step2 { margin-bottom: 16px; }
.htmleditorfield-linkform .ss-uploadfield .middleColumn { width: auto; }

.htmleditorfield-mediaform .ss-gridfield .gridfield-button-delete { display: none; }
.htmleditorfield-mediaform .htmleditorfield-from-web.ss-uploadfield .middleColumn, .htmleditorfield-mediaform .htmleditorfield-from-cms.ss-uploadfield .middleColumn { width: auto; background: none; border: none; min-width: 0; }
.htmleditorfield-mediaform .htmleditorfield-from-cms.ss-uploadfield h4 { float: left; margin-top: 4px; margin-bottom: 0; }
.htmleditorfield-mediaform .htmleditorfield-from-cms.ss-uploadfield .middleColumn { min-width: 0; clear: none; }
.htmleditorfield-mediaform .htmleditorfield-from-cms.ss-uploadfield .field.treedropdown { border-bottom: 0; padding: 0; position: absolute; margin: 0; top: 12px; left: 160px; width: auto; min-width: 200px; }
.htmleditorfield-mediaform .htmleditorfield-from-cms.ss-uploadfield .treedropdownfield-title { width: auto; padding: 5px 2px 5px 4px; max-width: 200px; font-size: 14px; font-weight: bold; }
.htmleditorfield-mediaform .htmleditorfield-from-cms.ss-uploadfield .treedropdownfield-toggle-panel-link { padding: 5px 4px 5px 0; }
.htmleditorfield-mediaform .htmleditorfield-from-cms.ss-uploadfield .treedropdownfield-toggle-panel-link a { background: url(../images/sitetree_ss_default_icons.png); background-position: -18px -4px; height: 14px; opacity: .8; }
.htmleditorfield-mediaform .htmleditorfield-from-cms.ss-uploadfield .TreeDropdownField { background: 0; box-shadow: none; border: 0; }
.htmleditorfield-mediaform .ss-assetuploadfield .ss-uploadfield-editandorganize .ss-uploadfield-files .ss-uploadfield-item-info { background-color: #9e9e9e; background-image: url('data:image/svg+xml;base64,PD94bWwgdmVyc2lvbj0iMS4wIiBlbmNvZGluZz0idXRmLTgiPz4gPHN2ZyB2ZXJzaW9uPSIxLjEiIHhtbG5zPSJodHRwOi8vd3d3LnczLm9yZy8yMDAwL3N2ZyI+PGRlZnM+PGxpbmVhckdyYWRpZW50IGlkPSJncmFkIiBncmFkaWVudFVuaXRzPSJvYmplY3RCb3VuZGluZ0JveCIgeDE9IjAuNSIgeTE9IjAuMCIgeDI9IjAuNSIgeTI9IjEuMCI+PHN0b3Agb2Zmc2V0PSIwJSIgc3RvcC1jb2xvcj0iIzllOWU5ZSIvPjxzdG9wIG9mZnNldD0iOCUiIHN0b3AtY29sb3I9IiM5ZDlkOWQiLz48c3RvcCBvZmZzZXQ9IjUwJSIgc3RvcC1jb2xvcj0iIzg3ODc4NyIvPjxzdG9wIG9mZnNldD0iNTQlIiBzdG9wLWNvbG9yPSIjODY4Njg2Ii8+PHN0b3Agb2Zmc2V0PSI5NiUiIHN0b3AtY29sb3I9IiM2YjZiNmIiLz48c3RvcCBvZmZzZXQ9IjEwMCUiIHN0b3AtY29sb3I9IiM2YzZjNmMiLz48L2xpbmVhckdyYWRpZW50PjwvZGVmcz48cmVjdCB4PSIwIiB5PSIwIiB3aWR0aD0iMTAwJSIgaGVpZ2h0PSIxMDAlIiBmaWxsPSJ1cmwoI2dyYWQpIiAvPjwvc3ZnPiA='); background-size: 100%; background-image: -webkit-gradient(linear, 50% 0%, 50% 100%, color-stop(0%, #9e9e9e), color-stop(8%, #9d9d9d), color-stop(50%, #878787), color-stop(54%, #868686), color-stop(96%, #6b6b6b), color-stop(100%, #6c6c6c)); background-image: -moz-linear-gradient(top, #9e9e9e 0%, #9d9d9d 8%, #878787 50%, #868686 54%, #6b6b6b 96%, #6c6c6c 100%); background-image: -webkit-linear-gradient(top, #9e9e9e 0%, #9d9d9d 8%, #878787 50%, #868686 54%, #6b6b6b 96%, #6c6c6c 100%); background-image: linear-gradient(to bottom, #9e9e9e 0%, #9d9d9d 8%, #878787 50%, #868686 54%, #6b6b6b 96%, #6c6c6c 100%); }

/** -------------------------------------------- Search forms (used in AssetAdmin, ModelAdmin, etc) -------------------------------------------- */
.cms-search-form { margin-bottom: 16px; }
.filter .cms-search-form { margin-bottom: 0; }
.cms-search-form .Actions { padding: 0; }

/** -------------------------------------------- Step labels -------------------------------------------- */
.step-label > * { display: inline-block; vertical-align: top; }
.step-label .flyout { height: 18px; font-size: 14px; font-weight: bold; -moz-border-radius-topleft: 3px; -webkit-border-top-left-radius: 3px; border-top-left-radius: 3px; -moz-border-radius-bottomleft: 3px; -webkit-border-bottom-left-radius: 3px; border-bottom-left-radius: 3px; background-color: #667980; padding: 4px 3px 4px 6px; text-align: center; text-shadow: none; color: #fff; }
.step-label .arrow { height: 26px; width: 10px; background: url('../images/sprites-32x32-s47450c5f5b.png') 0 -862px no-repeat; margin-right: 4px; }
.step-label .title { height: 18px; padding: 4px; }

/** -------------------------------------------- Item Edit Form -------------------------------------------- */
.cms-file-info { overflow: auto; border-bottom: 1px solid rgba(201, 205, 206, 0.8); -moz-box-shadow: 0 1px 0 rgba(255, 255, 255, 0.8); -webkit-box-shadow: 0 1px 0 rgba(255, 255, 255, 0.8); box-shadow: 0 1px 0 rgba(255, 255, 255, 0.8); margin-bottom: 8px; }
.cms-file-info .cms-file-info-preview { float: left; width: 176px; margin-right: 8px; }
.cms-file-info .cms-file-info-preview img { max-width: 176px; max-height: 128px; }
.cms-file-info .cms-file-info-data { float: left; width: 55%; }
.cms-file-info .cms-file-info-data .field { margin: 0; padding-bottom: 8px; border: none; box-shadow: none; }
.cms-file-info .cms-file-info-data .field label.left { width: 96px; }
.cms-file-info .cms-file-info-data .field .middleColumn { margin-left: 104px; }
.cms-file-info .cms-file-info-data .field label, .cms-file-info .cms-file-info-data .field span { padding: 0; }

form.small .cms-file-info-preview { width: 112px; }
form.small .cms-file-info-preview img { max-width: 112px; }
form.small .cms-file-info-data { max-width: 550px; }
form.small .cms-file-info-data .field { padding-bottom: 0; }
form.small .cms-file-info-data .field label { width: 112px; }
form.small .cms-file-info-data .field .middleColumn { margin-left: 120px; }

/** -------------------------------------------- Users Members Admin -------------------------------------------- */
.members_grid span button#action_gridfield_relationfind { display: none; }
.members_grid p button#action_export span.btn-icon-download-csv { height: 17px; }

/** Import forms */
form.import-form ul { list-style: disc; }
form.import-form ul li { margin-left: 20px; }
form.import-form p { margin-bottom: 5px; }
form.import-form label.left { width: 250px; }

/** -------------------------------------------- Page Edit Controller -------------------------------------------- */
/*.cms-container {
	.CMSPageEditController, .CMSPageSettingsController, .CMSPageHistoryController {
		// Fix pixel gap between nav tree and main page header
	 	margin-left: -1px; // Removed to close gap far right of right tabs?
	}
}*/
/** -------------------------------------------- Page Settings Controller -------------------------------------------- */
.cms-container .CMSMain.CMSPageSettingsController .tab#Root_Settings .optionset li { white-space: nowrap; }
.cms-container .CMSMain.CMSPageSettingsController .tab#Root_Settings .optionset li label { padding-left: 2px; }
.cms-container .CMSMain.CMSPageSettingsController .tab#Root_Settings .fieldgroup .fieldgroup-field { width: 216px; padding-left: 0; }

/** -------------------------------------------- Buttons for FileUpload -------------------------------------------- */
.ss-uploadfield-item-edit-all .ui-button-text { padding-right: 0; }

.toggle-details-icon { background: url('../images/sprites-32x32-s47450c5f5b.png') 0 -830px no-repeat; }
.ss-uploadfield-item-edit-all .toggle-details-icon { background: url('../images/sprites-32x32-s47450c5f5b.png') 0 -798px no-repeat; display: inline-block; width: 8px; height: 8px; padding-left: 5px; }
.toggle-details-icon.opened { background: url('../images/sprites-32x32-s47450c5f5b.png') 0 -846px no-repeat; }
.ss-uploadfield-item-edit-all .toggle-details-icon.opened { background: url('../images/sprites-32x32-s47450c5f5b.png') 0 -814px no-repeat; }

/** -------------------------------------------- Hide preview toggle link by default. May be shown in IE7 stylesheet and forced to show with js if needed -------------------------------------------- */
.cms .Actions > .cms-preview-toggle-link, .cms .cms-navigator > .cms-preview-toggle-link { display: none; }

/** This file defines the jstree base styling (see http://jstree.com), as well as any customizations (see bottom of file).  The styles are usually added through jstree.js on DOM load, but we need it earlier in order to correctly display the uninitialized tree. */
.cms .jstree > ul > li, .TreeDropdownField .treedropdownfield-panel .jstree > ul > li { margin-left: 0px; }
.cms .jstree ul, .cms .jstree li, .TreeDropdownField .treedropdownfield-panel .jstree ul, .TreeDropdownField .treedropdownfield-panel .jstree li { display: block; margin: 0; padding: 0; background: none; list-style-type: none; }
.cms .jstree li, .TreeDropdownField .treedropdownfield-panel .jstree li { min-height: 18px; line-height: 25px; white-space: nowrap; margin-left: 18px; min-width: 18px; }
.cms .jstree li.jstree-open > ul, .TreeDropdownField .treedropdownfield-panel .jstree li.jstree-open > ul { display: block; }
.cms .jstree li.jstree-closed > ul, .TreeDropdownField .treedropdownfield-panel .jstree li.jstree-closed > ul { display: none; }
.cms .jstree li > .jstree-icon, .TreeDropdownField .treedropdownfield-panel .jstree li > .jstree-icon { cursor: pointer; }
.cms .jstree ins, .TreeDropdownField .treedropdownfield-panel .jstree ins { display: inline-block; text-decoration: none; width: 18px; height: 18px; margin: 0 0 0 0; padding: 0; float: left; }
.cms .jstree a, .TreeDropdownField .treedropdownfield-panel .jstree a { display: inline-block; line-height: 16px; height: 16px; color: black; white-space: nowrap; text-decoration: none; padding: 1px 2px; margin: 0; border: 1px solid #fff; }
.cms .jstree a:focus, .cms .jstree a:active, .cms .jstree a:hover, .TreeDropdownField .treedropdownfield-panel .jstree a:focus, .TreeDropdownField .treedropdownfield-panel .jstree a:active, .TreeDropdownField .treedropdownfield-panel .jstree a:hover { text-decoration: none; cursor: pointer; }
.cms .jstree a ins, .TreeDropdownField .treedropdownfield-panel .jstree a ins { height: 16px; width: 12px; }
.cms .jstree a ins.jstree-checkbox, .TreeDropdownField .treedropdownfield-panel .jstree a ins.jstree-checkbox { width: 16px; position: relative; }
.cms .jstree a ins.jstree-checkbox:before, .TreeDropdownField .treedropdownfield-panel .jstree a ins.jstree-checkbox:before { content: ''; display: block; position: absolute; z-index: 1; left: -3px; top: -3px; height: 22px; width: 25px; }
.cms .jstree .jstree-real-checkbox, .TreeDropdownField .treedropdownfield-panel .jstree .jstree-real-checkbox { display: none; }
.cms .jstree .jstree-wholerow-real, .TreeDropdownField .treedropdownfield-panel .jstree .jstree-wholerow-real { position: relative; z-index: 1; }
.cms .jstree .jstree-wholerow-real li, .TreeDropdownField .treedropdownfield-panel .jstree .jstree-wholerow-real li { cursor: pointer; }
.cms .jstree .jstree-wholerow-real a, .TreeDropdownField .treedropdownfield-panel .jstree .jstree-wholerow-real a { border-left-color: transparent !important; border-right-color: transparent !important; }
.cms .jstree .jstree-wholerow, .TreeDropdownField .treedropdownfield-panel .jstree .jstree-wholerow { position: relative; z-index: 0; height: 0; margin: 0 !important; padding: 0 !important; background: transparent !important; }
.cms .jstree .jstree-wholerow ul, .cms .jstree .jstree-wholerow li, .TreeDropdownField .treedropdownfield-panel .jstree .jstree-wholerow ul, .TreeDropdownField .treedropdownfield-panel .jstree .jstree-wholerow li { margin: 0 !important; padding: 0 !important; background: transparent !important; width: 100%; }
.cms .jstree .jstree-wholerow a, .cms .jstree .jstree-wholerow a:hover, .TreeDropdownField .treedropdownfield-panel .jstree .jstree-wholerow a, .TreeDropdownField .treedropdownfield-panel .jstree .jstree-wholerow a:hover { margin: 0 !important; padding: 0 !important; text-indent: -9999px !important; width: 100%; border-right-width: 0px !important; border-left-width: 0px !important; }
.cms .jstree .jstree-wholerow ins, .cms .jstree .jstree-wholerow span, .cms .jstree .jstree-wholerow input, .TreeDropdownField .treedropdownfield-panel .jstree .jstree-wholerow ins, .TreeDropdownField .treedropdownfield-panel .jstree .jstree-wholerow span, .TreeDropdownField .treedropdownfield-panel .jstree .jstree-wholerow input { display: none !important; }
.cms .jstree .jstree-wholerow-span, .TreeDropdownField .treedropdownfield-panel .jstree .jstree-wholerow-span { position: absolute; left: 0; margin: 0px; padding: 0; height: 18px; border-width: 0; padding: 0; z-index: 0; }
.cms .jstree.jstree-focused, .TreeDropdownField .treedropdownfield-panel .jstree.jstree-focused { background: none; }
.cms .jstree.jstree-focused .jstree > ul, .TreeDropdownField .treedropdownfield-panel .jstree.jstree-focused .jstree > ul { background: none; }
.cms a > .jstree-icon, .TreeDropdownField .treedropdownfield-panel a > .jstree-icon { display: none; }
.cms .draggable a > .jstree-icon, .TreeDropdownField .treedropdownfield-panel .draggable a > .jstree-icon { display: none; cursor: move; cursor: -moz-grab; cursor: -webkit-grab; cursor: grab; }
.cms .draggable a > .jstree-icon:active, .TreeDropdownField .treedropdownfield-panel .draggable a > .jstree-icon:active { cursor: -moz-grabbing; cursor: -webkit-grabbing; cursor: grabbing; }
.cms li.jstree-open > ul, .TreeDropdownField .treedropdownfield-panel li.jstree-open > ul { display: block; margin-left: -13px; }
.cms li.jstree-open > ul li ul, .TreeDropdownField .treedropdownfield-panel li.jstree-open > ul li ul { margin-left: 2px; }
.cms li.jstree-closed > ul, .TreeDropdownField .treedropdownfield-panel li.jstree-closed > ul { display: none; }
.cms .jstree-rtl a > .jstree-icon, .TreeDropdownField .treedropdownfield-panel .jstree-rtl a > .jstree-icon { margin-left: 3px; margin-right: 0; }
.cms .jstree-rtl li, .TreeDropdownField .treedropdownfield-panel .jstree-rtl li { margin-left: 0; margin-right: 18px; }
.cms .jstree-rtl > ul > li, .TreeDropdownField .treedropdownfield-panel .jstree-rtl > ul > li { margin-right: 0px; }
.cms .jstree-themeroller a, .TreeDropdownField .treedropdownfield-panel .jstree-themeroller a { padding: 0 2px; }
.cms .jstree-themeroller .ui-icon, .TreeDropdownField .treedropdownfield-panel .jstree-themeroller .ui-icon { overflow: visible; }
.cms .jstree-themeroller .jstree-no-icon, .TreeDropdownField .treedropdownfield-panel .jstree-themeroller .jstree-no-icon { display: none; }
.cms #jstree-marker, .TreeDropdownField .treedropdownfield-panel #jstree-marker { padding: 0; margin: 0; overflow: hidden; position: absolute; top: -30px; background-repeat: no-repeat; display: none; line-height: 10px; font-size: 12px; height: 12px; width: 8px; z-index: 10001; background-color: transparent; color: black; }
.cms #jstree-marker-line, .TreeDropdownField .treedropdownfield-panel #jstree-marker-line { padding: 0; margin: 0; overflow: hidden; position: absolute; top: -30px; background-repeat: no-repeat; display: none; line-height: 0%; font-size: 1px; height: 1px; width: 100px; z-index: 10000; background-color: #456c43; cursor: pointer; border: 1px solid #eeeeee; border-left: 0; -moz-box-shadow: 0px 0px 2px #666; -webkit-box-shadow: 0px 0px 2px #666; box-shadow: 0px 0px 2px #666; -moz-border-radius: 1px; border-radius: 1px; -webkit-border-radius: 1px; }
.cms #vakata-contextmenu, .TreeDropdownField .treedropdownfield-panel #vakata-contextmenu { display: block; visibility: hidden; left: 0; top: -200px; position: absolute; margin: 0; padding: 0; min-width: 180px; background: #FFF; border: 1px solid silver; z-index: 10000; *width: 180px; -moz-box-shadow: 0 0 10px #CCC; -webkit-box-shadow: 0 0 10px #CCC; box-shadow: 0 0 10px #CCC; }
.cms #vakata-contextmenu::before, .TreeDropdownField .treedropdownfield-panel #vakata-contextmenu::before { content: ""; display: block; /* reduce the damage in FF3.0 */ position: absolute; top: -10px; left: 24px; width: 0; border-width: 0 6px 10px 6px; border-color: #FFF transparent; border-style: solid; z-index: 10000; }
.cms #vakata-contextmenu::after, .TreeDropdownField .treedropdownfield-panel #vakata-contextmenu::after { content: ""; display: block; /* reduce the damage in FF3.0 */ position: absolute; top: -11px; left: 23px; width: 0; border-width: 0 7px 11px 7px; border-color: #CCC transparent; border-style: solid; }
.cms #vakata-contextmenu ul, .TreeDropdownField .treedropdownfield-panel #vakata-contextmenu ul { min-width: 180px; *width: 180px; }
.cms #vakata-contextmenu ul, .cms #vakata-contextmenu li, .TreeDropdownField .treedropdownfield-panel #vakata-contextmenu ul, .TreeDropdownField .treedropdownfield-panel #vakata-contextmenu li { margin: 0; padding: 0; list-style-type: none; display: block; }
.cms #vakata-contextmenu li, .TreeDropdownField .treedropdownfield-panel #vakata-contextmenu li { line-height: 20px; min-height: 23px; position: relative; padding: 0px; }
.cms #vakata-contextmenu li:last-child, .TreeDropdownField .treedropdownfield-panel #vakata-contextmenu li:last-child { margin-bottom: 1px; }
.cms #vakata-contextmenu li a, .TreeDropdownField .treedropdownfield-panel #vakata-contextmenu li a { padding: 1px 10px; line-height: 23px; display: block; text-decoration: none; margin: 1px 1px 0 1px; border: 0; }
.cms #vakata-contextmenu li a:hover, .TreeDropdownField .treedropdownfield-panel #vakata-contextmenu li a:hover { padding: 1px 10px; background: #3875d7; background-image: url('data:image/svg+xml;base64,PD94bWwgdmVyc2lvbj0iMS4wIiBlbmNvZGluZz0idXRmLTgiPz4gPHN2ZyB2ZXJzaW9uPSIxLjEiIHhtbG5zPSJodHRwOi8vd3d3LnczLm9yZy8yMDAwL3N2ZyI+PGRlZnM+PGxpbmVhckdyYWRpZW50IGlkPSJncmFkIiBncmFkaWVudFVuaXRzPSJvYmplY3RCb3VuZGluZ0JveCIgeDE9IjAuNSIgeTE9IjAuMCIgeDI9IjAuNSIgeTI9IjEuMCI+PHN0b3Agb2Zmc2V0PSIyMCUiIHN0b3AtY29sb3I9IiMzODc1ZDciLz48c3RvcCBvZmZzZXQ9IjkwJSIgc3RvcC1jb2xvcj0iIzJhNjJiYyIvPjwvbGluZWFyR3JhZGllbnQ+PC9kZWZzPjxyZWN0IHg9IjAiIHk9IjAiIHdpZHRoPSIxMDAlIiBoZWlnaHQ9IjEwMCUiIGZpbGw9InVybCgjZ3JhZCkiIC8+PC9zdmc+IA=='); background-size: 100%; background-image: -webkit-gradient(linear, 50% 0%, 50% 100%, color-stop(20%, #3875d7), color-stop(90%, #2a62bc)); background-image: -moz-linear-gradient(top, #3875d7 20%, #2a62bc 90%); background-image: -webkit-linear-gradient(top, #3875d7 20%, #2a62bc 90%); background-image: linear-gradient(to bottom, #3875d7 20%, #2a62bc 90%); color: #FFF; border: none; }
.cms #vakata-contextmenu li ins, .TreeDropdownField .treedropdownfield-panel #vakata-contextmenu li ins { float: left; width: 0; height: 0; text-decoration: none; margin-right: 2px; }
.cms #vakata-contextmenu li .jstree-pageicon, .TreeDropdownField .treedropdownfield-panel #vakata-contextmenu li .jstree-pageicon { margin-top: 3px; margin-right: 5px; }
.cms #vakata-contextmenu li.vakata-hover > a, .TreeDropdownField .treedropdownfield-panel #vakata-contextmenu li.vakata-hover > a { padding: 1px 10px; background: #3875d7; background-image: url('data:image/svg+xml;base64,PD94bWwgdmVyc2lvbj0iMS4wIiBlbmNvZGluZz0idXRmLTgiPz4gPHN2ZyB2ZXJzaW9uPSIxLjEiIHhtbG5zPSJodHRwOi8vd3d3LnczLm9yZy8yMDAwL3N2ZyI+PGRlZnM+PGxpbmVhckdyYWRpZW50IGlkPSJncmFkIiBncmFkaWVudFVuaXRzPSJvYmplY3RCb3VuZGluZ0JveCIgeDE9IjAuNSIgeTE9IjAuMCIgeDI9IjAuNSIgeTI9IjEuMCI+PHN0b3Agb2Zmc2V0PSIyMCUiIHN0b3AtY29sb3I9IiMzODc1ZDciLz48c3RvcCBvZmZzZXQ9IjkwJSIgc3RvcC1jb2xvcj0iIzJhNjJiYyIvPjwvbGluZWFyR3JhZGllbnQ+PC9kZWZzPjxyZWN0IHg9IjAiIHk9IjAiIHdpZHRoPSIxMDAlIiBoZWlnaHQ9IjEwMCUiIGZpbGw9InVybCgjZ3JhZCkiIC8+PC9zdmc+IA=='); background-size: 100%; background-image: -webkit-gradient(linear, 50% 0%, 50% 100%, color-stop(20%, #3875d7), color-stop(90%, #2a62bc)); background-image: -moz-linear-gradient(top, #3875d7 20%, #2a62bc 90%); background-image: -webkit-linear-gradient(top, #3875d7 20%, #2a62bc 90%); background-image: linear-gradient(to bottom, #3875d7 20%, #2a62bc 90%); color: #FFF; border: none; }
.cms #vakata-contextmenu .right, .TreeDropdownField .treedropdownfield-panel #vakata-contextmenu .right { right: 100%; left: auto; }
.cms #vakata-contextmenu .bottom, .TreeDropdownField .treedropdownfield-panel #vakata-contextmenu .bottom { bottom: -1px; top: auto; }
.cms #vakata-contextmenu li ul, .TreeDropdownField .treedropdownfield-panel #vakata-contextmenu li ul { display: none; position: absolute; top: -2px; left: 100%; background: #FFF; border: 1px solid silver; -moz-box-shadow: 0 0 10px #CCC; -webkit-box-shadow: 0 0 10px #CCC; box-shadow: 0 0 10px #CCC; }
.cms #vakata-contextmenu li ul.col-2, .TreeDropdownField .treedropdownfield-panel #vakata-contextmenu li ul.col-2 { width: 360px; }
.cms #vakata-contextmenu li ul.col-2 li, .TreeDropdownField .treedropdownfield-panel #vakata-contextmenu li ul.col-2 li { width: 50%; }
.cms #vakata-contextmenu li ul.col-3, .TreeDropdownField .treedropdownfield-panel #vakata-contextmenu li ul.col-3 { width: 540px; }
.cms #vakata-contextmenu li ul.col-3 li, .TreeDropdownField .treedropdownfield-panel #vakata-contextmenu li ul.col-3 li { width: 33%; }
.cms #vakata-contextmenu li ul li, .TreeDropdownField .treedropdownfield-panel #vakata-contextmenu li ul li { min-width: 180px; float: left; }
.cms #vakata-contextmenu li ul li a, .TreeDropdownField .treedropdownfield-panel #vakata-contextmenu li ul li a { overflow: hidden; white-space: nowrap; text-overflow: ellipsis; -o-text-overflow: ellipsis; }
.cms #vakata-contextmenu li.vakata-separator, .TreeDropdownField .treedropdownfield-panel #vakata-contextmenu li.vakata-separator { min-height: 0; height: 1px; line-height: 1px; font-size: 1px; overflow: hidden; margin: 0 2px; background: #ccc; padding: 0; }
.cms #vakata-dragged, .TreeDropdownField .treedropdownfield-panel #vakata-dragged { display: block; margin: 0 0 0 0; padding: 4px 4px 4px 24px; position: absolute; top: -2000px; line-height: 16px; z-index: 10000; }
.cms #vakata-dragged ins, .TreeDropdownField .treedropdownfield-panel #vakata-dragged ins { display: block; text-decoration: none; width: 16px; height: 16px; margin: 0 0 0 0; padding: 0; position: absolute; top: 4px; left: 4px; -moz-border-radius: 4px; border-radius: 4px; -webkit-border-radius: 4px; }
.cms #vakata-dragged .jstree-ok, .TreeDropdownField .treedropdownfield-panel #vakata-dragged .jstree-ok { background: green; }
.cms #vakata-dragged .jstree-invalid, .TreeDropdownField .treedropdownfield-panel #vakata-dragged .jstree-invalid { background: red; }

.jstree li, .jstree .jstree ins { background: none; }
.jstree .jstree-unchecked > a > .jstree-checkbox, .jstree .jstree-checked > a > .jstree-checkbox, .jstree .jstree-undetermined > a > .jstree-checkbox { margin-right: 3px; }

.tree-holder.jstree, .cms-tree.jstree { /* comment speech bubble - ccs3 only - source: http://nicolasgallagher.com/pure-css-speech-bubbles/demo/ */ }
.tree-holder.jstree li, .cms-tree.jstree li { padding: 0px; clear: left; }
.tree-holder.jstree li.Root strong, .cms-tree.jstree li.Root strong { font-weight: bold; padding-left: 1px; }
.tree-holder.jstree li.Root > a .jstree-icon, .cms-tree.jstree li.Root > a .jstree-icon { background-position: -56px -36px; }
.tree-holder.jstree li.status-deletedonlive > a .text, .tree-holder.jstree li.status-deletedonlive > a:link .text, .tree-holder.jstree li.status-archived > a .text, .tree-holder.jstree li.status-archived > a:link .text, .cms-tree.jstree li.status-deletedonlive > a .text, .cms-tree.jstree li.status-deletedonlive > a:link .text, .cms-tree.jstree li.status-archived > a .text, .cms-tree.jstree li.status-archived > a:link .text { text-decoration: line-through; }
.tree-holder.jstree li.jstree-checked > a, .tree-holder.jstree li.jstree-checked > a:link, .cms-tree.jstree li.jstree-checked > a, .cms-tree.jstree li.jstree-checked > a:link { background-color: #fffcdc; }
.tree-holder.jstree li.disabled > a, .tree-holder.jstree li.disabled > a:link, .tree-holder.jstree li.edit-disabled > a, .tree-holder.jstree li.edit-disabled > a:link, .cms-tree.jstree li.disabled > a, .cms-tree.jstree li.disabled > a:link, .cms-tree.jstree li.edit-disabled > a, .cms-tree.jstree li.edit-disabled > a:link { color: #aaa; background-color: transparent; cursor: default; }
.tree-holder.jstree li.disabled > a > .jstree-checkbox, .tree-holder.jstree li.disabled > a:link > .jstree-checkbox, .tree-holder.jstree li.edit-disabled > a > .jstree-checkbox, .tree-holder.jstree li.edit-disabled > a:link > .jstree-checkbox, .cms-tree.jstree li.disabled > a > .jstree-checkbox, .cms-tree.jstree li.disabled > a:link > .jstree-checkbox, .cms-tree.jstree li.edit-disabled > a > .jstree-checkbox, .cms-tree.jstree li.edit-disabled > a:link > .jstree-checkbox { background-position: -57px -54px; }
.tree-holder.jstree li.readonly, .cms-tree.jstree li.readonly { color: #aaa; padding-left: 18px; }
.tree-holder.jstree li.readonly a, .tree-holder.jstree li.readonly a:link, .cms-tree.jstree li.readonly a, .cms-tree.jstree li.readonly a:link { margin: 0; padding: 0; }
.tree-holder.jstree li.readonly .jstree-icon, .cms-tree.jstree li.readonly .jstree-icon { display: none; }
.tree-holder.jstree a, .tree-holder.jstree a:link, .cms-tree.jstree a, .cms-tree.jstree a:link { color: #0071c4; padding: 3px 6px 3px 6px; border: none; display: inline-block; margin-right: 5px; }
.tree-holder.jstree ins, .cms-tree.jstree ins { background-color: transparent; background-image: url(../images/sitetree_ss_default_icons.png); }
.tree-holder.jstree span.badge, .cms-tree.jstree span.badge { clear: both; text-transform: uppercase; text-shadow: none; display: inline-block; position: relative; padding: 3px 3px 1px; font-size: 0.75em; line-height: 1em; margin-left: 3px; margin-top: -1px; -moz-border-radius: 2px / 2px; -webkit-border-radius: 2px 2px; border-radius: 2px / 2px; }
.tree-holder.jstree span.comment-count, .cms-tree.jstree span.comment-count { clear: both; position: relative; text-transform: uppercase; display: inline-block; overflow: visible; padding: 0px 3px; font-size: 0.75em; line-height: 1em; margin-left: 3px; margin-right: 6px; -moz-border-radius: 2px / 2px; -webkit-border-radius: 2px 2px; border-radius: 2px / 2px; color: #7E7470; border: 1px solid #C9B800; background-color: #FFF0BC; }
.tree-holder.jstree span.comment-count:before, .cms-tree.jstree span.comment-count:before { content: ""; position: absolute; border-style: solid; display: block; width: 0; bottom: -4px; /* value = - border-top-width - border-bottom-width */ left: 3px; /* controls horizontal position */ border-width: 4px 4px 0; border-color: #C9B800 transparent; }
.tree-holder.jstree span.comment-count:after, .cms-tree.jstree span.comment-count:after { content: ""; position: absolute; border-style: solid; /* reduce the damage in FF3.0 */ display: block; width: 0; bottom: -3px; /* value = - border-top-width - border-bottom-width */ left: 4px; /* value = (:before left) + (:before border-left) - (:after border-left) */ border-width: 3px 3px 0; border-color: #FFF0BC transparent; }
.tree-holder.jstree .jstree-hovered, .cms-tree.jstree .jstree-hovered { text-shadow: none; text-decoration: none; }
.tree-holder.jstree .jstree-closed > ins, .cms-tree.jstree .jstree-closed > ins { background-position: 2px -1px; }
.tree-holder.jstree .jstree-open > ins, .cms-tree.jstree .jstree-open > ins { background-position: -18px -1px; }
.tree-holder.filtered-list, .cms-tree.filtered-list { margin-top: 8px; }
.tree-holder.filtered-list li:not(.filtered-item) > a, .cms-tree.filtered-list li:not(.filtered-item) > a { color: #aaa; }

.cms-tree.jstree.draggable .jstree-no-checkboxes li a { padding-left: 12px; }
.cms-tree.jstree.draggable .jstree-no-checkboxes li .jstree-hovered, .cms-tree.jstree.draggable .jstree-no-checkboxes li .jstree-clicked, .cms-tree.jstree.draggable .jstree-no-checkboxes li a:focus { padding-left: 0; }
.cms-tree.jstree.draggable .jstree-no-checkboxes li .jstree-hovered .jstree-icon, .cms-tree.jstree.draggable .jstree-no-checkboxes li .jstree-clicked .jstree-icon, .cms-tree.jstree.draggable .jstree-no-checkboxes li a:focus .jstree-icon { display: block; }

.jstree-default a .jstree-icon, .jstree-default-rtl a .jstree-icon, .jstree-classic a .jstree-icon, .jstree-apple a .jstree-icon { background-position: -60px -19px; }

.jstree-apple a { border-radius: 3px; }

/** DEPRECATED: .cms-content-tools will be removed in 4.0 Use .cms-content-filters instead.  Ensure status is visible in sidebar */
.cms-content-tools .cms-tree.jstree li { min-width: 187px; }
.cms-content-tools .cms-tree.jstree a { overflow: hidden; text-overflow: ellipsis; display: block; position: relative; }
.cms-content-tools .cms-tree.jstree span.badge { position: absolute; top: 0; right: 0; padding: 7px 9px 6px 5px; margin: 0; max-width: 40%; -moz-transition: max-width 0.75s linear; -o-transition: max-width 0.75s linear; -webkit-transition: max-width 0.75s linear; transition: max-width 0.75s linear; }
.cms-content-tools .cms-tree.jstree span.badge:hover { max-width: 150px; }

a .jstree-pageicon { float: left; margin-right: 4px; position: relative; }
li.class-HomePage > a .jstree-pageicon { background-position: 0 -48px; }
li.class-RedirectorPage > a .jstree-pageicon { background-position: 0 -16px; }
li.class-VirtualPage > a .jstree-pageicon { background-position: 0 -32px; }
li.class-ErrorPage > a .jstree-pageicon { background-position: 0 -112px; }

/* Tree status labels and dots */
.jstree-apple .jstree-clicked, .jstree-apple .jstree-hovered { background: #ebfbff; }

.cms-tree.jstree .status-addedtodraft > a .jstree-pageicon:before, .cms-tree.jstree .status-modified > a .jstree-pageicon:before, .cms-tree.jstree .status-archived > a .jstree-pageicon:before, .cms-tree.jstree .status-deletedonlive > a .jstree-pageicon:before, .cms-tree.jstree .status-removedfromdraft > a .jstree-pageicon:before, .cms-tree.jstree .status-workflow-approval > a .jstree-pageicon:before { content: ""; display: block; width: 6px; height: 6px; position: absolute; bottom: 0; right: 0; background: #fce2d0; border: 1px solid #fff; border-radius: 100px; }

.jstree .status-addedtodraft > .jstree-hovered, .jstree .status-addedtodraft > .jstree-clicked, .cms-tree.jstree span.badge.status-addedtodraft { background-color: #fff7f2; border-color: #F46B00; }

.cms-tree.jstree span.badge.status-addedtodraft { color: #F46B00; }

.cms-tree.jstree .status-addedtodraft > a .jstree-pageicon:before { background-color: #ff7f22; -moz-box-shadow: 0px 1px 1px rgba(0, 0, 0, 0.3), inset 0 0 0 1px #F46B00; -webkit-box-shadow: 0px 1px 1px rgba(0, 0, 0, 0.3), inset 0 0 0 1px #F46B00; box-shadow: 0px 1px 1px rgba(0, 0, 0, 0.3), inset 0 0 0 1px #F46B00; }

#cms-content-tools-CMSMain .cms-tree.jstree span.badge.status-addedtodraft { -moz-box-shadow: 0px 0px 6px 2px #fff7f2; -webkit-box-shadow: 0px 0px 6px 2px #fff7f2; box-shadow: 0px 0px 6px 2px #fff7f2; }

.jstree .status-modified > .jstree-hovered, .jstree .status-modified > .jstree-clicked, .cms-tree.jstree span.badge.status-modified { background-color: #fff7f2; border-color: #F46B00; }

.cms-tree.jstree span.badge.status-modified { color: #F46B00; }

.cms-tree.jstree .status-modified > a .jstree-pageicon:before { background-color: #fff2e8; -moz-box-shadow: 0px 1px 1px rgba(0, 0, 0, 0.3), inset 0 0 0 1px #F46B00; -webkit-box-shadow: 0px 1px 1px rgba(0, 0, 0, 0.3), inset 0 0 0 1px #F46B00; box-shadow: 0px 1px 1px rgba(0, 0, 0, 0.3), inset 0 0 0 1px #F46B00; }

#cms-content-tools-CMSMain .cms-tree.jstree span.badge.status-modified { -moz-box-shadow: 0px 0px 6px 2px #fff7f2; -webkit-box-shadow: 0px 0px 6px 2px #fff7f2; box-shadow: 0px 0px 6px 2px #fff7f2; }

.jstree .status-archived > .jstree-hovered, .jstree .status-archived > .jstree-clicked, .cms-tree.jstree span.badge.status-archived { background-color: #f7f7f7; border-color: #455b6c; }

.cms-tree.jstree span.badge.status-archived { color: #455b6c; }

.cms-tree.jstree .status-archived > a .jstree-pageicon:before { background-color: #5F7688; -moz-box-shadow: 0px 1px 1px rgba(0, 0, 0, 0.3), inset 0 0 0 1px #455b6c; -webkit-box-shadow: 0px 1px 1px rgba(0, 0, 0, 0.3), inset 0 0 0 1px #455b6c; box-shadow: 0px 1px 1px rgba(0, 0, 0, 0.3), inset 0 0 0 1px #455b6c; }

#cms-content-tools-CMSMain .cms-tree.jstree span.badge.status-archived { -moz-box-shadow: 0px 0px 6px 2px #f7f7f7; -webkit-box-shadow: 0px 0px 6px 2px #f7f7f7; box-shadow: 0px 0px 6px 2px #f7f7f7; }

.jstree .status-deletedonlive > .jstree-hovered, .jstree .status-deletedonlive > .jstree-clicked, .cms-tree.jstree span.badge.status-deletedonlive { background-color: #f7f7f7; border-color: #455b6c; }

.cms-tree.jstree span.badge.status-deletedonlive { color: #455b6c; }

.cms-tree.jstree .status-deletedonlive > a .jstree-pageicon:before { background-color: #f7f7f7; -moz-box-shadow: 0px 1px 1px rgba(0, 0, 0, 0.3), inset 0 0 0 1px #455b6c; -webkit-box-shadow: 0px 1px 1px rgba(0, 0, 0, 0.3), inset 0 0 0 1px #455b6c; box-shadow: 0px 1px 1px rgba(0, 0, 0, 0.3), inset 0 0 0 1px #455b6c; }

#cms-content-tools-CMSMain .cms-tree.jstree span.badge.status-deletedonlive { -moz-box-shadow: 0px 0px 6px 2px #f7f7f7; -webkit-box-shadow: 0px 0px 6px 2px #f7f7f7; box-shadow: 0px 0px 6px 2px #f7f7f7; }

.jstree .status-removedfromdraft > .jstree-hovered, .jstree .status-removedfromdraft > .jstree-clicked, .cms-tree.jstree span.badge.status-removedfromdraft { background-color: #f7f7f7; border-color: #455b6c; }

.cms-tree.jstree span.badge.status-removedfromdraft { color: #455b6c; }

.cms-tree.jstree .status-removedfromdraft > a .jstree-pageicon:before { background-color: #f7f7f7; -moz-box-shadow: 0px 1px 1px rgba(0, 0, 0, 0.3), inset 0 0 0 1px #455b6c; -webkit-box-shadow: 0px 1px 1px rgba(0, 0, 0, 0.3), inset 0 0 0 1px #455b6c; box-shadow: 0px 1px 1px rgba(0, 0, 0, 0.3), inset 0 0 0 1px #455b6c; }

#cms-content-tools-CMSMain .cms-tree.jstree span.badge.status-removedfromdraft { -moz-box-shadow: 0px 0px 6px 2px #f7f7f7; -webkit-box-shadow: 0px 0px 6px 2px #f7f7f7; box-shadow: 0px 0px 6px 2px #f7f7f7; }

.jstree .status-workflow-approval > .jstree-hovered, .jstree .status-workflow-approval > .jstree-clicked, .cms-tree.jstree span.badge.status-workflow-approval { background-color: #E8FAFF; border-color: #0070B4; }

.cms-tree.jstree span.badge.status-workflow-approval { color: #0070B4; }

.cms-tree.jstree .status-workflow-approval > a .jstree-pageicon:before { background-color: #0070B4; -moz-box-shadow: 0px 1px 1px rgba(0, 0, 0, 0.3), inset 0 0 0 1px #0070B4; -webkit-box-shadow: 0px 1px 1px rgba(0, 0, 0, 0.3), inset 0 0 0 1px #0070B4; box-shadow: 0px 1px 1px rgba(0, 0, 0, 0.3), inset 0 0 0 1px #0070B4; }

#cms-content-tools-CMSMain .cms-tree.jstree span.badge.status-workflow-approval { -moz-box-shadow: 0px 0px 6px 2px #E8FAFF; -webkit-box-shadow: 0px 0px 6px 2px #E8FAFF; box-shadow: 0px 0px 6px 2px #E8FAFF; }

.cms-tree { visibility: hidden; }
.cms-tree.multiple li > a > .jstree-icon { display: none; }
.cms-tree.multiple li > a > .jstree-icon.jstree-checkbox { display: inline-block; }
.cms-tree.multiple li#record-0 > a .jstree-checkbox { display: none; }
.cms-tree.jstree-loading li#record-0 > .jstree-icon { background: url(../images/throbber.gif) top left no-repeat; }
.cms-tree a.jstree-loading .jstree-icon { background-image: none !important; }
.cms-tree a.jstree-loading .jstree-pageicon { background: url(../images/throbber.gif) top left no-repeat; }

/** Styles for the left hand side menu and header for the admin panels.  Take into consideration CSS selector performance.  @package framework @subpackage admin */
<<<<<<< HEAD
.cms-logo-header { position: relative !important; top: auto !important; height: auto !important; padding: 0; line-height: 24px; background-color: #005a93; }
=======
.cms-logo-header { position: relative !important; top: auto !important; height: auto !important; padding: 0 8px; line-height: 24px; background-color: #22385b; background-image: url('data:image/svg+xml;base64,PD94bWwgdmVyc2lvbj0iMS4wIiBlbmNvZGluZz0idXRmLTgiPz4gPHN2ZyB2ZXJzaW9uPSIxLjEiIHhtbG5zPSJodHRwOi8vd3d3LnczLm9yZy8yMDAwL3N2ZyI+PGRlZnM+PGxpbmVhckdyYWRpZW50IGlkPSJncmFkIiBncmFkaWVudFVuaXRzPSJvYmplY3RCb3VuZGluZ0JveCIgeDE9IjAuNSIgeTE9IjAuMCIgeDI9IjAuNSIgeTI9IjEuMCI+PHN0b3Agb2Zmc2V0PSIwJSIgc3RvcC1jb2xvcj0iIzMwNGU4MCIvPjxzdG9wIG9mZnNldD0iMTAwJSIgc3RvcC1jb2xvcj0iIzE0MjEzNiIvPjwvbGluZWFyR3JhZGllbnQ+PC9kZWZzPjxyZWN0IHg9IjAiIHk9IjAiIHdpZHRoPSIxMDAlIiBoZWlnaHQ9IjEwMCUiIGZpbGw9InVybCgjZ3JhZCkiIC8+PC9zdmc+IA=='); background-size: 100%; background-image: -webkit-gradient(linear, 50% 0%, 50% 100%, color-stop(0%, #304e80), color-stop(100%, #142136)); background-image: -moz-linear-gradient(#304e80, #142136); background-image: -webkit-linear-gradient(#304e80, #142136); background-image: linear-gradient(#304e80, #142136); }
>>>>>>> e091bb84
.cms-logo-header span { color: white; display: block; padding-left: 26px; }
.cms-logo-header span a { color: white; display: inline; }

.cms-logo { border-bottom: 1px solid #004e7f; overflow: hidden; padding: 12px 8px 11px; /* should come to 52px with border bottom and line-height */ position: relative; vertical-align: middle; font-size: 12px; min-height: 28px; }
.collapsed .cms-logo { padding: 0; }
.cms-logo .version { display: none; }
.cms-logo a { position: absolute; top: 8px; bottom: 8px; display: block; width: 24px; background: url("../images/logo_small.png") no-repeat center center; text-indent: -9999em; padding: 0 1px; }
.cms-logo span { font-weight: bold; font-size: 12px; line-height: 16px; padding: 6px 0; margin-left: 32px; }

.cms-login-status { padding: 12px 8px; line-height: 16px; font-size: 11px; }
.cms-login-status .logout-link { float: left; font-size: 16px; height: 16px; padding: 6px 8px 6px 5px; opacity: .9; color: #fff; }
.cms-login-status .logout-link:hover, .cms-login-status .logout-link:focus { opacity: 1; text-decoration: none; }
.cms-login-status span { padding: 6px 0 6px 26px; }

.cms-menu { z-index: 80; background: #b0bec7; width: 160px; -moz-box-shadow: rgba(0, 0, 0, 0.9) 0 0 3px; -webkit-box-shadow: rgba(0, 0, 0, 0.9) 0 0 3px; box-shadow: rgba(0, 0, 0, 0.9) 0 0 3px; }
.cms-menu a { text-decoration: none; }
.cms-menu .cms-panel-content { width: 160px; overflow-x: hidden; overflow-y: auto; position: relative !important; top: auto !important; left: auto !important; }
.cms-menu.collapsed { width: 40px !important; cursor: auto; z-index: 1000; }
.cms-menu.collapsed .cms-panel-header { width: 30px; }
.cms-menu.collapsed .cms-panel-header span { display: none; }
.cms-menu.collapsed .cms-menu-list { overflow-x: hidden; overflow-y: auto; }
.cms-menu.collapsed .cms-menu-list li { width: 100%; float: left; }
.cms-menu.collapsed .cms-menu-list li span.text { display: none; }
.cms-menu.collapsed .cms-menu-list li ul { display: none; }
.cms-menu.collapsed .cms-login-status { height: 28px; }
.cms-menu.collapsed .cms-login-status span { display: none; }
.cms-menu.collapsed .cms-logo { height: 28px; padding: 12px 8px 11px; }
.cms-menu.collapsed.cms-panel .cms-panel-content { display: block; }
.cms-menu.collapsed .ss-ui-button.sticky-toggle { width: 50%; }
.cms-menu .cms-panel-toggle a, .cms-menu .cms-panel-toggle a.toggle-expand { float: right; width: 20px; }
.cms-menu .ss-ui-button.sticky-toggle { float: left; width: 24px; height: 24px; margin: 0; text-indent: -999em; background-color: transparent; background-image: url(../images/sticky-toggle-off.png); background-repeat: no-repeat; background-position: 3px; border: 0; }
.cms-menu .ss-ui-button.sticky-toggle:hover { -moz-box-shadow: 0 0 0; -webkit-box-shadow: 0 0 0; box-shadow: 0 0 0; }
.cms-menu .ss-ui-button.sticky-toggle.active { background-image: url(../images/sticky-toggle-on.png); }
.cms-menu .ss-ui-button.sticky-toggle .ui-button-text { padding: 0; }
.cms-menu .ss-ui-button.sticky-toggle:hover + .sticky-status-indicator { display: block; padding: 5px 6px 0; }
.cms-menu .sticky-status-indicator { display: none; position: absolute; top: -22px; left: 2px; font-size: 9px; color: #555d60; text-transform: uppercase; background-color: #b0bec7; }

.cms-menu-list li { /* Style applied to the menu flyout only when the collapsed setting */ }
.cms-menu-list li a { display: block; line-height: 16px; min-height: 16px; font-size: 12px; color: #1f1f1f; padding: 11px 5px 11px 8px; background-color: #b0bec7; cursor: pointer; position: relative; background-image: url('data:image/svg+xml;base64,PD94bWwgdmVyc2lvbj0iMS4wIiBlbmNvZGluZz0idXRmLTgiPz4gPHN2ZyB2ZXJzaW9uPSIxLjEiIHhtbG5zPSJodHRwOi8vd3d3LnczLm9yZy8yMDAwL3N2ZyI+PGRlZnM+PGxpbmVhckdyYWRpZW50IGlkPSJncmFkIiBncmFkaWVudFVuaXRzPSJvYmplY3RCb3VuZGluZ0JveCIgeDE9IjAuNSIgeTE9IjAuMCIgeDI9IjAuNSIgeTI9IjEuMCI+PHN0b3Agb2Zmc2V0PSIwJSIgc3RvcC1jb2xvcj0iI2IwYmVjNyIvPjxzdG9wIG9mZnNldD0iMTAwJSIgc3RvcC1jb2xvcj0iIzkyYTViMiIvPjwvbGluZWFyR3JhZGllbnQ+PC9kZWZzPjxyZWN0IHg9IjAiIHk9IjAiIHdpZHRoPSIxMDAlIiBoZWlnaHQ9IjEwMCUiIGZpbGw9InVybCgjZ3JhZCkiIC8+PC9zdmc+IA=='); background-size: 100%; background-image: -webkit-gradient(linear, 50% 0%, 50% 100%, color-stop(0%, #b0bec7), color-stop(100%, #92a5b2)); background-image: -moz-linear-gradient(#b0bec7, #92a5b2); background-image: -webkit-linear-gradient(#b0bec7, #92a5b2); background-image: linear-gradient(#b0bec7, #92a5b2); border-top: 1px solid #c2cdd4; border-bottom: 1px solid #748d9d; }
.cms-menu-list li a:hover { text-decoration: none; background-color: #b6c3cb; border-bottom: 1px solid #8399a7; color: #2c2c2c; background-image: url('data:image/svg+xml;base64,PD94bWwgdmVyc2lvbj0iMS4wIiBlbmNvZGluZz0idXRmLTgiPz4gPHN2ZyB2ZXJzaW9uPSIxLjEiIHhtbG5zPSJodHRwOi8vd3d3LnczLm9yZy8yMDAwL3N2ZyI+PGRlZnM+PGxpbmVhckdyYWRpZW50IGlkPSJncmFkIiBncmFkaWVudFVuaXRzPSJvYmplY3RCb3VuZGluZ0JveCIgeDE9IjAuNSIgeTE9IjAuMCIgeDI9IjAuNSIgeTI9IjEuMCI+PHN0b3Agb2Zmc2V0PSIwJSIgc3RvcC1jb2xvcj0iI2JmY2FkMiIvPjxzdG9wIG9mZnNldD0iMTAwJSIgc3RvcC1jb2xvcj0iI2IwYmVjNyIvPjwvbGluZWFyR3JhZGllbnQ+PC9kZWZzPjxyZWN0IHg9IjAiIHk9IjAiIHdpZHRoPSIxMDAlIiBoZWlnaHQ9IjEwMCUiIGZpbGw9InVybCgjZ3JhZCkiIC8+PC9zdmc+IA=='); background-size: 100%; background-image: -webkit-gradient(linear, 50% 0%, 50% 100%, color-stop(0%, #bfcad2), color-stop(100%, #b0bec7)); background-image: -moz-linear-gradient(#bfcad2, #b0bec7); background-image: -webkit-linear-gradient(#bfcad2, #b0bec7); background-image: linear-gradient(#bfcad2, #b0bec7); }
.cms-menu-list li a:focus, .cms-menu-list li a:active { border-top: 1px solid #a1b2bc; text-decoration: none; background-color: #a1b2bc; color: #393939; background-image: url('data:image/svg+xml;base64,PD94bWwgdmVyc2lvbj0iMS4wIiBlbmNvZGluZz0idXRmLTgiPz4gPHN2ZyB2ZXJzaW9uPSIxLjEiIHhtbG5zPSJodHRwOi8vd3d3LnczLm9yZy8yMDAwL3N2ZyI+PGRlZnM+PGxpbmVhckdyYWRpZW50IGlkPSJncmFkIiBncmFkaWVudFVuaXRzPSJvYmplY3RCb3VuZGluZ0JveCIgeDE9IjAuNSIgeTE9IjAuMCIgeDI9IjAuNSIgeTI9IjEuMCI+PHN0b3Agb2Zmc2V0PSIwJSIgc3RvcC1jb2xvcj0iIzkyYTViMiIvPjxzdG9wIG9mZnNldD0iMTAwJSIgc3RvcC1jb2xvcj0iI2ExYjJiYyIvPjwvbGluZWFyR3JhZGllbnQ+PC9kZWZzPjxyZWN0IHg9IjAiIHk9IjAiIHdpZHRoPSIxMDAlIiBoZWlnaHQ9IjEwMCUiIGZpbGw9InVybCgjZ3JhZCkiIC8+PC9zdmc+IA=='); background-size: 100%; background-image: -webkit-gradient(linear, 50% 0%, 50% 100%, color-stop(0%, #92a5b2), color-stop(100%, #a1b2bc)); background-image: -moz-linear-gradient(#92a5b2, #a1b2bc); background-image: -webkit-linear-gradient(#92a5b2, #a1b2bc); background-image: linear-gradient(#92a5b2, #a1b2bc); }
.cms-menu-list li a .icon { display: block; position: absolute; top: 50%; margin-left: 4px; margin-top: -8px; filter: progid:DXImageTransform.Microsoft.Alpha(Opacity=70); opacity: 0.7; }
.cms-menu-list li a .text { display: block; margin-left: 30px; }
.cms-menu-list li a .toggle-children { display: inline-block; float: right; width: 20px; height: 100%; cursor: pointer; }
.cms-menu-list li a .toggle-children .toggle-children-icon { display: inline-block; width: 8px; height: 8px; background: url('../images/sprites-32x32-s47450c5f5b.png') 0 -798px no-repeat; vertical-align: middle; }
.cms-menu-list li a .toggle-children.opened .toggle-children-icon { background: url('../images/sprites-32x32-s47450c5f5b.png') 0 -814px no-repeat; }
.cms-menu-list li ul li a { border-top: 1px solid #b6c3cb; }
.cms-menu-list li.current a { color: white; border-top: 1px solid #55a4d2; border-bottom: 1px solid #236184; background-color: #338DC1; background-image: url('data:image/svg+xml;base64,PD94bWwgdmVyc2lvbj0iMS4wIiBlbmNvZGluZz0idXRmLTgiPz4gPHN2ZyB2ZXJzaW9uPSIxLjEiIHhtbG5zPSJodHRwOi8vd3d3LnczLm9yZy8yMDAwL3N2ZyI+PGRlZnM+PGxpbmVhckdyYWRpZW50IGlkPSJncmFkIiBncmFkaWVudFVuaXRzPSJvYmplY3RCb3VuZGluZ0JveCIgeDE9IjAuNSIgeTE9IjAuMCIgeDI9IjAuNSIgeTI9IjEuMCI+PHN0b3Agb2Zmc2V0PSIwJSIgc3RvcC1jb2xvcj0iIzMzOGRjMSIvPjxzdG9wIG9mZnNldD0iMTAwJSIgc3RvcC1jb2xvcj0iIzI4NzA5OSIvPjwvbGluZWFyR3JhZGllbnQ+PC9kZWZzPjxyZWN0IHg9IjAiIHk9IjAiIHdpZHRoPSIxMDAlIiBoZWlnaHQ9IjEwMCUiIGZpbGw9InVybCgjZ3JhZCkiIC8+PC9zdmc+IA=='); background-size: 100%; background-image: -webkit-gradient(linear, 50% 0%, 50% 100%, color-stop(0%, #338dc1), color-stop(100%, #287099)); background-image: -moz-linear-gradient(#338dc1, #287099); background-image: -webkit-linear-gradient(#338dc1, #287099); background-image: linear-gradient(#338dc1, #287099); }
.cms-menu-list li.current a .toggle-children .toggle-children-icon { background: url('../images/sprites-32x32-s47450c5f5b.png') 0 -830px no-repeat; }
.cms-menu-list li.current a .toggle-children.opened .toggle-children-icon { background: url('../images/sprites-32x32-s47450c5f5b.png') 0 -846px no-repeat; }
.cms-menu-list li.current ul { border-top: none; display: block; }
.cms-menu-list li.current li { background-color: #287099; }
.cms-menu-list li.current li a { font-size: 11px; padding: 0 10px 0 40px; height: 32px; line-height: 32px; color: #e2f0f7; background: none; border-top: 1px solid #2f81b1; border-bottom: 1px solid #1e5270; }
.cms-menu-list li.current li a.current, .cms-menu-list li.current li a:hover { background: #2e7ead; border-top: 1px solid #2e7ead; color: white; }
.cms-menu-list li.current li a:focus { background: #236184; border-top: 1px solid #1e5270; color: white; }
.cms-menu-list li.current li.current { background: #2e7ead; border-top: 1px solid #2e7ead; border-top: none; }
.cms-menu-list li.current li.current a { font-weight: bold; color: white; }
.cms-menu-list li.current li.first a { border-top: none; }
.cms-menu-list li ul.collapse { display: none; }
.cms-menu-list li ul.collapse li a { background-image: none; font-size: 11px; padding: 0 10px 0 40px; height: 32px; line-height: 32px; }
.cms-menu-list li ul.collapsed-flyout { display: block; }
.cms-menu-list li ul.collapsed-flyout li a { font-size: 11px; padding: 0 10px 0 16px; height: 32px; line-height: 32px; }
.cms-menu-list li ul.collapsed-flyout li.current a { font-weight: bold; }
.cms-menu-list li ul.collapsed-flyout li.first a { border-top: 1px solid #92a5b2; }
.cms-menu-list.collapsed li .text, .cms-menu-list.collapsed li .toggle-children { display: none; }
.cms-menu-list.collapsed li > li { display: none; }

/* -------------------------- */
.cms-content-controls { /* Styling the background, controls sit on */ /* Styling for icons in controls */ /* Preview selectors. Overrides default chosen styles and applies its own */ }
.cms-content-controls.cms-preview-controls { z-index: 1; background: #eceff1; height: 30px; /* should be set in js Layout to match page actions */ padding: 12px 12px; }
.cms-content-controls .icon-view, .cms-content-controls .preview-selector.dropdown a.chzn-single { white-space: nowrap; }
.cms-content-controls .icon-view:before, .cms-content-controls .preview-selector.dropdown a.chzn-single:before { display: inline-block; float: left; width: 20px; overflow: hidden; color: #1f1f1f; }
.cms-content-controls .cms-navigator { width: 100%; }
.cms-content-controls .preview-selector { float: right; border-bottom: none; position: relative; -moz-box-shadow: none; -webkit-box-shadow: none; box-shadow: none; margin: 2px 0 0 4px; padding: 0; height: 28px; }
.cms-content-controls .preview-selector a.chzn-single { width: 16px; padding: 6px; height: 16px; margin: -2px 0 0; filter: none; /* remove ie background */ background: none; border: none; -moz-box-shadow: none; -webkit-box-shadow: none; box-shadow: none; -moz-border-radius: 3px; -webkit-border-radius: 3px; border-radius: 3px; }
.cms-content-controls .preview-selector a.chzn-single::before { font-size: 18px; margin-top: -1px; margin-left: -1px; }
.cms-content-controls .preview-selector a.chzn-single:hover, .cms-content-controls .preview-selector a.chzn-single.chzn-single-with-drop { background-color: #dae0e5; -moz-box-shadow: 0 0 3px rgba(0, 0, 0, 0.05) inset, 0 1px 0 rgba(248, 248, 248, 0.9); -webkit-box-shadow: 0 0 3px rgba(0, 0, 0, 0.05) inset, 0 1px 0 rgba(248, 248, 248, 0.9); box-shadow: 0 0 3px rgba(0, 0, 0, 0.05) inset, 0 1px 0 rgba(248, 248, 248, 0.9); }
.cms-content-controls .preview-selector a.chzn-single.chzn-single-with-drop { -moz-border-radius: 0 0 3px 3px; -webkit-border-radius: 0; border-radius: 0 0 3px 3px; }
.cms-content-controls .preview-selector a.chzn-single div { display: none; }
.cms-content-controls .preview-selector.open .chzn-drop { position: absolute; left: auto !important; right: 0; }
.cms-content-controls .preview-selector .chzn-drop { -moz-border-radius: 3px 3px 0 3px; -webkit-border-radius: 3px; border-radius: 3px 3px 0 3px; -moz-box-shadow: 0 0 3px rgba(0, 0, 0, 0.1); -webkit-box-shadow: 0 0 3px rgba(0, 0, 0, 0.1); box-shadow: 0 0 3px rgba(0, 0, 0, 0.1); }
.cms-content-controls .preview-selector .chzn-drop .chzn-results { width: 135px; }
.cms-content-controls .preview-selector .chzn-drop .chzn-results .result-selected { background: #eceff1; }
.cms-content-controls .preview-selector .chzn-container { width: auto !important; }
.cms-content-controls .preview-selector .chzn-container.chzn-with-rise .chzn-drop { padding: 0; border-bottom: 1px solid #aaa; margin-top: -5px; width: auto !important; }
.cms-content-controls .preview-selector .chzn-container.chzn-with-rise .chzn-drop .chzn-search { display: none; }
.cms-content-controls .preview-selector .chzn-container.chzn-with-rise .chzn-drop ul { padding: 0; margin: 0; overflow: visible; }
.cms-content-controls .preview-selector .chzn-container.chzn-with-rise .chzn-drop ul li { font-size: 12px; line-height: 16px; padding: 7px 16px 7px 6px; color: #0071c4; border-bottom: 1px solid #DDD; background-color: #FFF; /* Description styling */ }
.cms-content-controls .preview-selector .chzn-container.chzn-with-rise .chzn-drop ul li:before { margin-right: 2px; font-size: 16px; }
.cms-content-controls .preview-selector .chzn-container.chzn-with-rise .chzn-drop ul li.description { padding-top: 5px; padding-bottom: 5px; }
.cms-content-controls .preview-selector .chzn-container.chzn-with-rise .chzn-drop ul li.description:before { margin-top: 5px; }
.cms-content-controls .preview-selector .chzn-container.chzn-with-rise .chzn-drop ul li.highlighted, .cms-content-controls .preview-selector .chzn-container.chzn-with-rise .chzn-drop ul li:hover, .cms-content-controls .preview-selector .chzn-container.chzn-with-rise .chzn-drop ul li:focus { color: #0071c4; filter: none; background: #f2f4f6; text-decoration: none; }
.cms-content-controls .preview-selector .chzn-container.chzn-with-rise .chzn-drop ul li.first { -moz-border-radius: 3px 3px 0 0; -webkit-border-radius: 3px; border-radius: 3px 3px 0 0; }
.cms-content-controls .preview-selector .chzn-container.chzn-with-rise .chzn-drop ul li.last { border-bottom: none; -moz-border-radius: 0 0 0 3px; -webkit-border-radius: 0; border-radius: 0 0 0 3px; }
.cms-content-controls .preview-selector .chzn-container.chzn-with-rise .chzn-drop ul li.restricted { /* disable option (eg.split mode for smaller screen sizes) */ color: #CCC; background-color: #EEE; pointer-events: none; /*text-decoration: line-through;*/ }
.cms-content-controls .preview-selector .chzn-container.chzn-with-rise .chzn-drop ul li.restricted:before { opacity: 0.2; }
.cms-content-controls .preview-selector .chzn-container.chzn-with-rise .chzn-drop ul li span { display: block; color: #6c6c6c; font-size: 0.85em; line-height: 1.1em; padding-left: 23px; }
.cms-content-controls .preview-selector .chzn-container.chzn-with-rise .chzn-drop ul li .icon-view { margin-right: 4px; }
.cms-content-controls .preview-selector .chzn-container.chzn-with-rise .chzn-drop ul .disabled-tooltip { position: absolute; top: 0; left: 0; right: 0; height: 32px; background: rgba(255, 255, 255, 0); }
.cms-content-controls .preview-selector .chzn-container.chzn-with-rise .chzn-drop ul .disabled-tooltip::before { content: 'Screen size too small'; text-align: center; background: #555; color: white; padding: 4px 0; position: absolute; top: -24px; left: -1px; right: -1px; border-radius: 3px 3px 0 0; display: none; z-index: 2; }
.cms-content-controls .preview-selector .chzn-container.chzn-with-rise .chzn-drop ul .disabled-tooltip::after { content: ''; position: absolute; width: 10px; height: 10px; -moz-transform: rotate(45deg); -ms-transform: rotate(45deg); -webkit-transform: rotate(45deg); transform: rotate(45deg); display: none; background: #555; left: 47%; top: -6px; }
.cms-content-controls .preview-selector .chzn-container.chzn-with-rise .chzn-drop ul .disabled-tooltip:hover::after, .cms-content-controls .preview-selector .chzn-container.chzn-with-rise .chzn-drop ul .disabled-tooltip:hover::before { display: block; }
.cms-content-controls .preview-selector .chzn-drop ul.chzn-results li.result-selected { background: #e6eaed; color: #66727d; }
.cms-content-controls .preview-selector .chzn-drop ul.chzn-results li.result-selected.highlighted, .cms-content-controls .preview-selector .chzn-drop ul.chzn-results li.result-selected:hover, .cms-content-controls .preview-selector .chzn-drop ul.chzn-results li.result-selected:focus { background: #e6eaed; color: #66727d; }
.cms-content-controls .preview-selector.split-disabled .chzn-container.chzn-with-rise .chzn-drop ul li.font-icon-columns { color: #aaa; pointer-events: none; }
.cms-content-controls .preview-selector.split-disabled .chzn-container.chzn-with-rise .chzn-drop ul li.font-icon-columns.highlighted, .cms-content-controls .preview-selector.split-disabled .chzn-container.chzn-with-rise .chzn-drop ul li.font-icon-columns:hover, .cms-content-controls .preview-selector.split-disabled .chzn-container.chzn-with-rise .chzn-drop ul li.font-icon-columns:focus { color: #aaa; background: #fff; cursor: default; }
.cms-content-controls .preview-selector.split-disabled .chzn-container.chzn-with-rise .chzn-drop ul li.font-icon-columns::before { color: #aaa; }
.cms-content-controls .cms-preview-states { float: right; }
.cms-content-controls .cms-preview-states select { max-width: 150px; }
.cms-content-controls .cms-preview-states.dropdown { max-width: 150px; }
.cms-content-controls .cms-preview-states.dropdown a.chzn-single span { margin: 0; }
.cms-content-controls .cms-preview-states.dropdown .chzn-container { max-width: 150px; }

/* Styling for the preview screen sizes */
.cms-preview { background-color: #f6f7f8; height: 100%; width: 100%; }
.cms-preview .cms-preview-overlay { width: 100%; height: 100%; }
.cms-preview .preview-note { color: #CDD7DC; display: block; font-size: 22px; font-weight: bold; height: 82px; margin-top: -50px; margin-left: -150px; /* half of width */ position: absolute; text-align: center; text-shadow: 0 1px 0 #fff; top: 50%; left: 50%; width: 300px; }
.cms-preview .preview-note span { background: url('../images/sprites-64x64-s45180e3c4f.png') 0 0 no-repeat; display: block; height: 41px; margin: 0 auto 20px; width: 50px; }
.cms-preview .preview-scroll { height: 100%; overflow: auto; position: relative; width: 100%; }
.cms-preview .preview-scroll .preview-device-outer { height: 100%; width: 100%; }
.cms-preview .preview-scroll .preview-device-outer .preview-device-inner { -moz-box-sizing: border-box; -webkit-box-sizing: border-box; box-sizing: border-box; width: 100%; height: 100%; background-color: #FFF; }
.cms-preview .preview-scroll .preview-device-outer .preview-device-inner iframe { height: 100%; overflow-y: auto; width: 100%; }
.cms-preview.mobile .preview-scroll, .cms-preview.mobileLandscape .preview-scroll, .cms-preview.tablet .preview-scroll, .cms-preview.tabletLandscape .preview-scroll, .cms-preview.desktop .preview-scroll { background-color: #f6f7f8; /* cover website preview icon */ }
.cms-preview.mobile .preview-scroll .preview-device-outer, .cms-preview.mobileLandscape .preview-scroll .preview-device-outer, .cms-preview.tablet .preview-scroll .preview-device-outer, .cms-preview.tabletLandscape .preview-scroll .preview-device-outer, .cms-preview.desktop .preview-scroll .preview-device-outer { -moz-border-radius: 7px; -webkit-border-radius: 7px; border-radius: 7px; background: #d5dde2; border: 1px solid transparent; border-left: 1px solid #cfd9de; padding: 0 16px 16px; }
.cms-preview.mobile .preview-scroll .preview-device-outer .preview-device-inner, .cms-preview.mobileLandscape .preview-scroll .preview-device-outer .preview-device-inner, .cms-preview.tablet .preview-scroll .preview-device-outer .preview-device-inner, .cms-preview.tabletLandscape .preview-scroll .preview-device-outer .preview-device-inner, .cms-preview.desktop .preview-scroll .preview-device-outer .preview-device-inner { border-top: 2px solid #e1e7ea; border-right: 1px solid transparent; border-bottom: 1px solid #e1e7ea; border-left: 1px solid #c3cfd6; }
.cms-preview.mobile .preview-scroll .preview-device-outer { -moz-transform: rotate(0deg); -ms-transform: rotate(0deg); -webkit-transform: rotate(0deg); transform: rotate(0deg); -moz-transition: all 0.3s ease-in 1s; -o-transition: all 0.3s ease-in 1s; -webkit-transition: all 0.3s ease-in; -webkit-transition-delay: 1s; transition: all 0.3s ease-in 1s; margin: 20px auto 20px; overflow: hidden; padding-top: 16px; }
.cms-preview.mobile .preview-scroll .preview-device-outer .preview-device-inner { -moz-transform: rotate(0deg); -ms-transform: rotate(0deg); -webkit-transform: rotate(0deg); transform: rotate(0deg); -moz-transition: all 0.3s ease-out 1s; -o-transition: all 0.3s ease-out 1s; -webkit-transition: all 0.3s ease-out; -webkit-transition-delay: 1s; transition: all 0.3s ease-out 1s; }
.cms-preview.mobile .preview-scroll .preview-device-outer.rotate { -moz-transform: rotate(-90deg); -ms-transform: rotate(-90deg); -webkit-transform: rotate(-90deg); transform: rotate(-90deg); -moz-transition: all 0.3s ease-in 1s; -o-transition: all 0.3s ease-in 1s; -webkit-transition: all 0.3s ease-in; -webkit-transition-delay: 1s; transition: all 0.3s ease-in 1s; height: 583px; margin: 0px auto 0px; width: 320px; }
.cms-preview.mobile .preview-scroll .preview-device-outer.rotate .preview-device-inner { -moz-transform-origin: 160px 160px; -ms-transform-origin: 160px 160px; -webkit-transform-origin: 160px 160px; transform-origin: 160px 160px; -moz-transform: rotate(90deg); -ms-transform: rotate(90deg); -webkit-transform: rotate(90deg); transform: rotate(90deg); -moz-transition: all 0.3s ease-out 1s; -o-transition: all 0.3s ease-out 1s; -webkit-transition: all 0.3s ease-out; -webkit-transition-delay: 1s; transition: all 0.3s ease-out 1s; height: 320px; width: 583px; }
.cms-preview.mobileLandscape .preview-scroll .preview-device-outer { -moz-transition: all 0.3s ease-out 1s; -o-transition: all 0.3s ease-out 1s; -webkit-transition: all 0.3s ease-out; -webkit-transition-delay: 1s; transition: all 0.3s ease-out 1s; margin: 12% auto; padding-top: 16px; }
.cms-preview.mobileLandscape .preview-scroll .preview-device-outer .preview-device-inner { -moz-transition: all 0.3s ease-out 1s; -o-transition: all 0.3s ease-out 1s; -webkit-transition: all 0.3s ease-out; -webkit-transition-delay: 1s; transition: all 0.3s ease-out 1s; }
.cms-preview.tablet .preview-scroll .preview-device-outer { -moz-transition: all 0.3s ease-out 1s; -o-transition: all 0.3s ease-out 1s; -webkit-transition: all 0.3s ease-out; -webkit-transition-delay: 1s; transition: all 0.3s ease-out 1s; margin: 0 auto; }
.cms-preview.tablet .preview-scroll .preview-device-outer .preview-device-inner { -moz-transition: all 0.3s ease-out 1s; -o-transition: all 0.3s ease-out 1s; -webkit-transition: all 0.3s ease-out; -webkit-transition-delay: 1s; transition: all 0.3s ease-out 1s; }
.cms-preview.tabletLandscape .preview-scroll .preview-device-outer { -moz-transition: all 0.3s ease-out 1s; -o-transition: all 0.3s ease-out 1s; -webkit-transition: all 0.3s ease-out; -webkit-transition-delay: 1s; transition: all 0.3s ease-out 1s; margin: 0 auto; }
.cms-preview.tabletLandscape .preview-scroll .preview-device-outer .preview-device-inner { -moz-transition: all 0.3s ease-out 1s; -o-transition: all 0.3s ease-out 1s; -webkit-transition: all 0.3s ease-out; -webkit-transition-delay: 1s; transition: all 0.3s ease-out 1s; }
.cms-preview.desktop .preview-scroll .preview-device-outer { -moz-transition: all 0.3s ease-out 1s; -o-transition: all 0.3s ease-out 1s; -webkit-transition: all 0.3s ease-out; -webkit-transition-delay: 1s; transition: all 0.3s ease-out 1s; margin: 0 auto; }

/********************************************
* Defines the styles for .ss-ui-action-tabset:
* * Site tree action tabs (to perform actions on the site tree)
* * Actions menu (Edit page actions)
*
* Reliant on TabSet.js to apply and remove some classes.
*
* Note: This is a special use case of tabs, so the default tab
* styling should not apply
*
**********************************************/
.cms .ss-ui-action-tabset { float: left; position: relative; /*
	Styles for the tab-nav of the site tree implementation
	of ss-ui-action-tabset
*/ /* position a checkbox & icon within a tab */ /* Styles for the cms-actions in tree view, to use more limited space.
Title hidden in tree view, until hover/active state added. Active is applied
to the first tab within the template, so there should always be one title
visible. Added and removed with js in TabSet.js  */ /****************************************************************
	Styles for the actions-menu implementation
	of ss-ui-action-tabset
****************************************************************/ }
.cms .ss-ui-action-tabset.multi { /* Style the tab panels */ }
.cms .ss-ui-action-tabset.multi ul.ui-tabs-nav { -moz-border-radius: 3px; -webkit-border-radius: 3px; border-radius: 3px; overflow: hidden; *zoom: 1; border: 1px solid #b3b3b3; float: left; overflow: visible; padding: 0; }
.cms .ss-ui-action-tabset.multi ul.ui-tabs-nav:active { outline: none; box-shadow: none; -webkit-box-shadow: none; }
.cms .ss-ui-action-tabset.multi ul.ui-tabs-nav li { background-image: url('data:image/svg+xml;base64,PD94bWwgdmVyc2lvbj0iMS4wIiBlbmNvZGluZz0idXRmLTgiPz4gPHN2ZyB2ZXJzaW9uPSIxLjEiIHhtbG5zPSJodHRwOi8vd3d3LnczLm9yZy8yMDAwL3N2ZyI+PGRlZnM+PGxpbmVhckdyYWRpZW50IGlkPSJncmFkIiBncmFkaWVudFVuaXRzPSJvYmplY3RCb3VuZGluZ0JveCIgeDE9IjAuNSIgeTE9IjAuMCIgeDI9IjAuNSIgeTI9IjEuMCI+PHN0b3Agb2Zmc2V0PSIwJSIgc3RvcC1jb2xvcj0iI2Y4ZjhmOCIvPjxzdG9wIG9mZnNldD0iMTAwJSIgc3RvcC1jb2xvcj0iI2Q5ZDlkOSIvPjwvbGluZWFyR3JhZGllbnQ+PC9kZWZzPjxyZWN0IHg9IjAiIHk9IjAiIHdpZHRoPSIxMDAlIiBoZWlnaHQ9IjEwMCUiIGZpbGw9InVybCgjZ3JhZCkiIC8+PC9zdmc+IA=='); background-size: 100%; background-image: -webkit-gradient(linear, 50% 0%, 50% 100%, color-stop(0%, #f8f8f8), color-stop(100%, #d9d9d9)); background-image: -moz-linear-gradient(top, #f8f8f8, #d9d9d9); background-image: -webkit-linear-gradient(top, #f8f8f8, #d9d9d9); background-image: linear-gradient(to bottom, #f8f8f8, #d9d9d9); -moz-border-radius: 0; -webkit-border-radius: 0; border-radius: 0; background: #eaeaea; border: none; border-right: 1px solid #eee; border-left: 1px solid #b3b3b3; margin: 0; overflow: visible; min-width: 110px; }
.cms .ss-ui-action-tabset.multi ul.ui-tabs-nav li:active { outline: none; box-shadow: none; -webkit-box-shadow: none; }
.cms .ss-ui-action-tabset.multi ul.ui-tabs-nav li.ui-state-active { -moz-border-radius-bottomleft: 0px; -webkit-border-bottom-left-radius: 0px; border-bottom-left-radius: 0px; -moz-border-radius-bottomright: 0px; -webkit-border-bottom-right-radius: 0px; border-bottom-right-radius: 0px; background: #f8f8f8; border-bottom: none !important; }
.cms .ss-ui-action-tabset.multi ul.ui-tabs-nav li.ui-state-active a { -moz-border-radius-bottomleft: 0px; -webkit-border-bottom-left-radius: 0px; border-bottom-left-radius: 0px; -moz-border-radius-bottomright: 0px; -webkit-border-bottom-right-radius: 0px; border-bottom-right-radius: 0px; }
.cms .ss-ui-action-tabset.multi ul.ui-tabs-nav li.ui-state-active a:active, .cms .ss-ui-action-tabset.multi ul.ui-tabs-nav li.ui-state-active a span:active { outline: none; box-shadow: none; -webkit-box-shadow: none; }
.cms .ss-ui-action-tabset.multi ul.ui-tabs-nav li.first { -moz-border-radius-topleft: 3px; -webkit-border-top-left-radius: 3px; border-top-left-radius: 3px; -moz-border-radius-bottomleft: 3px; -webkit-border-bottom-left-radius: 3px; border-bottom-left-radius: 3px; border-left: none; }
.cms .ss-ui-action-tabset.multi ul.ui-tabs-nav li.last { -moz-border-radius-topright: 3px; -webkit-border-top-right-radius: 3px; border-top-right-radius: 3px; -moz-border-radius-bottomright: 3px; -webkit-border-bottom-right-radius: 3px; border-bottom-right-radius: 3px; border-right: none; }
.cms .ss-ui-action-tabset.multi ul.ui-tabs-nav li a.tab-nav-link { color: #66727d; display: inline-block; font-weight: bold; line-height: 16px; padding: 5px 10px; }
.cms .ss-ui-action-tabset.multi ul.ui-tabs-nav li a.tab-nav-link .ui-no-icon { display: inline-block; float: left; height: 16px; padding: 0 2px; width: 16px; }
.cms .ss-ui-action-tabset.multi ul.ui-tabs-nav li a.tab-nav-link .title { display: inline-block; line-height: 18px; }
.cms .ss-ui-action-tabset.multi ul.ui-tabs-nav li a.tab-nav-link.view-mode-batchactions-wrapper .title { margin-left: 22px; }
.cms .ss-ui-action-tabset.multi .ss-ui-action-tab.ui-tabs-panel { /* Restyle for smaller area*/ background: #f8f8f8 !important; border: 1px solid #b3b3b3; border-top: none; clear: both; display: block; float: left; margin: 0; padding: 10px; padding-top: 15px; position: absolute; top: 30px; width: 202px; z-index: 1; }
.cms .ss-ui-action-tabset.multi .ss-ui-action-tab.ui-tabs-panel h3, .cms .ss-ui-action-tabset.multi .ss-ui-action-tab.ui-tabs-panel h4, .cms .ss-ui-action-tabset.multi .ss-ui-action-tab.ui-tabs-panel h5 { font-weight: bold; line-height: 16px; }
.cms .ss-ui-action-tabset.multi .ss-ui-action-tab.ui-tabs-panel h3 { font-size: 13px; }
.cms .ss-ui-action-tabset.multi .ss-ui-action-tab.ui-tabs-panel h4 { font-size: 12px; margin: 5px 0; }
.cms .ss-ui-action-tabset.multi .ss-ui-action-tab.ui-tabs-panel .ui-widget-content { background: none; }
.cms .ss-ui-action-tabset.multi .ss-ui-action-tab.ui-tabs-panel .field { /* Fields are more compressed in some areas compared to the main content editing window so the below alters the internal spacing of the fields so we can move that spacing to between the form fields rather than padding */ border-bottom: none; -moz-box-shadow: none; -webkit-box-shadow: none; box-shadow: none; }
.cms .ss-ui-action-tabset.multi .ss-ui-action-tab.ui-tabs-panel .field label { float: none; width: auto; font-size: 12px; padding: 0 8px 4px 0; }
.cms .ss-ui-action-tabset.multi .ss-ui-action-tab.ui-tabs-panel .field label.extra-details { overflow: hidden; margin-top: 10px; display: block; color: #c5cbd0; font-style: italic; font-weight: normal; font-size: 1em; float: left; text-shadow: none; }
.cms .ss-ui-action-tabset.multi .ss-ui-action-tab.ui-tabs-panel .field label.extra-details.fill:before { color: #fff; content: '?'; font-size: 12px; -moz-box-sizing: border-box; -webkit-box-sizing: border-box; box-sizing: border-box; padding-left: 3px; padding-right: 3px; display: block; float: left; text-shadow: none; -moz-border-radius: 50px; -webkit-border-radius: 50px; border-radius: 50px; background-color: #e2e4e7; width: 15px; height: 15px; margin-right: 5px; margin-bottom: 5px; }
.cms .ss-ui-action-tabset.multi .ss-ui-action-tab.ui-tabs-panel .field .middleColumn { margin: 0; }
.cms .ss-ui-action-tabset.multi .ss-ui-action-tab.ui-tabs-panel .field input.text, .cms .ss-ui-action-tabset.multi .ss-ui-action-tab.ui-tabs-panel .field select, .cms .ss-ui-action-tabset.multi .ss-ui-action-tab.ui-tabs-panel .field textarea { padding: 5px; font-size: 11px; }
.cms .ss-ui-action-tabset.multi .ss-ui-action-tab.ui-tabs-panel .field.checkbox { padding: 0 8px 0; }
.cms .ss-ui-action-tabset.multi .ss-ui-action-tab.ui-tabs-panel .field.checkbox input { margin: 2px 0; }
.cms .ss-ui-action-tabset.multi .ss-ui-action-tab.ui-tabs-panel .fieldgroup .fieldgroup-field { padding: 0; }
.cms .ss-ui-action-tabset.multi .ss-ui-action-tab.ui-tabs-panel .fieldgroup .fieldgroup-field .field { margin: 0; padding: 0; }
.cms .ss-ui-action-tabset.multi .ss-ui-action-tab.ui-tabs-panel .cms-content-fields { overflow: visible; }
.cms .ss-ui-action-tabset.multi .ss-ui-action-tab.ui-tabs-panel .chzn-container-single { width: 100% !important; }
.cms .ss-ui-action-tabset.multi .ss-ui-action-tab.ui-tabs-panel .chzn-container-single .chzn-single { padding: 0 0 0 5px; float: none; }
.cms .ss-ui-action-tabset.multi .ss-ui-action-tab.ui-tabs-panel .cms-content-actions, .cms .ss-ui-action-tabset.multi .ss-ui-action-tab.ui-tabs-panel .cms-preview-controls { padding: 0; height: auto; border: none; -moz-box-shadow: none; -webkit-box-shadow: none; box-shadow: none; }
.cms .ss-ui-action-tabset.multi .ss-ui-action-tab.ui-tabs-panel .cms-edit-form { width: 100%; }
.cms .ss-ui-action-tabset.multi .ss-ui-action-tab.ui-tabs-panel .CompositeField { margin: 0; padding: 0; float: none; }
.cms .ss-ui-action-tabset.multi .ss-ui-action-tab.ui-tabs-panel .parent-mode { padding-top: 0; }
.cms .ss-ui-action-tabset.multi .ss-ui-action-tab.ui-tabs-panel .treedropdown, .cms .ss-ui-action-tabset.multi .ss-ui-action-tab.ui-tabs-panel .SelectionGroup li.selected div.field { margin: 10px 0 0 0; }
.cms .ss-ui-action-tabset.multi .ss-ui-action-tab.ui-tabs-panel .treedropdown .treedropdownfield-title, .cms .ss-ui-action-tabset.multi .ss-ui-action-tab.ui-tabs-panel .SelectionGroup li.selected div.field .treedropdownfield-title { position: absolute; z-index: 2; padding: 5px; }
.cms .ss-ui-action-tabset.multi .ss-ui-action-tab.ui-tabs-panel .treedropdown .treedropdownfield-panel, .cms .ss-ui-action-tabset.multi .ss-ui-action-tab.ui-tabs-panel .SelectionGroup li.selected div.field .treedropdownfield-panel { margin-top: 11px; }
.cms .ss-ui-action-tabset.multi .ss-ui-action-tab.ui-tabs-panel .treedropdown .treedropdownfield-toggle-panel-link, .cms .ss-ui-action-tabset.multi .ss-ui-action-tab.ui-tabs-panel .SelectionGroup li.selected div.field .treedropdownfield-toggle-panel-link { background: none; border-left: none; padding: 5px 3px; }
.cms .ss-ui-action-tabset.multi .ss-ui-action-tab.ui-tabs-panel .treedropdown .treedropdownfield-toggle-panel-link .ui-icon, .cms .ss-ui-action-tabset.multi .ss-ui-action-tab.ui-tabs-panel .SelectionGroup li.selected div.field .treedropdownfield-toggle-panel-link .ui-icon { float: right; opacity: 0.7; }
.cms .ss-ui-action-tabset.multi .ss-ui-action-tab.ui-tabs-panel .cms-add-form ul.SelectionGroup { padding-left: 0; padding-right: 0; overflow: visible; border-bottom: none; }
.cms .ss-ui-action-tabset.multi .ss-ui-action-tab.ui-tabs-panel.first { left: 0; width: 203px; }
.cms .ss-ui-action-tabset.multi .ss-ui-action-tab.ui-tabs-panel .ui-icon { padding-right: 0; }
.cms .ss-ui-action-tabset.multi .ss-ui-action-tab.ui-tabs-panel .tab-nav-link, .cms .ss-ui-action-tabset.multi .ss-ui-action-tab.ui-tabs-panel .ss-ui-button { font-size: 12px; }
.cms .ss-ui-action-tabset.multi .ss-ui-action-tab.ui-tabs-panel #Form_AddForm_PageType ul { padding: 0; }
.cms .ss-ui-action-tabset.multi .ss-ui-action-tab.ui-tabs-panel #Form_AddForm_PageType ul li { padding: 4px 5px; }
.cms .ss-ui-action-tabset.tabset-open ul.ui-tabs-nav, .cms .ss-ui-action-tabset.tabset-open ul.ui-tabs-nav li.first { -moz-border-radius-bottomleft: 0; -webkit-border-bottom-left-radius: 0; border-bottom-left-radius: 0; }
.cms .ss-ui-action-tabset.tabset-open-last ul.ui-tabs-nav li.last { -moz-border-radius-bottomright: 0; -webkit-border-bottom-right-radius: 0; border-bottom-right-radius: 0; }
.cms .ss-ui-action-tabset .batch-check, .cms .ss-ui-action-tabset .ui-icon { display: inline-block; float: left; margin-left: -2px; padding-right: 6px; }
.cms .ss-ui-action-tabset .batch-check { margin: 6px 0px 5px 9px; position: absolute; }
.cms .ss-ui-action-tabset .cms-tree-view-sidebar { min-width: 176px; /* for when the scrollbar is present & find dropdown open */ }
.cms .ss-ui-action-tabset .cms-tree-view-sidebar .ss-ui-action-tabset ul.ui-tabs-nav > li { width: auto; }
.cms .ss-ui-action-tabset .cms-tree-view-sidebar .ss-ui-action-tabset ul.ui-tabs-nav > li a.tab-nav-link { -moz-box-sizing: border-box; -webkit-box-sizing: border-box; box-sizing: border-box; -webkit-transition-duration: 0.5s; -moz-transition-duration: 0.5s; -o-transition-duration: 0.5s; transition-duration: 0.5s; overflow: hidden; padding-right: 0; width: 30px; }
.cms .ss-ui-action-tabset .cms-tree-view-sidebar .ss-ui-action-tabset ul.ui-tabs-nav > li a.tab-nav-link.active { -webkit-transition-duration: 0.5s; -moz-transition-duration: 0.5s; -o-transition-duration: 0.5s; transition-duration: 0.5s; width: 110px; }
.cms .ss-ui-action-tabset .cms-tree-view-sidebar .ss-ui-action-tabset.tabset-open ul.ui-tabs-nav, .cms .ss-ui-action-tabset .cms-tree-view-sidebar .ss-ui-action-tabset.tabset-open ul.ui-tabs-nav li.first, .cms .ss-ui-action-tabset .cms-tree-view-sidebar .ss-ui-action-tabset.tabset-open ul.ui-tabs-nav li.last, .cms .ss-ui-action-tabset .cms-tree-view-sidebar .ss-ui-action-tabset.tabset-open-last ul.ui-tabs-nav, .cms .ss-ui-action-tabset .cms-tree-view-sidebar .ss-ui-action-tabset.tabset-open-last ul.ui-tabs-nav li.first, .cms .ss-ui-action-tabset .cms-tree-view-sidebar .ss-ui-action-tabset.tabset-open-last ul.ui-tabs-nav li.last { -moz-border-radius-bottomright: 0; -webkit-border-bottom-right-radius: 0; border-bottom-right-radius: 0; -moz-border-radius-bottomleft: 0; -webkit-border-bottom-left-radius: 0; border-bottom-left-radius: 0; }
.cms .ss-ui-action-tabset .cms-tree-view-sidebar .ui-tabs .ui-tabs-panel.ss-ui-action-tab { padding: 10px 6px; width: 162px; }
.cms .ss-ui-action-tabset .cms-tree-view-sidebar .ui-tabs .ui-tabs-panel.ss-ui-action-tab .field { max-width: 160px; }
.cms .ss-ui-action-tabset .cms-tree-view-sidebar .ui-tabs .ui-tabs-panel.ss-ui-action-tab .ui-icon { padding-right: 0; }
.cms .ss-ui-action-tabset .cms-tree-view-sidebar .last .ui-tabs-panel.ss-ui-action-tab { left: auto; right: 0; }
.cms .ss-ui-action-tabset.action-menus.ss-tabset { margin-top: 2px; /* Style the panel for actions-menu */ /* Re-align last tab */ }
.cms .ss-ui-action-tabset.action-menus.ss-tabset ul.ui-tabs-nav { margin: 0; float: left; /* needed for ie but doesnt effect other browsers */ }
.cms .ss-ui-action-tabset.action-menus.ss-tabset ul.ui-tabs-nav li { background: none; border: none; border-bottom: none !important; display: inline; padding: 0; /* Make arrow point in up when nav open */ }
.cms .ss-ui-action-tabset.action-menus.ss-tabset ul.ui-tabs-nav li:hover, .cms .ss-ui-action-tabset.action-menus.ss-tabset ul.ui-tabs-nav li:active { -moz-box-shadow: none; -webkit-box-shadow: none; box-shadow: none; outline: none; }
.cms .ss-ui-action-tabset.action-menus.ss-tabset ul.ui-tabs-nav li a { text-shadow: #fff 0 1px 1px; color: #0071c4; font-size: 13px; font-weight: normal; line-height: 24px; padding: 0 25px 0 10px; border-bottom: 0; margin: 0; /* Arrow */ }
.cms .ss-ui-action-tabset.action-menus.ss-tabset ul.ui-tabs-nav li a:hover, .cms .ss-ui-action-tabset.action-menus.ss-tabset ul.ui-tabs-nav li a:active { -moz-box-shadow: none; -webkit-box-shadow: none; box-shadow: none; outline: none; }
.cms .ss-ui-action-tabset.action-menus.ss-tabset ul.ui-tabs-nav li a:hover { text-shadow: #fff 0 10px 10px; color: #00599b; }
.cms .ss-ui-action-tabset.action-menus.ss-tabset ul.ui-tabs-nav li a:after { background: url('../images/sprites-32x32-s47450c5f5b.png') 0 -26px no-repeat; border-bottom: 0; content: ""; display: inline-block; height: 16px; margin-left: 6px; width: 16px; }
.cms .ss-ui-action-tabset.action-menus.ss-tabset ul.ui-tabs-nav li a:hover:after { background: url('../images/sprites-32x32-s47450c5f5b.png') 0 0 no-repeat; }
.cms .ss-ui-action-tabset.action-menus.ss-tabset ul.ui-tabs-nav li.ui-state-active a:after { background: url('../images/sprites-32x32-s47450c5f5b.png') 0 -78px no-repeat; }
.cms .ss-ui-action-tabset.action-menus.ss-tabset ul.ui-tabs-nav li.ui-state-active a:hover:after { background: url('../images/sprites-32x32-s47450c5f5b.png') 0 -52px no-repeat; }
.cms .ss-ui-action-tabset.action-menus.ss-tabset .ui-tabs-panel { overflow: hidden; *zoom: 1; -moz-border-radius-topleft: 3px; -webkit-border-top-left-radius: 3px; border-top-left-radius: 3px; -moz-border-radius-topright: 3px; -webkit-border-top-right-radius: 3px; border-top-right-radius: 3px; -moz-border-radius-bottomleft: 0; -webkit-border-bottom-left-radius: 0; border-bottom-left-radius: 0; -moz-border-radius-bottomright: 0; -webkit-border-bottom-right-radius: 0; border-bottom-right-radius: 0; /* Restyle for smaller area*/ clear: both; display: block; background-color: #f6f7f8; border: 1px solid #ccc; border-bottom: 1px solid #f6f7f8; margin: 0; margin-top: 2px; max-width: 250px; padding: 8px 0 2px; position: absolute; z-index: 1; min-width: 190px; }
.cms .ss-ui-action-tabset.action-menus.ss-tabset .ui-tabs-panel h3, .cms .ss-ui-action-tabset.action-menus.ss-tabset .ui-tabs-panel h4, .cms .ss-ui-action-tabset.action-menus.ss-tabset .ui-tabs-panel h5 { font-weight: bold; line-height: 16px; }
.cms .ss-ui-action-tabset.action-menus.ss-tabset .ui-tabs-panel h3 { font-size: 13px; }
.cms .ss-ui-action-tabset.action-menus.ss-tabset .ui-tabs-panel h4 { font-size: 12px; margin: 5px 0; }
.cms .ss-ui-action-tabset.action-menus.ss-tabset .ui-tabs-panel .ui-widget-content { background: none; }
.cms .ss-ui-action-tabset.action-menus.ss-tabset .ui-tabs-panel .field { /* Fields are more compressed in some areas compared to the main content editing window so the below alters the internal spacing of the fields so we can move that spacing to between the form fields rather than padding */ border-bottom: none; -moz-box-shadow: none; -webkit-box-shadow: none; box-shadow: none; }
.cms .ss-ui-action-tabset.action-menus.ss-tabset .ui-tabs-panel .field label { float: none; width: auto; font-size: 12px; padding: 0 8px 4px 0; }
.cms .ss-ui-action-tabset.action-menus.ss-tabset .ui-tabs-panel .field label.extra-details { overflow: hidden; margin-top: 10px; display: block; color: #c5cbd0; font-style: italic; font-weight: normal; font-size: 1em; float: left; text-shadow: none; }
.cms .ss-ui-action-tabset.action-menus.ss-tabset .ui-tabs-panel .field label.extra-details.fill:before { color: #fff; content: '?'; font-size: 12px; -moz-box-sizing: border-box; -webkit-box-sizing: border-box; box-sizing: border-box; padding-left: 3px; padding-right: 3px; display: block; float: left; text-shadow: none; -moz-border-radius: 50px; -webkit-border-radius: 50px; border-radius: 50px; background-color: #e2e4e7; width: 15px; height: 15px; margin-right: 5px; margin-bottom: 5px; }
.cms .ss-ui-action-tabset.action-menus.ss-tabset .ui-tabs-panel .field .middleColumn { margin: 0; }
.cms .ss-ui-action-tabset.action-menus.ss-tabset .ui-tabs-panel .field input.text, .cms .ss-ui-action-tabset.action-menus.ss-tabset .ui-tabs-panel .field select, .cms .ss-ui-action-tabset.action-menus.ss-tabset .ui-tabs-panel .field textarea { padding: 5px; font-size: 11px; }
.cms .ss-ui-action-tabset.action-menus.ss-tabset .ui-tabs-panel .field.checkbox { padding: 0 8px 0; }
.cms .ss-ui-action-tabset.action-menus.ss-tabset .ui-tabs-panel .field.checkbox input { margin: 2px 0; }
.cms .ss-ui-action-tabset.action-menus.ss-tabset .ui-tabs-panel .fieldgroup .fieldgroup-field { padding: 0; }
.cms .ss-ui-action-tabset.action-menus.ss-tabset .ui-tabs-panel .fieldgroup .fieldgroup-field .field { margin: 0; padding: 0; }
.cms .ss-ui-action-tabset.action-menus.ss-tabset .ui-tabs-panel .cms-content-fields { overflow: visible; }
.cms .ss-ui-action-tabset.action-menus.ss-tabset .ui-tabs-panel .chzn-container-single { width: 100% !important; }
.cms .ss-ui-action-tabset.action-menus.ss-tabset .ui-tabs-panel .chzn-container-single .chzn-single { padding: 0 0 0 5px; float: none; }
.cms .ss-ui-action-tabset.action-menus.ss-tabset .ui-tabs-panel .cms-content-actions, .cms .ss-ui-action-tabset.action-menus.ss-tabset .ui-tabs-panel .cms-preview-controls { padding: 0; height: auto; border: none; -moz-box-shadow: none; -webkit-box-shadow: none; box-shadow: none; }
.cms .ss-ui-action-tabset.action-menus.ss-tabset .ui-tabs-panel .cms-edit-form { width: 100%; }
.cms .ss-ui-action-tabset.action-menus.ss-tabset .ui-tabs-panel .CompositeField { margin: 0; padding: 0; float: none; }
.cms .ss-ui-action-tabset.action-menus.ss-tabset .ui-tabs-panel .parent-mode { padding-top: 0; }
.cms .ss-ui-action-tabset.action-menus.ss-tabset .ui-tabs-panel .treedropdown, .cms .ss-ui-action-tabset.action-menus.ss-tabset .ui-tabs-panel .SelectionGroup li.selected div.field { margin: 10px 0 0 0; }
.cms .ss-ui-action-tabset.action-menus.ss-tabset .ui-tabs-panel .treedropdown .treedropdownfield-title, .cms .ss-ui-action-tabset.action-menus.ss-tabset .ui-tabs-panel .SelectionGroup li.selected div.field .treedropdownfield-title { position: absolute; z-index: 2; padding: 5px; }
.cms .ss-ui-action-tabset.action-menus.ss-tabset .ui-tabs-panel .treedropdown .treedropdownfield-panel, .cms .ss-ui-action-tabset.action-menus.ss-tabset .ui-tabs-panel .SelectionGroup li.selected div.field .treedropdownfield-panel { margin-top: 11px; }
.cms .ss-ui-action-tabset.action-menus.ss-tabset .ui-tabs-panel .treedropdown .treedropdownfield-toggle-panel-link, .cms .ss-ui-action-tabset.action-menus.ss-tabset .ui-tabs-panel .SelectionGroup li.selected div.field .treedropdownfield-toggle-panel-link { background: none; border-left: none; padding: 5px 3px; }
.cms .ss-ui-action-tabset.action-menus.ss-tabset .ui-tabs-panel .treedropdown .treedropdownfield-toggle-panel-link .ui-icon, .cms .ss-ui-action-tabset.action-menus.ss-tabset .ui-tabs-panel .SelectionGroup li.selected div.field .treedropdownfield-toggle-panel-link .ui-icon { float: right; opacity: 0.7; }
.cms .ss-ui-action-tabset.action-menus.ss-tabset .ui-tabs-panel .cms-add-form ul.SelectionGroup { padding-left: 0; padding-right: 0; overflow: visible; border-bottom: none; }
.cms .ss-ui-action-tabset.action-menus.ss-tabset .ui-tabs-panel .cms-sitetree-information { border-bottom: 1px solid #e8e9eb; margin-bottom: 8px; padding: 0 20px 0 0; margin-right: 10px; margin-left: 10px; }
.cms .ss-ui-action-tabset.action-menus.ss-tabset .ui-tabs-panel .cms-sitetree-information p.meta-info { color: #999; font-size: 11px; line-height: 16px; margin-bottom: 8px; white-space: nowrap; }
.cms .ss-ui-action-tabset.action-menus.ss-tabset .ui-tabs-panel button.ss-ui-button { width: 100%; }
.cms .ss-ui-action-tabset.action-menus.ss-tabset .ui-tabs-panel button.ss-ui-button:hover, .cms .ss-ui-action-tabset.action-menus.ss-tabset .ui-tabs-panel button.ss-ui-button:focus, .cms .ss-ui-action-tabset.action-menus.ss-tabset .ui-tabs-panel button.ss-ui-button:active { -moz-box-shadow: none; -webkit-box-shadow: none; box-shadow: none; background-color: #ebedef; outline: none; }
.cms .ss-ui-action-tabset.action-menus.ss-tabset .last .ui-tabs-panel.ss-ui-action-tab { left: auto; right: -1px; }
.cms .cms-content-actions .Actions { overflow: visible; }

.ModelAdmin .cms-content-fields { /** DEPRECATED: .cms-content-tools will be removed in 4.0 Use .cms-content-filters instead.  Hide certain elements when shown in "sidebar mode" */ }
.ModelAdmin .cms-content-fields .cms-edit-form { overflow-y: auto; overflow-x: hidden; }
.ModelAdmin .cms-content-fields .cms-content-tools .cms-panel-content .cms-search-form .resetformaction { margin-right: 0px; }
.ModelAdmin .cms-content-fields .cms-content-tools .cms-panel-content #Form_ImportForm { overflow: hidden; }

.permissioncheckboxset h5, .permissioncheckboxsetfield_readonly h5 { margin: 0; }
.permissioncheckboxset .optionset, .permissioncheckboxsetfield_readonly .optionset { overflow: auto; }
.permissioncheckboxset .optionset li, .permissioncheckboxsetfield_readonly .optionset li { float: none; width: auto; clear: both; }

/* For user permissions the readonly checkboxes are set as display none and are replaced with a <span> that has a
green tick icon as a background this is created using compass generated classes and hardcoded in the php */
.permissioncheckboxsetfield_readonly .optionset li.odd, .permissioncheckboxsetfield_readonly .optionset li.even { margin-left: 16px; }
.permissioncheckboxsetfield_readonly .optionset li.help { width: 384px; }
.permissioncheckboxsetfield_readonly .optionset li input { display: none; }
.permissioncheckboxsetfield_readonly .optionset li label { position: relative; }
.permissioncheckboxsetfield_readonly .optionset li label span { position: absolute; left: -16px; top: -2px; }

.cms .cms-content .SecurityAdmin .cms-content-fields { overflow-y: auto; }
.cms .cms-content .SecurityAdmin .cms-content-fields .aligned-right-label { margin-left: 184px; padding: 8px 0; }

.cms-security h1 { margin: 45px 40px 5px 25px; font-size: 1.9em; line-height: 1.2; font-weight: bold; }
.cms-security .Content { margin: 0 50px 0 25px; }
.cms-security .Form { margin: 0 25px; }
.cms-security .Form .field { border: 0 none; -moz-box-shadow: none; -webkit-box-shadow: none; box-shadow: none; margin: 0; padding: 0; }
.cms-security .Form .field label.left { float: none; width: auto; }
.cms-security .Form .field .middleColumn { margin: 0; }
.cms-security .Form #Password { width: 300px; float: left; }
.cms-security .Form #ForgotPassword { float: left; padding: 40px 0 0 10px; }
.cms-security .Form #Remember { clear: both; }
.cms-security .Form .Actions { padding: 20px 0 0 0; }
.cms-security .Form .Actions #doLogout { line-height: 28px; margin: 0 0 0 10px; }

.leftandmain-logindialog-dialog .ui-dialog-titlebar-close { display: none; }

.leftandmain-logindialog-overlay { opacity: 0.8; }

/** ----------------------------- Retina graphics ----------------------------- */
/** This file defines graphics to use on high-DPI screens in the CMS  @package framework @subpackage admin */
/** ---------------------------------------------------- "@2x" media query ---------------------------------------------------- */
@media only screen and (-webkit-min-device-pixel-ratio: 2), only screen and (min--moz-device-pixel-ratio: 2), only screen and (-o-min-device-pixel-ratio: 2 / 1), only screen and (min-device-pixel-ratio: 2), only screen and (min-resolution: 192dpi), only screen and (min-resolution: 2dppx) { /* Loading spinner */
  .cms-content-loading-spinner { background-image: url(../images/spinner@2x.gif); background-size: 43px 43px; }
  .ui-dialog .ui-dialog-content.loading { background-image: url(../images/spinner@2x.gif); background-size: 43px 43px; }
  .ui-dialog.loading { background-image: url(../images/spinner@2x.gif); background-size: 43px 43px; }
  /* Default CMS logo */
  .cms-logo a { background-image: url("../images/logo_small@2x.png"); background-size: 22px 22px; }
  /* Logout button */
  .cms-login-status .logout-link { background-image: url('../images/sprites-32x32-2x-s6ccfbe50f9.png'); background-position: 0 -184px; background-size: 30px auto; }
  .cms-content-controls .icon-auto:before { background-image: url('../images/sprites-32x32-2x-s6ccfbe50f9.png'); background-position: 0 -274px; background-size: 30px auto; }
  .cms-content-controls .icon-desktop:before { background-image: url('../images/sprites-32x32-2x-s6ccfbe50f9.png'); background-position: 0 -301px; background-size: 30px auto; }
  .cms-content-controls .icon-tablet:before { background-image: url('../images/sprites-32x32-2x-s6ccfbe50f9.png'); background-position: 0 -436px; background-size: 30px auto; }
  .cms-content-controls .icon-mobile:before { background-image: url('../images/sprites-32x32-2x-s6ccfbe50f9.png'); background-position: 0 -355px; background-size: 30px auto; }
  .cms-content-controls .icon-split:before { background-image: url('../images/sprites-32x32-2x-s6ccfbe50f9.png'); background-position: 0 -409px; background-size: 30px auto; }
  .cms-content-controls .icon-edit:before { background-image: url('../images/sprites-32x32-2x-s6ccfbe50f9.png'); background-position: 0 -328px; background-size: 30px auto; }
  .cms-content-controls .icon-preview:before { background-image: url('../images/sprites-32x32-2x-s6ccfbe50f9.png'); background-position: 0 -382px; background-size: 30px auto; }
  .cms .ss-ui-action-tabset.action-menus.ss-tabset ul.ui-tabs-nav li a:after { background-image: url('../images/sprites-32x32-2x-s6ccfbe50f9.png'); background-position: 0 -26px; background-size: 30px auto; }
  .cms .ss-ui-action-tabset.action-menus.ss-tabset ul.ui-tabs-nav li a:hover:after { background-image: url('../images/sprites-32x32-2x-s6ccfbe50f9.png'); background-position: 0 0; background-size: 30px auto; }
  .cms .ss-ui-action-tabset.action-menus.ss-tabset ul.ui-tabs-nav li.ui-state-active a:after { background-image: url('../images/sprites-32x32-2x-s6ccfbe50f9.png'); background-position: 0 -78px; background-size: 30px auto; }
  .cms .ss-ui-action-tabset.action-menus.ss-tabset ul.ui-tabs-nav li.ui-state-active a:hover:after { background-image: url('../images/sprites-32x32-2x-s6ccfbe50f9.png'); background-position: 0 -52px; background-size: 30px auto; }
  /* CMS menu */
  .cms-menu-list li a .toggle-children .toggle-children-icon { background-image: url('../images/sprites-32x32-2x-s6ccfbe50f9.png'); background-position: 0 -210px; background-size: 30px auto; }
  .cms-menu-list li a .toggle-children.opened .toggle-children-icon { background-image: url('../images/sprites-32x32-2x-s6ccfbe50f9.png'); background-position: 0 -226px; background-size: 30px auto; }
  .cms-menu-list li.current a .toggle-children .toggle-children-icon { background-image: url('../images/sprites-32x32-2x-s6ccfbe50f9.png'); background-position: 0 -242px; background-size: 30px auto; }
  .cms-menu-list li.current a .toggle-children.opened .toggle-children-icon { background-image: url('../images/sprites-32x32-2x-s6ccfbe50f9.png'); background-position: 0 -258px; background-size: 30px auto; }
  /* Sitetree */
  .tree-holder.jstree-apple ins, .cms-tree.jstree-apple ins { background-image: url(../images/sitetree_ss_default_icons@2x.png); background-size: 108px 72px; }
  /* UI widget "close" button */
  .ui-widget-header a.ui-state-hover .ui-icon-closethick { background-image: url('../images/sprites-32x32-2x-s6ccfbe50f9.png'); background-position: 0 -104px; background-size: 30px auto; }
  .ui-widget-header .ui-icon-closethick { background-image: url('../images/sprites-32x32-2x-s6ccfbe50f9.png'); background-position: 0 -144px; background-size: 30px auto; }
  /* Tab icons */
  .ui-tabs .ui-tabs-nav li.cms-tabset-icon.list a { background-image: url('../images/sprites-64x64-2x-se3e3f47b94.png'); background-position: 0 -150px; background-size: 40px auto; }
  .ui-tabs .ui-tabs-nav li.cms-tabset-icon.tree a { background-image: url('../images/sprites-64x64-2x-se3e3f47b94.png'); background-position: 0 -250px; background-size: 40px auto; }
  .ui-tabs .ui-tabs-nav li.cms-tabset-icon.edit a { background-image: url('../images/sprites-64x64-2x-se3e3f47b94.png'); background-position: 0 -50px; background-size: 40px auto; }
  .ui-tabs .ui-tabs-nav li.cms-tabset-icon.list.ui-state-active a { background-image: url('../images/sprites-64x64-2x-se3e3f47b94.png'); background-position: 0 -100px; background-size: 40px auto; }
  .ui-tabs .ui-tabs-nav li.cms-tabset-icon.tree.ui-state-active a { background-image: url('../images/sprites-64x64-2x-se3e3f47b94.png'); background-position: 0 -200px; background-size: 40px auto; }
  .ui-tabs .ui-tabs-nav li.cms-tabset-icon.edit.ui-state-active a { background-image: url('../images/sprites-64x64-2x-se3e3f47b94.png'); background-position: 0 0; background-size: 40px auto; }
  /* Menu icon classes */
  .icon.icon-24 { background-image: url('../images/menu-icons/24x24-2x-sccfd928e17.png'); background-size: 24px auto; }
  .icon.icon-24.icon-assetadmin { background-position: 0 -216px; }
  .icon.icon-24.icon-cmsmain { background-position: 0 -192px; }
  .icon.icon-24.icon-cmspagescontroller { background-position: 0 -168px; }
  .icon.icon-24.icon-cmssettingscontroller { background-position: 0 -96px; }
  .icon.icon-24.icon-securityadmin { background-position: 0 -24px; }
  .icon.icon-24.icon-reportadmin { background-position: 0 -240px; }
  .icon.icon-24.icon-commentadmin { background-position: 0 0; }
  .icon.icon-24.icon-help { background-position: 0 -144px; }
  .icon.icon-16 { background-image: url('../images/menu-icons/16x16-2x-sbe70081ef8.png'); background-size: 16px auto; }
  .icon.icon-16.icon-assetadmin { background-position: 0 -144px; }
  .icon.icon-16.icon-cmsmain { background-position: 0 -128px; }
  .icon.icon-16.icon-cmspagescontroller { background-position: 0 -112px; }
  .icon.icon-16.icon-cmssettingscontroller { background-position: 0 -64px; }
  .icon.icon-16.icon-securityadmin { background-position: 0 -16px; }
  .icon.icon-16.icon-reportadmin { background-position: 0 -160px; }
  .icon.icon-16.icon-commentadmin { background-position: 0 0; }
  .icon.icon-16.icon-help { background-position: 0 -96px; } }

/*# sourceMappingURL=screen.css.map */<|MERGE_RESOLUTION|>--- conflicted
+++ resolved
@@ -267,15 +267,9 @@
 .field:after { content: "\0020"; display: block; height: 0; clear: both; overflow: hidden; visibility: hidden; }
 .field.nolabel .middleColumn { margin-left: 0; }
 .field.nolabel .description { margin-left: 0; }
-<<<<<<< HEAD
 .field.checkbox label.right { margin: 4px 0 0 0; display: inline; font-style: normal; color: #66727d; clear: none; }
-.field label.left { float: left; display: block; width: 176px; padding: 8px 8px 8px 0; line-height: 16px; font-weight: bold; }
+.field label.left { float: left; display: block; width: 176px; padding: 8px 8px 8px 0; line-height: 16px; }
 .field label.right { cursor: pointer; clear: both; color: #9ba5ae; display: block; font-style: italic; margin: 4px 0 0 184px; }
-=======
-.field.checkbox label.right { margin: 4px 0 0 0; display: inline; font-style: normal; color: #4f5861; clear: none; }
-.field label.left { float: left; display: block; width: 176px; padding: 8px 8px 8px 0; line-height: 16px; }
-.field label.right { cursor: pointer; clear: both; color: #7f8b97; display: block; font-style: italic; margin: 4px 0 0 184px; }
->>>>>>> e091bb84
 .field .middleColumn { margin-left: 184px; }
 .field span.readonly { padding-top: 8px; line-height: 16px; display: block; }
 .field .fieldgroup .fieldgroup-field.last { /* This is used on page/settings/visibility */ padding-bottom: 8px; /* replicates li item spacing */ }
@@ -416,7 +410,7 @@
 .optionset li label { display: inline; cursor: pointer; padding-left: 8px; }
 .optionset.field { padding-top: 0; }
 
-/** ---------------------------------------------------- HTML Text ---------------------------------------------------- */
+/** ---------------------------------------------------- HTML Text  ---------------------------------------------------- */
 .htmleditor label { display: block; float: none; padding-bottom: 10px; }
 .htmleditor .middleColumn { margin-left: 0px; clear: left; }
 .htmleditor .description { margin-left: 0px; }
@@ -509,15 +503,15 @@
 .cms-panel .cms-content-filters .Actions { margin-bottom: 0; }
 
 /**
-* This file defines most styles of the CMS: Colors, fonts, backgrounds, 
+* This file defines most styles of the CMS: Colors, fonts, backgrounds,
 * alignments, dimensions.
-* 
-* Use SCSS variable definitions in screen.css to avoid repeating styles 
-* like background colours or padding dimensions. See themes/_default.scss 
+*
+* Use SCSS variable definitions in screen.css to avoid repeating styles
+* like background colours or padding dimensions. See themes/_default.scss
 * to get started.
-* 
-* To avoid this file getting too large and complicated, it is encouraged to 
-* create new SCSS files for larger components like the CMS menu or tree 
+*
+* To avoid this file getting too large and complicated, it is encouraged to
+* create new SCSS files for larger components like the CMS menu or tree
 * (see _tree.scss and _menu.scss).
 */
 /** ---------------------------------------------------- Core Styles. ---------------------------------------------------- */
@@ -534,11 +528,7 @@
 .hide, .cms-helper-hide-actions .Actions { display: none; }
 
 /** -------------------------------------------- Panels Styles -------------------------------------------- */
-<<<<<<< HEAD
-.cms-container { height: 100%; background: #ECEFF1; }
-=======
-.cms-container { height: 100%; /*background: $tab-panel-texture-background;*/ background: #f6f7f8; }
->>>>>>> e091bb84
+.cms-container { height: 100%; background: #f6f7f8; }
 
 .cms-preview, .cms-menu, .cms-content, .cms-content-header, .cms-content-tools, .cms-content-fields, .cms-edit-form, .cms-preview, .cms-preview iframe, .cms-preview-controls { display: inline-block; vertical-align: middle; *vertical-align: auto; *zoom: 1; *display: inline; }
 
@@ -593,8 +583,8 @@
 .cms a.icon-button:hover, .cms .ui-tabs .ui-tabs-nav li a.icon-button:hover, .ui-tabs .ui-tabs-nav li .cms a.icon-button:hover, .cms a.icon-button:active, .cms .ui-tabs .ui-tabs-nav li a.icon-button:active, .ui-tabs .ui-tabs-nav li .cms a.icon-button:active, .cms a.icon-button:focus, .cms .ui-tabs .ui-tabs-nav li a.icon-button:focus, .ui-tabs .ui-tabs-nav li .cms a.icon-button:focus, .cms button.ss-ui-button.icon-button:hover, .cms button.ss-ui-button.icon-button:active, .cms button.ss-ui-button.icon-button:focus { border: 0; box-shadow: none; background-image: none; text-decoration: none; }
 .cms a.icon-button:hover, .cms .ui-tabs .ui-tabs-nav li a.icon-button:hover, .ui-tabs .ui-tabs-nav li .cms a.icon-button:hover, .cms button.ss-ui-button.icon-button:hover { background-color: #d4dbe1; }
 .cms a.icon-button.active, .cms .ui-tabs .ui-tabs-nav li a.active.icon-button, .ui-tabs .ui-tabs-nav li .cms a.active.icon-button, .cms a.icon-button:active, .cms .ui-tabs .ui-tabs-nav li a.icon-button:active, .ui-tabs .ui-tabs-nav li .cms a.icon-button:active, .cms button.ss-ui-button.icon-button.active, .cms button.ss-ui-button.icon-button:active { background-color: #d4dbe1; }
-.cms a.icon-button.font-icon-search, .cms .ui-tabs .ui-tabs-nav li a.font-icon-search.icon-button, .ui-tabs .ui-tabs-nav li .cms a.font-icon-search.icon-button, .cms button.ss-ui-button.icon-button.font-icon-search { padding: 5px 6px; color: #66727d; }
-.cms a.icon-button.font-icon-search.active, .cms a.icon-button.font-icon-search:active, .cms a.icon-button.font-icon-search:focus, .cms a.icon-button.font-icon-search:hover, .cms button.ss-ui-button.icon-button.font-icon-search.active, .cms button.ss-ui-button.icon-button.font-icon-search:active, .cms button.ss-ui-button.icon-button.font-icon-search:focus, .cms button.ss-ui-button.icon-button.font-icon-search:hover { background: none; box-shadow: none; color: #383f45; }
+.cms a.icon-button.font-icon-search, .cms .ui-tabs .ui-tabs-nav li a.font-icon-search.icon-button, .ui-tabs .ui-tabs-nav li .cms a.font-icon-search.icon-button, .cms button.ss-ui-button.icon-button.font-icon-search { padding: 5px 6px; color: #7f8c97; }
+.cms a.icon-button.font-icon-search.active, .cms a.icon-button.font-icon-search:active, .cms a.icon-button.font-icon-search:focus, .cms a.icon-button.font-icon-search:hover, .cms button.ss-ui-button.icon-button.font-icon-search.active, .cms button.ss-ui-button.icon-button.font-icon-search:active, .cms button.ss-ui-button.icon-button.font-icon-search:focus, .cms button.ss-ui-button.icon-button.font-icon-search:hover { background: none; box-shadow: none; color: #4f5861; }
 .cms a.icon-button.font-icon-search:before, .cms button.ss-ui-button.icon-button.font-icon-search:before { font-size: 18px; margin-left: 1px; margin-right: 0; }
 .cms a.icon-button .ui-button-text, .cms .ui-tabs .ui-tabs-nav li a.icon-button .ui-button-text, .ui-tabs .ui-tabs-nav li .cms a.icon-button .ui-button-text, .cms button.ss-ui-button.icon-button .ui-button-text { display: none; }
 .ModelAdmin .cms a.icon-button, .ModelAdmin .cms .ui-tabs .ui-tabs-nav li a.icon-button, .ui-tabs .ui-tabs-nav li .ModelAdmin .cms a.icon-button, .ModelAdmin .cms button.ss-ui-button.icon-button { margin-top: -11px; }
@@ -634,11 +624,7 @@
 .ui-tabs .ui-tabs-nav .ui-state-default a { line-height: 28px; padding-top: 12px; padding-bottom: 8px; color: #7f8c97; }
 .ui-tabs .ui-tabs-nav .ui-state-default a:hover { color: #66727d; }
 .ui-tabs .ui-tabs-nav .ui-state-active { padding-bottom: 1px; background-color: transparent; cursor: text; }
-<<<<<<< HEAD
-.ui-tabs .ui-tabs-nav .ui-state-active a { border-bottom: 4px solid #66727d; padding-left: 0; padding-right: 0; margin: 0 12px 0; color: #66727d; }
-=======
-.ui-tabs .ui-tabs-nav .ui-state-active a { border-bottom: 3px solid #66727d; padding-left: 0; padding-right: 0; margin: 0 12px 0; color: #4f5861; }
->>>>>>> e091bb84
+.ui-tabs .ui-tabs-nav .ui-state-active a { border-bottom: 3px solid #66727d; padding-left: 0; padding-right: 0; margin: 0 12px 0; color: #66727d; }
 .ui-tabs .ui-tabs-nav.ui-state-active { border-color: #808080; }
 .ui-tabs .ui-tabs-nav li.cms-tabset-icon.ui-corner-top { text-indent: -9999em; }
 .ui-tabs .ui-tabs-nav li.cms-tabset-icon.ui-corner-top a { display: block; padding-left: 40px; padding-right: 0; margin: 0; }
@@ -874,7 +860,7 @@
 
 /** ------------------------------------------------------------------
 * Dialog
-* 
+*
 * Contained in a jQuery UI dialog ('.ui-dialog'), with either inline
 * markup (for the "insert" dialogs), or an iframe (for member profile).
 * ----------------------------------------------------------------- */
@@ -884,21 +870,21 @@
 
 .cms .ui-dialog .ss-ui-dialog.ui-dialog-content { padding-top: 0px; }
 
-.ui-dialog { background: #ECEFF1; background-clip: content-box; border: 1px solid #666 !important; -moz-border-radius: 8px; -webkit-border-radius: 8px; border-radius: 8px; overflow: visible; padding: 0; -moz-box-shadow: 0px 0px 30px 10px rgba(0, 0, 0, 0.3); -webkit-box-shadow: 0px 0px 30px 10px rgba(0, 0, 0, 0.3); box-shadow: 0px 0px 30px 10px rgba(0, 0, 0, 0.3); }
+.ui-dialog { background: #f6f7f8; background-clip: content-box; border: 1px solid #666 !important; -moz-border-radius: 8px; -webkit-border-radius: 8px; border-radius: 8px; overflow: visible; padding: 0; -moz-box-shadow: 0px 0px 30px 10px rgba(0, 0, 0, 0.3); -webkit-box-shadow: 0px 0px 30px 10px rgba(0, 0, 0, 0.3); box-shadow: 0px 0px 30px 10px rgba(0, 0, 0, 0.3); }
 .ui-dialog .ui-dialog-titlebar.ui-widget-header { font-size: 14px; padding: 0; border: none; background-color: transparent; background-image: url(../images/textures/cms_content_header.png); background-repeat: repeat; -moz-box-shadow: rgba(107, 120, 123, 0.5) 0 0 4px inset; -webkit-box-shadow: rgba(107, 120, 123, 0.5) 0 0 4px inset; box-shadow: rgba(107, 120, 123, 0.5) 0 0 4px inset; }
 .ui-dialog .ui-dialog-titlebar.ui-widget-header .ui-dialog-title { position: absolute; }
 .ui-dialog .ui-dialog-content { -moz-border-radius: 8px; -webkit-border-radius: 8px; border-radius: 8px; overflow: auto; }
 .ui-dialog .ui-dialog-content.loading { background-image: url(../images/spinner.gif); background-position: 50% 50%; background-repeat: no-repeat; }
-.ui-dialog .cms-dialog-content { background: #ECEFF1; padding-bottom: 8px; padding-top: 0px; }
+.ui-dialog .cms-dialog-content { background: #f6f7f8; padding-bottom: 8px; padding-top: 0px; }
 .ui-dialog .cms-dialog-content .Actions { overflow: auto; margin: 8px 0; padding-bottom: 8px; float: right; }
 .ui-dialog .cms-dialog-content .ui-tabs { position: static; }
 .ui-dialog .cms-dialog-content .ui-tabs .ui-tabs-nav { position: absolute; top: 9px; right: 40px; }
 .ui-dialog .cms-dialog-content .ui-tabs .ui-tabs-panel { border: 0; }
 .ui-dialog .cms-dialog-content .clear { clear: both; }
 .ui-dialog.loading { background-image: url(../images/spinner.gif); background-position: 50% 50%; background-repeat: no-repeat; }
-.ui-dialog .ui-dialog-buttonpane { margin: 0; background: #E6EAED; border-top: 1px solid #D2D5D8; border-bottom-left-radius: 8px; border-bottom-right-radius: 8px; }
-
-body.cms-dialog { overflow: auto; background: #ECEFF1; position: relative; }
+.ui-dialog .ui-dialog-buttonpane { margin: 0; background: #f0f2f4; border-top: 1px solid #D2D5D8; border-bottom-left-radius: 8px; border-bottom-right-radius: 8px; }
+
+body.cms-dialog { overflow: auto; background: #f6f7f8; position: relative; }
 
 /** -------------------------------------------- "Insert X" forms -------------------------------------------- */
 .htmleditorfield-dialog.ui-dialog-content { padding: 0; position: relative; }
@@ -1175,11 +1161,7 @@
 .cms-tree a.jstree-loading .jstree-pageicon { background: url(../images/throbber.gif) top left no-repeat; }
 
 /** Styles for the left hand side menu and header for the admin panels.  Take into consideration CSS selector performance.  @package framework @subpackage admin */
-<<<<<<< HEAD
 .cms-logo-header { position: relative !important; top: auto !important; height: auto !important; padding: 0; line-height: 24px; background-color: #005a93; }
-=======
-.cms-logo-header { position: relative !important; top: auto !important; height: auto !important; padding: 0 8px; line-height: 24px; background-color: #22385b; background-image: url('data:image/svg+xml;base64,PD94bWwgdmVyc2lvbj0iMS4wIiBlbmNvZGluZz0idXRmLTgiPz4gPHN2ZyB2ZXJzaW9uPSIxLjEiIHhtbG5zPSJodHRwOi8vd3d3LnczLm9yZy8yMDAwL3N2ZyI+PGRlZnM+PGxpbmVhckdyYWRpZW50IGlkPSJncmFkIiBncmFkaWVudFVuaXRzPSJvYmplY3RCb3VuZGluZ0JveCIgeDE9IjAuNSIgeTE9IjAuMCIgeDI9IjAuNSIgeTI9IjEuMCI+PHN0b3Agb2Zmc2V0PSIwJSIgc3RvcC1jb2xvcj0iIzMwNGU4MCIvPjxzdG9wIG9mZnNldD0iMTAwJSIgc3RvcC1jb2xvcj0iIzE0MjEzNiIvPjwvbGluZWFyR3JhZGllbnQ+PC9kZWZzPjxyZWN0IHg9IjAiIHk9IjAiIHdpZHRoPSIxMDAlIiBoZWlnaHQ9IjEwMCUiIGZpbGw9InVybCgjZ3JhZCkiIC8+PC9zdmc+IA=='); background-size: 100%; background-image: -webkit-gradient(linear, 50% 0%, 50% 100%, color-stop(0%, #304e80), color-stop(100%, #142136)); background-image: -moz-linear-gradient(#304e80, #142136); background-image: -webkit-linear-gradient(#304e80, #142136); background-image: linear-gradient(#304e80, #142136); }
->>>>>>> e091bb84
 .cms-logo-header span { color: white; display: block; padding-left: 26px; }
 .cms-logo-header span a { color: white; display: inline; }
 
