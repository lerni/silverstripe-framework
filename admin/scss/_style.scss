 /**
 * This file defines most styles of the CMS: Colors, fonts, backgrounds, 
 * alignments, dimensions.
 * 
 * Use SCSS variable definitions in screen.css to avoid repeating styles 
 * like background colours or padding dimensions. See themes/_default.scss 
 * to get started.
 * 
 * To avoid this file getting too large and complicated, it is encouraged to 
 * create new SCSS files for larger components like the CMS menu or tree 
 * (see _tree.scss and _menu.scss).
 */
@import "compass";
@import "compass/css3";
@import "compass/utilities";

/** ----------------------------------------------------
 * Core Styles.
 * ---------------------------------------------------- */

html,body {
	width: 100%;
	height: 100%;
	/* Removes RHS whitespace on iPad */
	overflow-x: hidden;
}

body.cms {
	overflow: hidden;
}

.cms {
	a {
		color: $color-text-blue-link;
		text-decoration: none;
	
		&:hover,
		&:focus {
			text-decoration: underline;
		}
	}
	
	body .ui-widget {
		font-family: $font-family;
		font-size: $font-base-size;
	}
	
	strong {
		font-weight: bold;
	}
}

/** --------------------------------------------
 * Helpers
 * -------------------------------------------- */

.cms-helper-hide-actions {
	.Actions {
		display: none;
	}
}

.hide {
	display: none;
}

/** --------------------------------------------
 * Panels Styles
 * -------------------------------------------- */
.cms-container {
	height: 100%;
	background: $tab-panel-texture-background;
}

.cms-preview,
.cms-menu,
.cms-content,
.cms-content-header,
.cms-content-tools,
.cms-content-fields,
.cms-edit-form,
.cms-preview,
.cms-preview iframe,
.cms-preview-controls
 {
	@include inline-block;
}

.cms-content-header {
	padding-left: $grid-x * 2;
	z-index: 60;
	@include box-shadow($color-shadow-dark 0 0 ($grid-x / 2) inset);
	background: {
		image:url(../images/textures/cms_content_header.png);
		repeat:repeat;
	}

	.cms-content-header-info *,
	.cms-content-header-tabs * {
		@include inline-block;
	}

	a {
		color: $color-text-blue-link;
	}
	
	.backlink {
		span.btn-icon-back {
			height:16px;
		}
	}

	h2 {
		font-size: $font-base-size + 2;
		font-weight: bold;
		margin: 0;
	}

	.cms-content-header-info {
		float:left;
		// TODO 2px less than tabs to ensure tabs bottom align correctly, shouldn't be necessary
		line-height: 38px; 
	}
	
	.cms-content-header-tabs {
		float: right;
		padding-right: $grid-x*3;
		line-height: 40px;

		.ui-tabs-nav {
			li {
				a {
					@include inline-block;
					float: none;
					line-height: 40px;
					font-weight: bold;
					margin: 0;
					padding: 0 $grid-x*2;
				}
			}
			
			.ui-state-default, 
			.ui-widget-content .ui-state-default, 
			.ui-widget-header .ui-state-default {
				border: {
					top:none;
				}
				@include box-shadow($color-shadow-light 0 0 2px);
			}
			
			.ui-state-active, 
			.ui-widget-content .ui-state-active, 
			.ui-widget-header .ui-state-active {
				border: {
					top:none;
				}
				padding-bottom:0px;
				@include box-shadow(none);
			}
			.ui-corner-all, .ui-corner-top, .ui-corner-right, .ui-corner-tr {
				border-radius:0;
			}

			.ui-corner-all, .ui-corner-top, .ui-corner-left, .ui-corner-tl {
				border-radius:0;
			}
		}
	}

	// Reset to default styles
	.ss-ui-button {
		line-height: $grid-x*3;

		.ui-button-text {
			line-height: 1.4;
		}
	}
}

.cms-edit-form {
	.cms-content-header-tabs {
		.ui-tabs-nav {
			li {
				a {
					text-indent:0;
				}
			}
		}
	}

	.cms-content-fields .ui-tabs-nav {
		border-bottom: none;
		float: right;
		margin: $grid-y 0 -1px 0;
		padding: 0 $grid-x*3 0 0;

		li {
			float: left;

			a {
				font-weight: bold;
				line-height: $grid-y * 2;
				padding: $grid-y $grid-x*2.5 $grid-y;
			}
		}
		.ui-state-default,
		.ui-widget-content .ui-state-default,
		.ui-widget-header .ui-state-default {
			border:1px solid $color-button-generic-border;
		}
		.ui-state-active,
		.ui-widget-content .ui-state-active,
		.ui-widget-header .ui-state-active {
			padding-bottom:1px;
			background: $tab-panel-texture-background;
			border:1px solid $color-button-generic-border;
		}
	}

	.ss-tabset {
		.ss-tabset {
			position: static;
		}

		.ui-tabs-panel {
			border-top:1px solid $color-button-generic-border;
			clear: both;
		}

		&.ss-tabset-tabshidden .ui-tabs-panel {
			border-top: none;
		}
	}
}

/** --------------------------------------------
 * Tabs
 * -------------------------------------------- */
.cms-content-header .ui-tabs-nav, .cms-dialog .ui-tabs-nav {
	li {
		margin:0;
		a {
			font-weight: bold;
			line-height: $grid-y * 2;
			padding: ($grid-y * 2 - 4) ($grid-x * 2 + 4) $grid-y + 3;
		}
	}
	
	.ui-state-default, 
	.ui-widget-content .ui-state-default, 
	.ui-widget-header .ui-state-default {
		background-color: $color-base;
		text-shadow: lighten($color-tab, 5%) 0 1px 0;
		@include background-image(
			linear-gradient($color-base, darken($color-base, 12%))
			);
		
		border: {
			right-color: darken($color-base, 15%);
			left-color: lighten($color-base, 10%);
		}

		a {
			color: #FFF;
			text-shadow: 0 -1px 0 rgba(0, 0, 0, 0.2);
		}
	}
	
	.ui-state-active, 
	.ui-widget-content .ui-state-active, 
	.ui-widget-header .ui-state-active {
		background: $tab-panel-texture-background;
		border: {
			right-color: darken($color-tab, 15%); // same color as divider between header and body, needed for IE
			left-color: darken($color-tab, 15%);
		}
		margin-right:-1px;
		margin-left:-1px;
		z-index:2;
		
		a {
			border-bottom: none;
			color: $color-text;
			text-shadow: 0 1px 0 rgba(255, 255, 255, 0.9);
		}
	}
}

.CMSPagesController {
	.cms-content-header-tabs {
		.ui-tabs-nav {
			li {
				a {
					font-weight: bold;
					line-height: $grid-y * 2;
					padding: ($grid-y * 2 - 4) ($grid-x * 2 + 4) $grid-y + 3;
					text-transform: capitalize;
					text-indent: -9999em;
					display: block;
					background: url(../images/content-header-tabs-sprite.png) no-repeat;
				}

				&.content-treeview a {
					background-position: 2px 0px;
				}
				&.content-galleryview a {
					background-position: -87px 0px;
				}
				&.content-listview a {
					background-position: -38px 0px;
				}
			}
			
			.ui-state-active, 
			.ui-widget-content .ui-state-active, 
			.ui-widget-header .ui-state-active {
				border: {
					top:none;
				}
				padding-bottom:1px;
		
				&.content-treeview a {
					background-position: 2px -40px;
				}
				&.content-galleryview a {
					background-position: -87px -40px;
				}
				&.content-listview a {
					background-position: -38px -40px;
				}
			}
		}
	}
}

.CMSPageEditController, .CMSPageSettingsController, .CMSPageHistoryController {
	.cms-content-header-tabs .ui-tabs-nav .ui-state-active {
		background: darken($color-widget-bg, 2%);
	}
}

/** -------------------------------------------------------
 * Loading Interface
 * ------------------------------------------------------- */

.cms-content-loading-overlay {
	position: absolute; // z-index doesn't apply properly without that
	top: 0;
	left: 0;
	width: 100%;
	height: 100%;
	z-index: 9998;
	// Further styling by .ui-widget-overlay-light which is usually applied at the same time
}

.cms-content-loading-spinner {
	position: absolute; // z-index doesn't apply properly without that
	top: 0;
	left: 0;
	width: 100%;
	height: 100%;
	z-index: 9999;
	background: url(../images/spinner.gif) no-repeat 50% 50%;
}

/** -----------------------------------------------
 * Loading Screen
 * ------------------------------------------------ */
.ss-loading-screen {
	width: 100%;
	height: 100%;
	overflow: hidden;
	position: absolute;
	z-index: 100000;
	// TODO Convert to compass gradient include
	background: #fff;
	background: -moz-radial-gradient(50% 50% 180deg, circle cover, #FFFFFF, #EFEFEF, #C7C7C7 100%);
	background: -webkit-gradient(radial, 50% 50%, 350, 50% 50%, 0, from(#E3E3E3), to(white));

	.loading-logo {
		width: 100%;
		height: 100%;
		overflow: hidden;
		position: absolute;
		background: transparent url(../images/logo.gif) no-repeat 50% 50%;
	}

	p {
		width: 100%;
		text-align: center;
		position: absolute;
		bottom: 80px;
		z-index: 100001;
		
		span.notice {
			width: 300px;
			font-size: 14px;
			padding: 10px 20px;
			color: #dc7f00;
			border: none;
			background: none;
			@include border-radius(5px);
			display: inline-block;
			zoom: 1;
      *display: inline;
		}
	}
	
	.loading-animation {
		display: none;
		position: absolute;
		left: 49%;
		top: 75%;
	}
}

/** --------------------------------------------
 * Actions
 * -------------------------------------------- */

.cms-content-actions {
	margin: 0;
	padding: $grid-y*1.5 $grid-y*2;
	z-index: 0;
	border-top: 1px solid $color-light-separator;
	border-top: 1px solid #FAFAFA;
	@include box-shadow(#CCC 0 -1px 1px);
}

/** --------------------------------------------
 * Messages
 * -------------------------------------------- */

.message {
	display: block;
	clear: both;
	margin: 0 0 $grid-y 0;
	padding: $grid-y - 1 $grid-x - 1;
	font-weight: bold;
	
	border: 1px black solid;
	
	&.notice {
		background-color: lighten($color-notice, 20%);
		border-color: $color-notice;
		
		a {
			color: #999;
		}
	}
	
	&.warning {
		background-color: lighten($color-warning, 20%);
		border-color: $color-warning;
	}
	&.error, &.bad, &.required, &.validation {
		background-color: lighten($color-error, 20%);
		border-color: $color-error;
	}
	
	&.good {
		background-color: $color-good;//for browsers that don't understand rgba
		background-color: rgba($color-good,0.7);
		border-color: $color-good;
		color:#fff;
		@include text-shadow(1px -1px 0 $color-button-constructive);
		@include border-radius(3px 3px 3px 3px);
		a {
			text-shadow:none;
		}
	}
	
	p {
		margin: 0;
	}
}

/** --------------------------------------------
 * Page icons
 * -------------------------------------------- */

.page-icon, a .jstree-pageicon {
	display: block;
	width: 16px;
	height: 16px;
	background: transparent url(../images/sitetree_ss_pageclass_icons_default.png) no-repeat;
}

.page-icon {
	&.class-HomePage {
		background-position: 0 -48px;
	}
	&.class-RedirectorPage {
		background-position: 0 -16px;
	}
	&.class-VirtualPage {
		background-position: 0 -32px;
	}
	&.class-ErrorPage {
		background-position: 0 -112px;
	}
}

/** --------------------------------------------
 * "Add page" dialog
 * -------------------------------------------- */

.cms-page-add-form-dialog {

	display: none;
}

.cms-add-form {
	.step-label {
		opacity:0.9;
		.flyout {
			height:17px; //centres number within the grey arrow 
			padding-top:5px;
		}
		.title {
			padding-top:5px; //aligns label with point of arrow
			font-weight:bold; //to match pagetype label
			@include text-shadow(1px 1px 0 $color-text-shadow);
		}
	}
	ul.SelectionGroup {
		padding-left:28px;
	}
	.parent-mode {
		padding: $grid-x;
		overflow: auto;
	}

	#PageType {
		ul {
			padding-left: 20px;
			li {
				float: none;
				width: 100%;
				padding: 9px 0 9px 15px;
				overflow: hidden;
				border-bottom-width: 2px;
				border-bottom: 2px groove lighten($color-shadow-light, 95%);
				-webkit-border-image: url(../images/textures/bg_fieldset_elements_border.png) 2 stretch stretch;
				border-image: url(../images/textures/bg_fieldset_elements_border.png) 2 stretch stretch;

				&:last-child {
					border-bottom: none;
				}
						
				&:hover, &.selected {
					background-color: $color-highlight-opacity;
				}

				&.disabled {
					color: $color-text-disabled;
					&:hover {
						background: none;
					}
				}

				input {
					margin: inherit;
				}

				label {
					padding-left: 0;
					padding-bottom: 0;
				}
				
				input, label, .page-icon, .title {
					float: left;
					line-height: 1.3em;
				}
				
				.page-icon {
					margin: 0 4px;
				}
				
				.title {
					width: 120px;
					font-weight: bold;
					padding-right: 10px;
				}
				
				.description {
					font-style: italic;
				}
			}
		}	
	}	
}

/** --------------------------------------------
 * Content toolbar
 * -------------------------------------------- */

.cms-content-toolbar {
	min-height:35px;
	display: block;
	margin: 0 0 15px 0;
	
	@include doubleborder(bottom, $color-light-separator, lighten($color-light-separator, 50%));
	@include legacy-pie-clearfix();
	
	.cms-tree-view-modes {
		float:right;
		padding-top:$grid-y - 3;
		* {
			display: inline-block;
			label {
				color:$color-text-blue-link;
			}
		}
	}

/* smaller treedropdown */
	.chzn-container-single .chzn-single  {
		height: 26px;
		line-height: 26px;
		padding-left:25px;
		color: darken($color-dark-grey, 15%);
		@include background-image(
			linear-gradient($color-button-generic, darken($color-button-generic, 10%))
		);
		font: {
			size:13px;
			weight:bold;
		}
		text-shadow:darken($color-text-shadow, 10%) 0 -1px 1px;
		box-shadow:none;
		&:hover {
			@include box-shadow(0 0 5px darken($color-button-generic, 20%));
			@include background-image(
				linear-gradient(lighten($color-button-generic, 2%), darken($color-button-generic, 8%))
			);
		}

		&:active {
			@include box-shadow(inset 0 1px 3px darken($color-button-generic, 60%));
		}
 		
 		span {
 			padding-top:1px;
 		}

		div {
			background:url(../images/btn-icon/settings.png) 5px 4px no-repeat;
			border-left:none;
			width:100%;
		}

		div b {
			background: url(../images/sprites-32x32/menu-arrow-deselected-down.png) no-repeat 9px 11px;
			float:right;
			width:24px;
		}	
	}
}


/* --------------------------------------------------------
 * Content Tools is the sidebar on the left of the main content
 * panel
 */
.cms-content-tools {
	background-color: #F1F4F5;
	background: $tab-panel-texture-background; // Pages bg panel look like same as pages view
	width: $grid-x * 24;
	border-right: 1px solid darken($color-widget-bg, 15%);
	overflow-y: auto;	
	overflow-x: hidden;
	z-index: 70;
	@include box-shadow($color-shadow-black 0 2px 3px);
	float: left;
	position: relative;

	&.filter{
		padding:0 !important;
	}
	
	.cms-panel-header {
		clear: both;
		margin: 0 0 $grid-y - 1;
		line-height: $grid-y * 3;
		
		@include doubleborder(bottom, $color-light-separator, lighten($color-shadow-light, 95%));
	}
	
	.cms-panel-content {
		width: ($grid-x * 22);
		padding: $grid-x $grid-x 0;
		overflow: auto;
		height:100%;

		.Actions .ss-ui-action-constructive {
			margin-right:5px; //accounts for the scrollbar in the filter - keeps the actions on one line instead of wrapping onto two.
		}
	}
	
	.cms-content-header {
		background-color: darken($color-widget-bg, 40%);	
		@include background-image(
			linear-gradient(darken($color-widget-bg, 20%), darken($color-widget-bg, 40%))
		);

		h2 {
			text-shadow: darken($color-widget-bg, 50%) -1px -1px 0;
			width: $grid-x * 22 /* 24 - (padding on each side + margin) */;
			color: lighten($color-widget-bg, 60%);
			@include hide-text-overflow();
		}
	}

	h3,h4,h5 {
		font-weight: bold;
		line-height: $grid-y * 2;
	}
	h3 {
		font-size: $font-base-size + 1;
	}

	h4 {
		font-size: $font-base-size;
		margin:5px 0;
	}
	
	.ui-widget-content {
		background: none;
	}
	
	.field {
		/* 
		 * Fields are more compressed in the sidebar compared to the
		 * main content editing window so the below alters the internal
		 * spacing of the fields so we can move that spacing to between
		 * the form fields rather than padding
		 */
		label {
			float: none;
			width: auto;
			font-size: 11px;
			padding: 0 $grid-x 4px 0;
		}
		
		.middleColumn {
			margin: 0;
		}
		
		input.text,
		select,
		textarea {
			padding: 5px;
			font-size: 11px;
		}
		
		&.checkbox {
			padding: 0 8px 0;
			
			input { 
				margin: 2px 0; 
			}
		}
	}

	.fieldgroup {
		.fieldgroup-field {
			padding: 0;
			
			.field {
				margin: 0;
				padding: 0;
			}
		}
	}
	
	table {
		margin: 8px -4px;
		thead {
			th {
				color: $color-text-dark;
				font-weight: bold;
				line-height: 16px;
				font-size: 11px;
				padding: 4px;
			}
		}
		
		tr {
			&.active {
				background-color: $color-menu-button;
				color: $color-text-light;

				td.first-column {
					@include border-radius(6px 0 0 6px);
				}
				td.last-column {
					@include border-radius(0 6px 6px 0);
				}
			}
		}
		
		td {
			padding: 4px;
			line-height: 16px;
			vertical-align: top;
		}
	}
	
	td {
		border-bottom: 1px solid darken($color-widget-bg, 10%);
		padding: $grid-y - 1 2px;
		font-size: 11px;
	}
}

/** 
 * CMS Batch actions
 */

.cms-content-batchactions {
	float: left;
	position:  relative;
	display: block;
	margin-left: 8px;
	
	form > * {
		display: block;
		float: left;
	}
	
	form.cms-batch-actions {
		float:  left;
	}
}

#Form_BatchActionsForm select {
	width: 200px;
}

/** --------------------------------------------
 * Preview
 * -------------------------------------------- */
.cms-switch-view {
	a {
		padding-right: 1em;
	}
}
.cms-preview {
	display: none;
	width: 1px; // collapsed by default
	z-index: 100;
		
	.cms-preview-toggle {
		width: 10px;
		cursor: pointer;
		
		a {
			display: block;
			padding: 2px 12px 2px 6px;
			height: 16px;
			position: relative;
			top: 48%;
			background-color: $color-base;
			color: $color-text-light;
			font-weight: bold;
			text-decoration: none;
			z-index: 2000;
			line-height: 16px;
			
			@include border-bottom-right-radius(4px);
			@include border-top-right-radius(4px);
			
			@include box-shadow(0 0 10px rgba(180, 180,180,0.4));
		}
	}
	
	&.is-collapsed {
		.cms-preview-toggle {
			a {
				left: -15px; // point left
			}
		}
	}
	
	iframe {
		width: 100%;
		height: 100%;
	}

	.cms-preview-watermark {
		z-index: 99;
		position: fixed;
		right: 60px;
		top: 30px;
		opacity: 0.3;
		padding: .4em 1em;
		cursor: default;
		font-weight: bold;
		text-decoration: none;
		line-height: $grid-y * 2;
		color: lighten($color-text-dark, 10%);
		border: 1px solid #AAAAAA;
		border-radius:12px;
		background-color: white;
		text-shadow: lighten($color-tab, 5%) 0 1px 0;
	}
	
	.cms-preview-controls {
		z-index: 99;
		background: $color-widget-bg;
		padding: 10px;
		min-height: 30px;
		
		.cms-navigator {
			width: 100%;
			
			* {
				display: inline-block;
			}
		}

		li{
			margin: 0 2px;
		}

		a.disabled {
			padding:.4em 1em;
			color: lighten($color-text-dark, 20%);
			border: 1px solid;
			border-color: darken($color-button-disabled, 20%);
			border-radius:12px;
			cursor: default;
			background:$color-base;
		}
		
		.cms-preview-states {
			margin-right: 10px;
			margin-left: 10px;
		}

		.cms-preview-popup-link {
			display: inline-block;
		}

		.cms-preview-toggle-link {
			float: right;
		}

	}
	
}

.cms-preview-toggle-link {
	display: block;
	float: right;
	font-size: 12px;
	text-decoration: none;
}

.cms-preview-header {
	background-color: #FFBE66;
	padding: 10px;
	font-weight: bold;
}

/** --------------------------------------------
 * Member Profile
 * -------------------------------------------- */

form.member-profile-form {
	padding: 0 $grid-x*2 0 0;
	.ui-tabs-nav {
		margin-right:40px !important; //adds a 40px gap to the right of the tabs to match designs on main CMS
		float:right;
		.ui-state-active, 
		.ui-widget-content .ui-state-active, 
		.ui-widget-header .ui-state-active {
			padding-bottom: 1px;
			margin-bottom:-1px;
		}
		.ui-state-default,
		.ui-widget-content .ui-state-default,
		.ui-widget-header .ui-state-default {
			border: {
				top:none;
			}
			a {
				padding:12px 20px 11px;
			}
		}
	}

	#Root_Permissions {
		clear:both;
		border-top: 1px solid darken($color-tab, 20%);
	}

	#Root_Main {
		clear:both;
		border-top: 1px solid darken($color-tab, 20%);
		padding-top:$grid-y*2;
		.cms-help-toggle {
			text-indent: -9999em;
			display: inline-block;
			width: 20px;
			background:url(../images/question.png) no-repeat 0px 0px; 
		}
	}

	#FavouritePageID {
		margin-top:$grid-y;
	}

	#CsvFile .middleColumn {
		background: none !important;
	}
	
	.advanced h4 {
		margin-bottom: .5em;
	}
	
	.Actions {
		text-align: left;
		border: 0;
	}
	
	input.customFormat {
		width: $grid-x * 10;
		border: 1px solid #ccc !important;
		padding: 3px;
		display: inline-block;
		margin-left: 1em;
	}
	.formattingHelpToggle {
		display: block;
		font-size: 11px;
	}
	.formattingHelpText {
		margin: 5px 0 0 -5px;
		color: #333;
		padding: 5px 10px;
		background: #fff;
		border: 1px solid #ccc;
	}
	.formattingHelpText ul {
		padding: 0;
	}
	.formattingHelpText li {
		font-size: 11px;
		color: #333;
		margin-bottom: 2px;
		padding-bottom: 0;
		float: none;
		width: auto;
	}
	#Groups .middleColumn {
		margin-left: 0;
		width: 100%;
		.TreeDropdownField {
			width: 90%;
			max-width: 90%;
		}
	}

	// Same rules in .SecurityAdmin
	#Permissions {
		.optionset {
			li {
				float: none;
				width: auto;
			}	
		}
	}

	.ui-tabs-nav {
		li {
			margin:0 0 -1px 0;
		}
		.ui-corner-all, .ui-corner-top, .ui-corner-right, .ui-corner-tr {
			border-radius:0;
		}

		.ui-corner-all, .ui-corner-top, .ui-corner-left, .ui-corner-tl {
			border-radius:0;
		}
	}
}

.cms {
	.cms-content {
		@include box-shadow(3px 0 4px rgba(0,0,0,0.15));
		@include border-radius(0);
	}
	
	.cms-content-fields {
		// always show a y scroll bar as popups like TreeDropdowns 
		// can trigger longer pages and the extra scroll bar doesn't fire our sizing bar
		overflow-y: auto;
		overflow-x: auto;
		background: none;
		width:100%;
		#Root_Main {
			.confirmedpassword {
				border-bottom:none;
				box-shadow:none;
			}
			.customFormat {
				max-width:80px;
			}
			.cms-help-toggle {
				text-indent: -9999em;
				display: inline-block;
				width: 20px;
				background:url(../images/question.png) no-repeat 0px 0px;
			}
		}
		#Root_Permissions{
			ul.optionset li {
				float:none;
			}
		}	
		
		.field {
			.fieldholder-small { // Small fields have a second set of headers
				margin-top: $grid-y;
				label {
					padding-top: $grid-x;
					width: $grid-x * 8;
					float: left;
					margin-left: $grid-x * -8;
				}
			}
			table .fieldholder-small {
				margin-top: 0;
			}
		}
	}

	form.member-profile-form {
		#Root .ui-tabs-nav {
			display: none;
		}
		
		#Root_Main, #Root_Permissions {
			border: none;
		}
	}
		
}

/** --------------------------------------------
 * "Settings" Form
 * -------------------------------------------- */
#CanViewType, #CanEditType, #CanCreateTopLevelType {
	.optionset li {
		// All options on their own line
		float: none;
		width: auto;
		white-space: nowrap;
	}
}
#ViewerGroups, #EditorGroups, #CreateTopLevelGroups {
	select {
		// Fix for chosen.js width detection on hidden elements.
		// TODO Remove once .field styling in _form.scss is refactored to allow flexible field widths
		width: $grid-x * 64;
	}
}

/** --------------------------------------------
 * Panels
 * -------------------------------------------- */

.cms-panel {
	overflow: hidden;

	.cms-panel-toggle {
		@include box-shadow(0 0 1px rgba(107, 120, 123, 0.5));
		&.south {
			border-top: 1px solid $color-light-separator;
		}
		a { 
			display: block;
			text-align: right;
			padding: $grid-y/2 0;
			width: 100%;
			text-decoration: none;
			span {
				display: inline-block;
				margin: 0 5px;
				color: $color-text-dark;
				font-size: 16px;
			}
			
			&.toggle-expand {
				width: 40px; // will set the collapsed width
			}
		}
	}
	&.cms-content-tools .cms-panel-toggle {
		&.south {
			border-top: 1px solid #FFF;
		}
	}
	
	&.collapsed {

		cursor: pointer;

		.cms-panel-header * {
			display: none;
		}
		
		.cms-panel-content {
			display: none;
		}
		
		//.cms-panel-header {
		//	@include rotate(-90deg);
		//	position: relative;
		//	top: $grid-y * 10;
		//	border: none;
		//	padding: 0;
		//}

	}

	.cms-panel-header {
		width: 100%;
	}

	&#cms-content-tools-CMSPageEditController {
		.cms-panel-content-collapsed {
			width: 40px;
			display: none; // Avoids FOUC

			h2, h3 {
				border-bottom: 0;
				margin-left: $grid-y;
				@include transform-origin(bottom, right);
				@include rotate(270deg);
			}
			.cms-panel-header {
			width: 600px;
			position:relative;
			top:24px;
			right:577px;
			text-align:right;
			}
		}
	}

	.cms-panel-content-collapsed {
		width: 40px;
		display: none; // Avoids FOUC

		h2, h3 {
			border-bottom: 0;
			margin-left: $grid-y;
			@include transform-origin(bottom, right);
			@include rotate(270deg);
		}
		.cms-panel-header {
			width: 600px;
			position:relative;
			right:577px;
			text-align:right;
			border-bottom:none;
			box-shadow:none;
		}
	}

	.child-flyout-indicator {
		width:0;
		height:0;
		border-right:3px dashed $color-text-dark;
		border-top:3px solid transparent;
		border-left:3px solid transparent;
		border-bottom:3px dashed $color-text-dark;
		position: absolute;
		right: 1px;
		margin-top: -8px;
		display: none;  /* To be shown by javascript, see LeftAndMain.Panel.js */
	}

	.collapsed-flyout {
		display: block !important;
		left: 41px;
		margin-top: -40px;
		position: fixed;
		width: 191px;

		li a span {
		   display: block !important;
		}
	}

}

.cms {
	.cms-panel-padded {
		padding: $grid-y*2 $grid-x*2;
		margin:0;
	}
}

/** ------------------------------------------------------------------
* Dialog
* 
* Contained in a jQuery UI dialog ('.ui-dialog'), with either inline
* markup (for the "insert" dialogs), or an iframe (for member profile).
* ----------------------------------------------------------------- */

// overlay for switching between CMS panes 
.cms .ui-widget-overlay-light {
	background: #aaaaaa url(../../thirdparty/jquery-ui-themes/smoothness/images/ui-bg_flat_0_aaaaaa_40x100.png) 50% 50% repeat-x;
	opacity: 0.3;
}

// Adjusting the color of the background overlay to be darker for pop-up dialogs (created by jQuery-UI)
.cms .ui-widget-overlay {
	background-color: #000;
	background-image: none;
}

.cms .ui-dialog{
	min-width:570px;
	.htmleditorfield-dialog{
		min-width:570px;
	}
	.ss-ui-dialog.ui-dialog-content {
		padding-top: 0px; //removes padding so that tabs are flush with header
	}
}

// Elements with this class can either frame inline markup or an iframe,
// most styles should be applied to .cms-dialog instead (which declares the content in the frame)
.ui-dialog {
  background: url("../images/textures/bg_cms_main_content.png") repeat left top #F0F3F4;
  border: 3px solid #000 !important;
	border-radius: $grid-y;
  overflow: visible;
  padding: 0;
 
  // Titlebar for pop-up dialog.
	.ui-dialog-titlebar.ui-widget-header {
	  	font-size: $font-base-size+2;
		padding: 0;
		border:none;
		background: {
			color:transparent;
			image:url(../images/textures/cms_content_header.png);
			repeat:repeat;	
		}
		@include box-shadow($color-shadow-dark 0 0 ($grid-x / 2) inset);
		.ui-dialog-title {
			position:absolute;
		}
	}

	.cms-dialog-content {
		background: url("../images/textures/bg_cms_main_content.png") repeat left top #F0F3F4;
		padding-bottom: $grid-y;
		padding-top:0px;

		.Actions {
			overflow: auto;
			margin: $grid-y 0;
			padding-bottom: $grid-y;
			float: right;
		}

		.cms-tabset {	
			@include border-radius(none);

			.tab {
				background: none;
				overflow-y: auto;
			}

			&.ui-tabs {
				background: none;

				.ui-tabs-nav {
					border: none;
					padding: 0 $grid-x*5 0 0; //allows for 40px gap to the right of tabs to match the tabs on main CMS
					float:right;

					li {	
						margin:0;
						&.ui-tabs-selected {
							margin-bottom: -1px;
							padding-bottom:11px;
						}

						&:first-child {
							margin-left: 15px;
						}
						font-weight: bold;
						line-height: 16px;
						padding: 12px 12px 10px;
						border-bottom: 2px solid #B3B3B3;
					}

					.ui-state-focus a {
						outline:none;
					}

					.ui-state-default, 
					.ui-widget-content .ui-state-default, 
					.ui-widget-header .ui-state-default {
						background-color: $color-base;
						@include background-image(
							linear-gradient($color-base, darken($color-base, 12%))
							);
						
						border: {
							right-color: darken($color-tab, 20%);
							left-color: $color-tab;
							bottom:none;
							top:none;
						}
						text-shadow: lighten($color-tab, 60%) 0 1px 0;
					}
					
					.ui-state-active, 
					.ui-widget-content .ui-state-active, 
					.ui-widget-header .ui-state-active {
						background: $color-widget-bg;
						border: {
							right-color: darken($color-tab, 20%);
							left-color: darken($color-tab, 20%);
						}
						margin-right:-1px;
						margin-left:-3px;
						z-index:2;
						
						a {
							border: {
								bottom:none;
								top:none;
							}

						}
					}
					.ui-corner-all, .ui-corner-top, .ui-corner-right, .ui-corner-tr {
						border-radius:0;
					}

					.ui-corner-all, .ui-corner-top, .ui-corner-left, .ui-corner-tl {
						border-radius:0;
					}
				}
				

				.ui-tabs-panel {
					background: url("../images/textures/bg_cms_main_content.png") repeat left top #F0F3F4;
					overflow-x:hidden;
					clear:both;
					border-top: 1px solid darken($color-tab, 20%);
				}
			}
		}
		.clear {
			clear: both;
		}
		
	}

	&.loading {
		background-image: url(../images/spinner.gif);
		background-position: 50% 50%;
		background-repeat: no-repeat;
	}
}

body.cms-dialog {
	overflow: auto;
	background: url("../images/textures/bg_cms_main_content.png") repeat left top #F0F3F4;
	position:relative;
}

/** --------------------------------------------
 * "Insert X" forms
 * -------------------------------------------- */
.htmleditorfield-dialog{
	&.ui-dialog-content{
		padding:0;
		position:relative;
	}

	#MediaFormInsertMediaTabs_Fromtheweb{
		.CompositeField{
			@include clearfix;
		}
		#RemoteURL{
			border:none;
			@include box-shadow-none;
			width:55%;
			max-width:512px;
			float:left;
			position: relative;

      label {
				position: absolute;
				left: 8px;
				top: 13px;
				font-weight: normal; color: #888;
			}

			.middleColumn {
				margin-left: 0;
			}

			input.remoteurl {
				padding-left: 40px;
			}
		}
		button.add-url{
			margin-top:13px;
			padding-top:15px;
			@include clearfix;
			border:none;
			background:none;
			opacity:0.8;
			cursor: hand;
			.btn-icon-addMedia{
				width:20px;
				height:20px;
			}
			&:hover, &:active{
				border:none;
				@include box-shadow-none;
				opacity:1;
			}
			&.ui-state-disabled {
				&, &:hover, &:active {
					opacity: 0.35;
					filter: Alpha(Opacity=35);
				}
			}
		}

		.loading button.add-url .ui-icon {
			background-image: url(../images/throbber.gif);
			background-position: 50% 50%;
			background-repeat: no-repeat;
		}
	}

	.cms-content-header{
		padding:0;
		width:100%;
		height: 40px;
		h3{
			padding: 0 8px;
			margin: 10px;
		}
	}
	.ui-tabs{
		position:static;
		ul.ui-tabs-nav{
			float:right;
			position:absolute;
			top:0;
			right: 40px;
			li{
				background-color:#92A6B3;
				@include background-image(
					linear-gradient(#B0BEC7, #8CA1AE)
				);			
				@include border-radius(0px);
				padding-top: 10px;
				height: 28px;
				overflow:hidden;
				font-weight:bold;
				a{
					color:#fff;
					text-shadow: 0 1px 0 rgba(0, 0, 0, 0.2);
					display:block;
					height:100%;
				}
				&.ui-state-active{
					background:  #F0F3F4 url("../admin/images/textures/bg_cms_main_content.png") repeat left top;
					a{
						color:$color-text;
						text-shadow: none;
					}
				}
			}
		}
		.ui-tabs-panel{
			padding:0;
		}
	}
	.ss-insert-media, .Actions, .ss-insert-link{
		padding:$grid-y $grid-x*2 ;
	}
	.details{
		.file-url{
			display:block;
			width:450px;
			@include hide-text-overflow;
		}
		.cms-file-info{
			.field{
				border:none;
				@include box-shadow(0 0 0 rgba(0, 0, 0, 0));
			}
		}
		.field{
			border-bottom: 1px solid $color-shadow-light;
    		@include box-shadow(0 1px 0 lighten($color-shadow-light, 95%));
    		&.last{				
				border-bottom:none;
				@include box-shadow(0 0 0 rgba(0, 0, 0, 0));
				margin-bottom:0;
			}	
		}
	}
}

.htmleditorfield-linkform {
	.step2 {
		margin-bottom: $grid-x*2;
	}
}

.htmleditorfield-mediaform {
	.ss-gridfield {
		// Set thumbnail size 
		tbody td:first-child img {
			max-height: 30px;
		}
	}

	.ss-uploadfield{
		&.from-web, &.from-CMS{
			margin-bottom:48px;
			.middleColumn {
				width:auto;
				background:none;
				border:none;
				margin-top:13px;
			}
		}

		&.from-CMS{
			margin-top:33px;
			h4{
				margin-top:3px;
			}
			.middleColumn {
				margin-top:0;
				.TreeDropdownField{
					margin-top:23px;
				}			
			}
		}

	}

	.ss-uploadfield-editandorganize {
		display: none;
	}	
}

/** --------------------------------------------
 * Search forms (used in AssetAdmin, ModelAdmin, etc)
 * -------------------------------------------- */
.cms-search-form {
	margin-bottom: $grid-y*2;
	.filter &{
		margin-bottom:0;
	}
}

/** --------------------------------------------
 * Step labels
 * -------------------------------------------- */
.step-label {

	& > * {
		display: inline-block;
		vertical-align: top;
	}

	.flyout {
		height: 26px - 2*4px; // minus padding
		font-size: $font-base-size+2;
		font-weight: bold;
		@include border-top-left-radius(3px);
		@include border-bottom-left-radius(3px);
		background-color: #667980; // hardcoding colour since its tied to the sprite
		padding: 4px 3px 4px 6px;
		text-align: center;
		text-shadow: none;
		color: #fff;
	}

	.arrow {
		height: 26px;
		width: 10px;
		background: sprite($sprites32, numeric-label) no-repeat;
		margin-right: 4px;
	}

	.title {
		height: 26px - 2*4px; // minus padding
		padding: 4px;
	}
	
}

/** --------------------------------------------
 * Item Edit Form
 * -------------------------------------------- */

.cms-file-info {
	overflow: auto;
	// Emulate .field bottom border styling without applying .field class,
	// as it messes up the nested .field element styling (blocklevel labels)
	border-bottom: 1px solid $color-shadow-light;
  	@include box-shadow(0 1px 0 lighten($color-shadow-light, 95%));
  	margin-bottom: $grid-x;

	// Preview might not always be available
	.cms-file-info-preview {
		float: left;
		width: $grid-x * 22; // Same as ".field label"
		margin-right: $grid-x;

		img {
			max-width: $grid-x * 22; // Same as ".field label"
		}
	}
	.cms-file-info-data {
		float: left;

		.field {
			// Unsetting styles from .field, make it more compact visually
			margin-bottom: 0;
			padding-bottom: $grid-x;
			border: none;
			box-shadow: none;
			label, span {
				padding: 0;
			}
		}
	}
}

form.small {
	.cms-file-info-preview {
		width: $grid-x*14;

		img {
			max-width: $grid-x*14;
		}
	}

	.cms-file-info-data {
		// Ensure it fits beside the image preview, increased size for long url
		max-width: 550px;
		

		// Reduced label widths to fit everything in smaller space
		.field {
			padding-bottom: 0;

			label {
				width: $grid-x*14;
			}
			.middleColumn {
				margin-left: $grid-x*15;
			}
		}
	}
}

/** --------------------------------------------
 * Users Members Admin
 * -------------------------------------------- */

 .members_grid {
 	span button#action_gridfield_relationfind {
 		display:none; //hides find button - redundant functionality
 	}
 	p button#action_export {
		margin-top:$grid-y*2;
		span.btn-icon-download-csv {
			height:17px; //exact height of icon
		}
		.ui-button-text {
			padding-left:26px; //to accomodate wider export icon
		} 
 	}
}

/**
 * Import forms
 */
form.import-form {
	ul {
		list-style: disc;
		li {
			margin-left: 20px;
		}
	}
	p {
		margin-bottom: 5px;
	}
	label.left {
		width: 250px;
	}

}

/** --------------------------------------------
 * Page Edit Controller
 * -------------------------------------------- */

.cms-container {
	.CMSPageEditController, .CMSPageSettingsController, .CMSPageHistoryController {
		// Fix pixel gap between nav tree and main page header
		margin-left: -1px; // Removed to close gap far right of right tabs?

		.cms-edit-form {
			background:darken($color-widget-bg, 2%);

			.ui-tabs-nav {
				.ui-state-active,
				.ui-widget-content .ui-state-active,
				.ui-widget-header .ui-state-active {
					background:darken($color-widget-bg, 2%);
				}
			}
		}

<<<<<<< HEAD
		.ss-tabset .ui-tabs-panel {
			background: darken($color-widget-bg, 2%);
=======
			.ui-tabs-nav ~ .ui-tabs-panel {
				background: darken($color-widget-bg, 2%);
				border-top:1px solid $color-button-generic-border;
				clear: both;
			}

			&.ss-tabset-tabshidden .ui-tabs-panel {
				border-top: none;
			}
>>>>>>> a502b222
		}
	}
}

/** --------------------------------------------
 * Page Settings Controller
 * -------------------------------------------- */

.cms-container .CMSMain.CMSPageSettingsController {
	.tab#Root_Settings {
		.optionset li {
			white-space:nowrap;
			padding-top:$grid-y;
			label {
				padding-left:2px;
			}
		}
		.fieldgroup .fieldgroup-field {
			width:$grid-x*27;
			padding-left:0;
		}
		.TreeDropdownField .treedropdownfield-toggle-panel-link {
			border-left:none;
			background:none;
			background-image:none;
		}
	}
}

/** --------------------------------------------
 * Buttons for FileUpload
 * -------------------------------------------- */
.ss-uploadfield-item-edit-all .ui-button-text{
	padding-right:0;
}

 
	
.toggle-details-icon {
	background: sprite($sprites32, menu-arrow-down) no-repeat;
	.fileOverview &{
		background: sprite($sprites32, menu-arrow-deselected-down) no-repeat;
		display:inline-block;
		width:8px;
		height:8px;
		padding-left:5px;		
	}

	&.opened {					
		background: sprite($sprites32, menu-arrow-up) no-repeat;	
		.fileOverview &{
			background: sprite($sprites32, menu-arrow-deselected-up) no-repeat;			
		}		
	}
}



<|MERGE_RESOLUTION|>--- conflicted
+++ resolved
@@ -1838,10 +1838,6 @@
 			}
 		}
 
-<<<<<<< HEAD
-		.ss-tabset .ui-tabs-panel {
-			background: darken($color-widget-bg, 2%);
-=======
 			.ui-tabs-nav ~ .ui-tabs-panel {
 				background: darken($color-widget-bg, 2%);
 				border-top:1px solid $color-button-generic-border;
@@ -1851,7 +1847,6 @@
 			&.ss-tabset-tabshidden .ui-tabs-panel {
 				border-top: none;
 			}
->>>>>>> a502b222
 		}
 	}
 }
