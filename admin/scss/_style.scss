--- conflicted
+++ resolved
@@ -501,15 +501,11 @@
 			top: 0;
 			float: left;
 			margin-top: 0;
-<<<<<<< HEAD
-
-=======
 			
 			&:active {
 				outline: none;
 			}
 		
->>>>>>> 5d240fea
 			a {
 				@include inline-block;
 				outline: none;
