--- conflicted
+++ resolved
@@ -211,16 +211,10 @@
 		right: 0;
 	}	
 }
-<<<<<<< HEAD
-		
-
-@include IEVerticalPanelText; //IE7 needs this defined outside .cms-panel
-=======
 	
 
 .ss-ui-button{
 	&.ss-gridfield-button-filter{		
 			border:none !important;
 	}
-}	
->>>>>>> 9f41ffd6
+}	