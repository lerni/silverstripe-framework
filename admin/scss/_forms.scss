--- conflicted
+++ resolved
@@ -241,13 +241,12 @@
 		max-width: ($grid-x * 12);
 	}
 
-<<<<<<< HEAD
 	input.month, input.day, input.year { 
 		width: ($grid-x * 7); 
-=======
+	}
+
 	input.time { 
 		width: ($grid-x * 8); // smaller time field, since input is restricted
->>>>>>> 9ce0c9a4
 	}
 	
 	/* Hides borders in settings/access. Activated from JS */
