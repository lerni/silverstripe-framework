(function($) {
	$.entwine('ss', function($) {
		/**
		 * Converts an inline field description into a tooltip
		 * which is shown on hover over any part of the field container,
		 * as well as when focusing into an input element within the field container.
		 *
		 * Note that some fields don't have distinct focusable
		 * input fields (e.g. GridField), and aren't compatible
		 * with showing tooltips.
		 */
		$(".cms .field.cms-description-tooltip").entwine({
			onmatch: function() {
<<<<<<< HEAD
				var descriptionEl = this.find('.description'), inputEl, tooltipEl;
				if(descriptionEl.length) {
					this
						// TODO Remove title setting, shouldn't be necessary
						.attr('title', descriptionEl.text())
						.tooltip({content: descriptionEl.html()});
					descriptionEl.remove();
=======
				
				var title = this.prop("title");
				var field = this.closest(".field");

				if(title && title.length && field.has('.help').length == 0) {
					var span = $("<span></span>", {
						"class": "help",
						"html":  title
					});

					field.append(span);
					this.removeProp("title");
>>>>>>> f0f83b26
				}
			}
		});

		$(".cms .field.cms-description-tooltip :input").entwine({
			onfocusin: function(e) {
				this.closest('.field').tooltip('open');
			},
			onfocusout: function(e) {
				this.closest('.field').tooltip('close');
			}
		});

	});
}(jQuery));<|MERGE_RESOLUTION|>--- conflicted
+++ resolved
@@ -11,7 +11,6 @@
 		 */
 		$(".cms .field.cms-description-tooltip").entwine({
 			onmatch: function() {
-<<<<<<< HEAD
 				var descriptionEl = this.find('.description'), inputEl, tooltipEl;
 				if(descriptionEl.length) {
 					this
@@ -19,23 +18,9 @@
 						.attr('title', descriptionEl.text())
 						.tooltip({content: descriptionEl.html()});
 					descriptionEl.remove();
-=======
-				
-				var title = this.prop("title");
-				var field = this.closest(".field");
-
-				if(title && title.length && field.has('.help').length == 0) {
-					var span = $("<span></span>", {
-						"class": "help",
-						"html":  title
-					});
-
-					field.append(span);
-					this.removeProp("title");
->>>>>>> f0f83b26
 				}
 			}
-		});
+					});
 
 		$(".cms .field.cms-description-tooltip :input").entwine({
 			onfocusin: function(e) {
@@ -43,8 +28,8 @@
 			},
 			onfocusout: function(e) {
 				this.closest('.field').tooltip('close');
-			}
+				}
 		});
 
-	});
+		});
 }(jQuery));