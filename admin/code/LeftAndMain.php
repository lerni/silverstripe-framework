<?php
/**
 * LeftAndMain is the parent class of all the two-pane views in the CMS.
 * If you are wanting to add more areas to the CMS, you can do it by subclassing LeftAndMain.
 * 
 * This is essentially an abstract class which should be subclassed.
 * See {@link CMSMain} for a good example.
 * 
 * @package cms
 * @subpackage core
 */
class LeftAndMain extends Controller {
	
	/**
	 * The 'base' url for CMS administration areas.
	 * Note that if this is changed, many javascript
	 * behaviours need to be updated with the correct url
	 *
	 * @var string $url_base
	 */
	static $url_base = "admin";
	
	/**
	 * The current url segment attached to the LeftAndMain instance
	 *
	 * @var string
	 */
	static $url_segment;
	
	/**
	 * @var string
	 */
	static $url_rule = '/$Action/$ID/$OtherID';
	
	/**
	 * @var string
	 */
	static $menu_title;
	
	/**
	 * @var int
	 */
	static $menu_priority = 0;
	
	/**
	 * @var int
	 */
	static $url_priority = 50;

	/**
	 * A subclass of {@link DataObject}. 
	 * 
	 * Determines what is managed in this interface, through 
	 * {@link getEditForm()} and other logic.
	 *
	 * @var string 
	 */
	static $tree_class = null;
	
	/**
	 * The url used for the link in the Help tab in the backend
	 * 
	 * @var string
	 */
	static $help_link = 'http://userhelp.silverstripe.org';

	/**
	 * @var array
	 */
	static $allowed_actions = array(
		'index',
		'save',
		'savetreenode',
		'getitem',
		'getsubtree',
		'myprofile',
		'printable',
		'show',
		'Member_ProfileForm',
		'EditorToolbar',
		'EditForm',
		'RootForm',
		'AddForm',
		'batchactions',
		'BatchActionsForm',
		'Member_ProfileForm',
	);
	
	/**
	 * Register additional requirements through the {@link Requirements} class.
	 * Used mainly to work around the missing "lazy loading" functionality
	 * for getting css/javascript required after an ajax-call (e.g. loading the editform).
	 *
	 * @var array $extra_requirements
	 */
	protected static $extra_requirements = array(
		'javascript' => array(),
		'css' => array(),
		'themedcss' => array(),
	);
	
	/**
	 * @param Member $member
	 *
	 * @return boolean
	 */
	function canView($member = null) {
		if(!$member && $member !== FALSE) {
			$member = Member::currentUser();
		}
		
		// cms menus only for logged-in members
		if(!$member) return false;
		
		// alternative extended checks
		if($this->hasMethod('alternateAccessCheck')) {
			$alternateAllowed = $this->alternateAccessCheck();
			if($alternateAllowed === FALSE) return false;
		}
			
		// Default security check for LeftAndMain sub-class permissions
		if(!Permission::checkMember($member, "CMS_ACCESS_$this->class") && 
		   !Permission::checkMember($member, "CMS_ACCESS_LeftAndMain")) {
			return false;
		}
		
		return true;
	}
	
	/**
	 * @uses LeftAndMainExtension->init()
	 * @uses LeftAndMainExtension->accessedCMS()
	 * @uses CMSMenu
	 */
	function init() {
		parent::init();

		SSViewer::setOption('rewriteHashlinks', false);
		
		// set language
		$member = Member::currentUser();
		if(!empty($member->Locale)) i18n::set_locale($member->Locale);
		if(!empty($member->DateFormat)) i18n::set_date_format($member->DateFormat);
		if(!empty($member->TimeFormat)) i18n::set_time_format($member->TimeFormat);
		
		// can't be done in cms/_config.php as locale is not set yet
		CMSMenu::add_link(
			'Help', 
			_t('LeftAndMain.HELP', 'Help', PR_HIGH, 'Menu title'), 
			self::$help_link
		);

		// Allow customisation of the access check by a extension
		// Also all the canView() check to execute Director::redirect()
		if(!$this->canView() && !$this->response->isFinished()) {
			// When access /admin/, we should try a redirect to another part of the admin rather than be locked out
			$menu = $this->MainMenu();
			foreach($menu as $candidate) {
				if(
					$candidate->Link && 
					$candidate->Link != $this->Link() 
					&& $candidate->MenuItem->controller 
					&& singleton($candidate->MenuItem->controller)->canView()
				) {
					return Director::redirect($candidate->Link);
				}
			}
			
			if(Member::currentUser()) {
				Session::set("BackURL", null);
			}
			
			// if no alternate menu items have matched, return a permission error
			$messageSet = array(
				'default' => _t('LeftAndMain.PERMDEFAULT',"Please choose an authentication method and enter your credentials to access the CMS."),
				'alreadyLoggedIn' => _t('LeftAndMain.PERMALREADY',"I'm sorry, but you can't access that part of the CMS.  If you want to log in as someone else, do so below"),
				'logInAgain' => _t('LeftAndMain.PERMAGAIN',"You have been logged out of the CMS.  If you would like to log in again, enter a username and password below."),
			);

			return Security::permissionFailure($this, $messageSet);
		}
		
		// Don't continue if there's already been a redirection request.
		if(Director::redirected_to()) return;

		// Audit logging hook
		if(empty($_REQUEST['executeForm']) && !$this->isAjax()) $this->extend('accessedCMS');
		
		// Requirements

		// Suppress behaviour/prototype validation instructions in CMS, not compatible with ajax loading of forms.
		Validator::set_javascript_validation_handler('none');

		// Set the members html editor config
		HtmlEditorConfig::set_active(Member::currentUser()->getHtmlEditorConfigForCMS());
		
		// Set default values in the config if missing.  These things can't be defined in the config
		// file because insufficient information exists when that is being processed
		$htmlEditorConfig = HtmlEditorConfig::get_active();
		$htmlEditorConfig->setOption('language', i18n::get_tinymce_lang());
		if(!$htmlEditorConfig->getOption('content_css')) {
			$cssFiles = array();
			$cssFiles[] = 'sapphire/admin/css/editor.css';
			
			// Use theme from the site config
			if(class_exists('SiteConfig') && ($config = SiteConfig::current_site_config()) && $config->Theme) {
				$theme = $config->Theme;
			} elseif(SSViewer::current_theme()) {
				$theme = SSViewer::current_theme();
			} else {
				$theme = false;
			}
			
			if($theme) $cssFiles[] = THEMES_DIR . "/{$theme}/css/editor.css";
			else if(project()) $cssFiles[] = project() . '/css/editor.css';
			
			// Remove files that don't exist
			foreach($cssFiles as $k => $cssFile) {
				if(!file_exists(BASE_PATH . '/' . $cssFile)) unset($cssFiles[$k]);
			}

			$htmlEditorConfig->setOption('content_css', implode(',', $cssFiles));
		}
		
		// Using uncompressed files as they'll be processed by JSMin in the Requirements class.
		// Not as effective as other compressors or pre-compressed+finetuned files, 
		// but overall the unified minification into a single file brings more performance benefits
		// than a couple of saved bytes (after gzip) in individual files.
		// We also re-compress already compressed files through JSMin as this causes weird runtime bugs.
		Requirements::combine_files(
			'lib.js',
			array(
				THIRDPARTY_DIR . '/jquery/jquery.js',
				THIRDPARTY_DIR . '/jquery-livequery/jquery.livequery.js',
				SAPPHIRE_DIR . '/javascript/jquery-ondemand/jquery.ondemand.js',
				SAPPHIRE_DIR . '/admin/javascript/lib.js',
				THIRDPARTY_DIR . '/jquery-ui/jquery-ui.js',
				THIRDPARTY_DIR . '/json-js/json2.js',
				THIRDPARTY_DIR . '/jquery-entwine/dist/jquery.entwine-dist.js',
				THIRDPARTY_DIR . '/jquery-cookie/jquery.cookie.js',
				THIRDPARTY_DIR . '/jquery-query/jquery.query.js',
				SAPPHIRE_ADMIN_DIR . '/thirdparty/jquery-notice/jquery.notice.js',
				SAPPHIRE_ADMIN_DIR . '/thirdparty/jsizes/lib/jquery.sizes.js',
				SAPPHIRE_ADMIN_DIR . '/thirdparty/jlayout/lib/jlayout.border.js',
				SAPPHIRE_ADMIN_DIR . '/thirdparty/jlayout/lib/jquery.jlayout.js',
				SAPPHIRE_ADMIN_DIR . '/thirdparty/history-js/scripts/uncompressed/history.js',
				SAPPHIRE_ADMIN_DIR . '/thirdparty/history-js/scripts/uncompressed/history.adapter.jquery.js',
				// SAPPHIRE_ADMIN_DIR . '/thirdparty/history-js/scripts/uncompressed/history.html4.js',
				THIRDPARTY_DIR . '/jstree/jquery.jstree.js',
				SAPPHIRE_ADMIN_DIR . '/thirdparty/chosen/chosen/chosen.jquery.js',
				SAPPHIRE_ADMIN_DIR . '/thirdparty/jquery-hoverIntent/jquery.hoverIntent.js',
				SAPPHIRE_ADMIN_DIR . '/javascript/jquery-changetracker/lib/jquery.changetracker.js',
				SAPPHIRE_DIR . '/javascript/TreeDropdownField.js',
				SAPPHIRE_DIR . '/javascript/DateField.js',
				SAPPHIRE_DIR . '/javascript/HtmlEditorField.js',
				SAPPHIRE_DIR . '/javascript/TabSet.js',
				SAPPHIRE_DIR . '/javascript/Validator.js',
				SAPPHIRE_DIR . '/javascript/i18n.js',
				SAPPHIRE_ADMIN_DIR . '/javascript/ssui.core.js',
				SAPPHIRE_DIR . '/javascript/GridField.js',
			)
		);
		
		HTMLEditorField::include_js();

		Requirements::combine_files(
			'leftandmain.js',
			array_unique(array_merge(
				array(
					SAPPHIRE_ADMIN_DIR . '/javascript/LeftAndMain.js',
					SAPPHIRE_ADMIN_DIR . '/javascript/LeftAndMain.Panel.js',
					SAPPHIRE_ADMIN_DIR . '/javascript/LeftAndMain.Tree.js',
					SAPPHIRE_ADMIN_DIR . '/javascript/LeftAndMain.Ping.js',
					SAPPHIRE_ADMIN_DIR . '/javascript/LeftAndMain.Content.js',
					SAPPHIRE_ADMIN_DIR . '/javascript/LeftAndMain.EditForm.js',
					SAPPHIRE_ADMIN_DIR . '/javascript/LeftAndMain.Menu.js',
					SAPPHIRE_ADMIN_DIR . '/javascript/LeftAndMain.AddForm.js',
					SAPPHIRE_ADMIN_DIR . '/javascript/LeftAndMain.Preview.js',
					SAPPHIRE_ADMIN_DIR . '/javascript/LeftAndMain.BatchActions.js',
				),
				Requirements::add_i18n_javascript(SAPPHIRE_DIR . '/javascript/lang', true, true),
				Requirements::add_i18n_javascript(SAPPHIRE_ADMIN_DIR . '/javascript/lang', true, true)
			))
		);

		Requirements::css(THIRDPARTY_DIR . '/jquery-ui-themes/smoothness/jquery-ui.css');
		Requirements::css(SAPPHIRE_ADMIN_DIR .'/thirdparty/chosen/chosen/chosen.css');
		Requirements::css(THIRDPARTY_DIR . '/jstree/themes/apple/style.css');
		Requirements::css(SAPPHIRE_DIR . '/css/TreeDropdownField.css');
		Requirements::css(SAPPHIRE_ADMIN_DIR . '/css/screen.css');
		Requirements::css(SAPPHIRE_DIR . '/css/GridField.css');

		// Browser-specific requirements
		$ie = isset($_SERVER['HTTP_USER_AGENT']) ? strpos($_SERVER['HTTP_USER_AGENT'], 'MSIE') : false;
		if($ie) {
			$version = substr($_SERVER['HTTP_USER_AGENT'], $ie + 5, 3);
			if($version == 7) Requirements::css('sapphire/admin/css/ie7.css');
			else if($version == 8) Requirements::css('sapphire/admin/css/ie8.css');
		}

		// Custom requirements				
		foreach (self::$extra_requirements['javascript'] as $file) {
			Requirements::javascript($file[0]);
		}
		foreach (self::$extra_requirements['css'] as $file) {
			Requirements::css($file[0], $file[1]);
		}
		foreach (self::$extra_requirements['themedcss'] as $file) {
			Requirements::themedCSS($file[0], $file[1]);
		}

		$dummy = null;
		$this->extend('init', $dummy);

		// The user's theme shouldn't affect the CMS, if, for example, they have replaced
		// TableListField.ss or Form.ss.
		SSViewer::set_theme(null);
	}
	
	function handleRequest($request, DataModel $model) {
		$title = $this->Title();
		
		$response = parent::handleRequest($request, $model);
		if(!$response->getHeader('X-Controller')) $response->addHeader('X-Controller', $this->class);
		if(!$response->getHeader('X-Title')) $response->addHeader('X-Title', $title);
		
		return $response;
	}

	function index($request) {
		return ($this->isAjax()) ? $this->show($request) : $this->getViewer('index')->process($this);
	}

	
	/**
	 * If this is set to true, the "switchView" context in the
	 * template is shown, with links to the staging and publish site.
	 *
	 * @return boolean
	 */
	function ShowSwitchView() {
		return false;
	}

	
	//------------------------------------------------------------------------------------------//
	// Main controllers

	/**
	 * You should implement a Link() function in your subclass of LeftAndMain,
	 * to point to the URL of that particular controller.
	 * 
	 * @return string
	 */
	public function Link($action = null) {
		// Handle missing url_segments
		if(!$this->stat('url_segment', true))
			self::$url_segment = $this->class;
		return Controller::join_links(
			$this->stat('url_base', true),
			$this->stat('url_segment', true),
			'/', // trailing slash needed if $action is null!
			"$action"
		);
	}
	
	/**
	 * Returns the menu title for the given LeftAndMain subclass.
	 * Implemented static so that we can get this value without instantiating an object.
	 * Menu title is *not* internationalised.
	 */
	static function menu_title_for_class($class) {
		$title = eval("return $class::\$menu_title;");
		if(!$title) $title = preg_replace('/Admin$/', '', $class);
		return $title;
	}
	
	public function show($request) {
		// TODO Necessary for TableListField URLs to work properly
		if($request->param('ID')) $this->setCurrentPageID($request->param('ID'));
		
		if($this->isAjax()) {
			if($request->getVar('cms-view-form')) {
				$form = $this->getEditForm();
				$content = $form->forTemplate();
			} else {
				// Rendering is handled by template, which will call EditForm() eventually
				$content = $this->renderWith($this->getTemplatesWithSuffix('_Content'));
			}
		} else {
			$content = $this->renderWith($this->getViewer('show'));
		}
				
		return $content;
	}

	//------------------------------------------------------------------------------------------//
	// Main UI components

	/**
	 * Returns the main menu of the CMS.  This is also used by init() 
	 * to work out which sections the user has access to.
	 * 
	 * @return SS_List
	 */
	public function MainMenu() {
		// Don't accidentally return a menu if you're not logged in - it's used to determine access.
		if(!Member::currentUser()) return new ArrayList();

		// Encode into DO set
		$menu = new ArrayList();
		$menuItems = CMSMenu::get_viewable_menu_items();
		if($menuItems) {
			foreach($menuItems as $code => $menuItem) {
				// alternate permission checks (in addition to LeftAndMain->canView())
				if(
					isset($menuItem->controller) 
					&& $this->hasMethod('alternateMenuDisplayCheck')
					&& !$this->alternateMenuDisplayCheck($menuItem->controller)
				) {
					continue;
				}

				$linkingmode = "link";
				
				if($menuItem->controller && get_class($this) == $menuItem->controller) {
					$linkingmode = "current";
				} else if(strpos($this->Link(), $menuItem->url) !== false) {
					if($this->Link() == $menuItem->url) {
						$linkingmode = "current";
				
					// default menu is the one with a blank {@link url_segment}
					} else if(singleton($menuItem->controller)->stat('url_segment') == '') {
						if($this->Link() == $this->stat('url_base').'/') {
							$linkingmode = "current";
						}

					} else {
						$linkingmode = "current";
					}
				}
		
				// already set in CMSMenu::populate_menu(), but from a static pre-controller
				// context, so doesn't respect the current user locale in _t() calls - as a workaround,
				// we simply call LeftAndMain::menu_title_for_class() again 
				// if we're dealing with a controller
				if($menuItem->controller) {
					$defaultTitle = LeftAndMain::menu_title_for_class($menuItem->controller);
					$title = _t("{$menuItem->controller}.MENUTITLE", $defaultTitle);
				} else {
					$title = $menuItem->title;
				}
				
				$menu->push(new ArrayData(array(
					"MenuItem" => $menuItem,
					"Title" => Convert::raw2xml($title),
					"Code" => DBField::create('Text', $code),
					"Link" => $menuItem->url,
					"LinkingMode" => $linkingmode
				)));
			}
		}

		// if no current item is found, assume that first item is shown
		//if(!isset($foundCurrent)) 
		return $menu;
	}

	public function Menu() {
		return $this->renderWith($this->getTemplatesWithSuffix('_Menu'));
	}

	/**
	 * Return a list of appropriate templates for this class, with the given suffix
	 */
<<<<<<< HEAD
	protected function getTemplatesWithSuffix($suffix) {
		$templates = array();
=======
	public function getTemplatesWithSuffix($suffix) {
>>>>>>> f1775b5f
		$classes = array_reverse(ClassInfo::ancestry($this->class));
		foreach($classes as $class) {
			$template = $class . $suffix;
			if(SSViewer::hasTemplate($template)) $templates[] = $template;
			if($class == 'LeftAndMain') break;
		}
		return $templates;
	}

	public function Content() {
		return $this->renderWith($this->getTemplatesWithSuffix('_Content'));
	}

	public function getRecord($id) {
		$className = $this->stat('tree_class');
		if($className && $id instanceof $className) {
			return $id;
		} else if($id == 'root') {
			return singleton($className);
		} else if(is_numeric($id)) {
			return DataObject::get_by_id($className, $id);
		} else {
			return false;
		}
	}

	/**
	 * @return ArrayList
	 */
	public function Breadcrumbs($unlinked = false) {
		$title = self::menu_title_for_class($this->class);
		$items = new ArrayList(array(
			new ArrayData(array(
				'Title' => $title,
				'Link' => ($unlinked) ? false : $this->Link()
			))
		));
		$record = $this->currentPage();
		if($record) {
			if($record->hasExtension('Hierarchy')) {
				$ancestors = $record->getAncestors();
				$ancestors->push($record);
				foreach($ancestors as $ancestor) {
					$items->push(new ArrayData(array(
						'Title' => $ancestor->Title,
						'Link' => ($unlinked) ? false : Controller::join_links($this->Link('show'), $ancestor->ID)
					)));		
				}
			} else {
				$items->push(new ArrayData(array(
					'Title' => $record->Title,
					'Link' => ($unlinked) ? false : Controller::join_links($this->Link('show'), $record->ID)
				)));	
			}
		}

		// TODO Remove once ViewableData->First()/Last() is fixed
		foreach($items as $i => $item) $item->iteratorProperties($i, $items->Count());

		return $items;
	}
	
	/**
	 * @return String HTML
	 */
	public function SiteTreeAsUL() {
		return $this->getSiteTreeFor($this->stat('tree_class'));
	}

	/**
	 * Get a site tree HTML listing which displays the nodes under the given criteria.
	 * 
	 * @param $className The class of the root object
	 * @param $rootID The ID of the root object.  If this is null then a complete tree will be
	 *  shown
	 * @param $childrenMethod The method to call to get the children of the tree. For example,
	 *  Children, AllChildrenIncludingDeleted, or AllHistoricalChildren
	 * @return String Nested unordered list with links to each page
	 */
	function getSiteTreeFor($className, $rootID = null, $childrenMethod = null, $numChildrenMethod = null, $filterFunction = null, $minNodeCount = 30) {
		// Default childrenMethod and numChildrenMethod
		if (!$childrenMethod) $childrenMethod = 'AllChildrenIncludingDeleted';
		if (!$numChildrenMethod) $numChildrenMethod = 'numChildren';
		
		// Get the tree root
		$record = ($rootID) ? $this->getRecord($rootID) : null;
		$obj = $record ? $record : singleton($className);
		
		// Mark the nodes of the tree to return
		if ($filterFunction) $obj->setMarkingFilterFunction($filterFunction);

		$obj->markPartialTree($minNodeCount, $this, $childrenMethod, $numChildrenMethod);
		
		// Ensure current page is exposed
		if($p = $this->currentPage()) $obj->markToExpose($p);
		
		// NOTE: SiteTree/CMSMain coupling :-(
		if(class_exists('SiteTree')) {
			SiteTree::prepopulate_permission_cache('CanEditType', $obj->markedNodeIDs(), 'SiteTree::can_edit_multiple');
		}

		// getChildrenAsUL is a flexible and complex way of traversing the tree
		$titleEval = '
			"<li id=\"record-$child->ID\" data-id=\"$child->ID\" class=\"" . $child->CMSTreeClasses($extraArg) . "\">" .
			"<ins class=\"jstree-icon\">&nbsp;</ins>" .
			"<a href=\"" . Controller::join_links($extraArg->Link("show"), $child->ID) . "\" title=\"' 
			. _t('LeftAndMain.PAGETYPE','Page type: ') 
			. '".$child->class."\" ><ins class=\"jstree-icon\">&nbsp;</ins><span class=\"text\">" . ($child->TreeTitle) . 
			"</span></a>"
		';

		$html = $obj->getChildrenAsUL(
			"", 
			$titleEval,
			$this, 
			true, 
			$childrenMethod,
			$numChildrenMethod,
			$minNodeCount
		);

		// Wrap the root if needs be.
		if(!$rootID) {
			$rootLink = $this->Link('show') . '/root';
			
			// This lets us override the tree title with an extension
			if($this->hasMethod('getCMSTreeTitle') && $customTreeTitle = $this->getCMSTreeTitle()) {
				$treeTitle = $customTreeTitle;
			} elseif(class_exists('SiteConfig')) {
				$siteConfig = SiteConfig::current_site_config();
				$treeTitle =  $siteConfig->Title;
			} else {
				$treeTitle = '...';
			}
			
			$html = "<ul><li id=\"record-0\" data-id=\"0\" class=\"Root nodelete\"><a href=\"$rootLink\"><strong>$treeTitle</strong></a>"
				. $html . "</li></ul>";
		}

		return $html;
	}

	/**
	 * Get a subtree underneath the request param 'ID'.
	 * If ID = 0, then get the whole tree.
	 */
	public function getsubtree($request) {
		if($filterClass = $request->requestVar('FilterClass')) {
			if(!is_subclass_of($filterClass, 'CMSSiteTreeFilter')) {
				throw new Exception(sprintf('Invalid filter class passed: %s', $filterClass));
			}

			$filter = new $filterClass($request->requestVars());
		} else {
			$filter = null;
		}
		
		$html = $this->getSiteTreeFor(
			$this->stat('tree_class'), 
			$request->getVar('ID'), 
			($filter) ? $filter->getChildrenMethod() : null, 
			null,
			($filter) ? array($filter, 'isPageIncluded') : null, 
			$request->getVar('minNodeCount')
		);

		// Trim off the outer tag
		$html = preg_replace('/^[\s\t\r\n]*<ul[^>]*>/','', $html);
		$html = preg_replace('/<\/ul[^>]*>[\s\t\r\n]*$/','', $html);
		
		return $html;
	}
	
	/**
	 * Save  handler
	 */
	public function save($data, $form) {
		$className = $this->stat('tree_class');

		// Existing or new record?
		$SQL_id = Convert::raw2sql($data['ID']);
		if(substr($SQL_id,0,3) != 'new') {
			$record = DataObject::get_by_id($className, $SQL_id);
			if($record && !$record->canEdit()) return Security::permissionFailure($this);
			if(!$record || !$record->ID) throw new HTTPResponse_Exception("Bad record ID #" . (int)$data['ID'], 404);
		} else {
			if(!singleton($this->stat('tree_class'))->canCreate()) return Security::permissionFailure($this);
			$record = $this->getNewItem($SQL_id, false);
		}
		
		// save form data into record
		$form->saveInto($record, true);
		$record->write();
		$this->extend('onAfterSave', $record);

		$this->response->addHeader('X-Status', _t('LeftAndMain.SAVEDUP'));
		
		// write process might've changed the record, so we reload before returning
		$form = $this->getEditForm($record->ID);
		
		return $form->forTemplate();
	}
	
	public function delete($data, $form) {
		$className = $this->stat('tree_class');
		
		$record = DataObject::get_by_id($className, Convert::raw2sql($data['ID']));
		if($record && !$record->canDelete()) return Security::permissionFailure();
		if(!$record || !$record->ID) throw new HTTPResponse_Exception("Bad record ID #" . (int)$data['ID'], 404);
		
		$record->delete();
		
		if($this->isAjax()) {
			return $this->EmptyForm()->forTemplate();
		} else {
			$this->redirectBack();
		}
	}

	/**
	 * Update the position and parent of a tree node.
	 * Only saves the node if changes were made.
	 * 
	 * Required data: 
	 * - 'ID': The moved node
	 * - 'ParentID': New parent relation of the moved node (0 for root)
	 * - 'SiblingIDs': Array of all sibling nodes to the moved node (incl. the node itself).
	 *   In case of a 'ParentID' change, relates to the new siblings under the new parent.
	 * 
	 * @return SS_HTTPResponse JSON string with a 
	 */
	public function savetreenode($request) {
		if (!Permission::check('SITETREE_REORGANISE') && !Permission::check('ADMIN')) {
			$this->response->setStatusCode(
				403,
				_t('LeftAndMain.CANT_REORGANISE',"You do not have permission to rearange the site tree. Your change was not saved.")
			);
			return;
		}

		$className = $this->stat('tree_class');		
		$statusUpdates = array('modified'=>array());
		$id = $request->requestVar('ID');
		$parentID = $request->requestVar('ParentID');
		$siblingIDs = $request->requestVar('SiblingIDs');
		$statusUpdates = array('modified'=>array());
		if(!is_numeric($id) || !is_numeric($parentID)) throw new InvalidArgumentException();
		
		$node = DataObject::get_by_id($className, $id);
		if($node && !$node->canEdit()) return Security::permissionFailure($this);
		
		if(!$node) {
			$this->response->setStatusCode(
				500,
				_t(
					'LeftAndMain.PLEASESAVE',
					"Please Save Page: This page could not be upated because it hasn't been saved yet."
				)
			);
			return;
		}

		// Update hierarchy (only if ParentID changed)
		if($node->ParentID != $parentID) {
			$node->ParentID = (int)$parentID;
			$node->write();
			
			$statusUpdates['modified'][$node->ID] = array(
				'TreeTitle'=>$node->TreeTitle
			);
			
			// Update all dependent pages
			if(class_exists('VirtualPage')) {
				if($virtualPages = DataObject::get("VirtualPage", "\"CopyContentFromID\" = $node->ID")) {
					foreach($virtualPages as $virtualPage) {
						$statusUpdates['modified'][$virtualPage->ID] = array(
							'TreeTitle' => $virtualPage->TreeTitle()
						);
					}
				}
			}

			$this->response->addHeader('X-Status', _t('LeftAndMain.SAVED','saved'));
		}
		
		// Update sorting
		if(is_array($siblingIDs)) {
			$counter = 0;
			foreach($siblingIDs as $id) {
				if($id == $node->ID) {
					$node->Sort = ++$counter;
					$node->write();
					$statusUpdates['modified'][$node->ID] = array(
						'TreeTitle' => $node->TreeTitle
					);
				} else if(is_numeric($id)) {
					// Nodes that weren't "actually moved" shouldn't be registered as 
					// having been edited; do a direct SQL update instead
					++$counter;
					DB::query(sprintf("UPDATE \"%s\" SET \"Sort\" = %d WHERE \"ID\" = '%d'", $className, $counter, $id));
				}
			}
			
			$this->response->addHeader('X-Status', _t('LeftAndMain.SAVED','saved'));
		}

		return Convert::raw2json($statusUpdates);
	}

	public function CanOrganiseSitetree() {
		return !Permission::check('SITETREE_REORGANISE') && !Permission::check('ADMIN') ? false : true;
	}
	
	/**
	 * Retrieves an edit form, either for display, or to process submitted data.
	 * Also used in the template rendered through {@link Right()} in the $EditForm placeholder.
	 * 
	 * This is a "pseudo-abstract" methoed, usually connected to a {@link getEditForm()}
	 * method in an entwine subclass. This method can accept a record identifier,
	 * selected either in custom logic, or through {@link currentPageID()}. 
	 * The form usually construct itself from {@link DataObject->getCMSFields()} 
	 * for the specific managed subclass defined in {@link LeftAndMain::$tree_class}.
	 * 
	 * @param HTTPRequest $request Optionally contains an identifier for the
	 *  record to load into the form.
	 * @return Form Should return a form regardless wether a record has been found.
	 *  Form might be readonly if the current user doesn't have the permission to edit
	 *  the record.
	 */
	/**
	 * @return Form
	 */
	function EditForm($request = null) {
		return $this->getEditForm();
	}

	/**
	 * Calls {@link SiteTree->getCMSFields()}
	 * 
	 * @param Int $id
	 * @param FieldList $fields
	 * @return Form
	 */
	public function getEditForm($id = null, $fields = null) {
		if(!$id) $id = $this->currentPageID();
		
		if(is_object($id)) {
			$record = $id;
		} else {
			$record = $this->getRecord($id);
			if($record && !$record->canView()) return Security::permissionFailure($this);
		}

		if($record) {
			$fields = ($fields) ? $fields : $record->getCMSFields();
			if ($fields == null) {
				user_error(
					"getCMSFields() returned null  - it should return a FieldList object. 
					Perhaps you forgot to put a return statement at the end of your method?", 
					E_USER_ERROR
				);
			}
			
			// Add hidden fields which are required for saving the record
			// and loading the UI state
			if(!$fields->dataFieldByName('ClassName')) {
				$fields->push(new HiddenField('ClassName'));
			}
			if(
				Object::has_extension($this->stat('tree_class'), 'Hierarchy') 
				&& !$fields->dataFieldByName('ParentID')
			) {
				$fields->push(new HiddenField('ParentID'));
			}

			// Added in-line to the form, but plucked into different view by LeftAndMain.Preview.js upon load
			if(in_array('CMSPreviewable', class_implements($record))) {
				$navField = new LiteralField('SilverStripeNavigator', $this->getSilverStripeNavigator());
				$navField->setAllowHTML(true);
				$fields->push($navField);
			}
			
			if($record->hasMethod('getAllCMSActions')) {
				$actions = $record->getAllCMSActions();
			} else {
				$actions = $record->getCMSActions();
				// add default actions if none are defined
				if(!$actions || !$actions->Count()) {
					if($record->hasMethod('canDelete') && $record->canDelete()) {
						$actions->push(
							FormAction::create('delete',_t('ModelAdmin.DELETE','Delete'))
								->addExtraClass('ss-ui-action-destructive')
						);
					}
					if($record->hasMethod('canEdit') && $record->canEdit()) {
						$actions->push(
							FormAction::create('save',_t('CMSMain.SAVE','Save'))
								->addExtraClass('ss-ui-action-constructive')->setAttribute('data-icon', 'accept')
						);
					}
				}
			}

			// Use <button> to allow full jQuery UI styling
			$actionsFlattened = $actions->dataFields();
			if($actionsFlattened) foreach($actionsFlattened as $action) $action->setUseButtonTag(true);
			
			$form = new Form($this, "EditForm", $fields, $actions);
			$form->addExtraClass('cms-edit-form');
			$form->loadDataFrom($record);
			$form->setTemplate($this->getTemplatesWithSuffix('_EditForm'));
			
			// Set this if you want to split up tabs into a separate header row
			// if($form->Fields()->hasTabset()) $form->Fields()->findOrMakeTab('Root')->setTemplate('CMSTabSet');
			
			// Add a default or custom validator.
			// @todo Currently the default Validator.js implementation
			//  adds javascript to the document body, meaning it won't
			//  be included properly if the associated fields are loaded
			//  through ajax. This means only serverside validation
			//  will kick in for pages+validation loaded through ajax.
			//  This will be solved by using less obtrusive javascript validation
			//  in the future, see http://open.silverstripe.com/ticket/2915 and
			//  http://open.silverstripe.com/ticket/3386
			if($record->hasMethod('getCMSValidator')) {
				$validator = $record->getCMSValidator();
				// The clientside (mainly LeftAndMain*.js) rely on ajax responses
				// which can be evaluated as javascript, hence we need
				// to override any global changes to the validation handler.
				$validator->setJavascriptValidationHandler('prototype');
				$form->setValidator($validator);
			} else {
				$form->unsetValidator();
			}
		
			if($record->hasMethod('canEdit') && !$record->canEdit()) {
				$readonlyFields = $form->Fields()->makeReadonly();
				$form->setFields($readonlyFields);
			}
		} else {
			$form = $this->RootForm();
		}
		
		return $form;
	}	
	
	function RootForm() {
		return $this->EmptyForm();
	}
	
	/**
	 * Returns a placeholder form, used by {@link getEditForm()} if no record is selected.
	 * Our javascript logic always requires a form to be present in the CMS interface.
	 * 
	 * @return Form
	 */
	function EmptyForm() {
		$form = new Form(
			$this, 
			"EditForm", 
			new FieldList(
				// new HeaderField(
				// 	'WelcomeHeader',
				// 	$this->getApplicationName()
				// ),
				// new LiteralField(
				// 	'WelcomeText',
				// 	sprintf('<p id="WelcomeMessage">%s %s. %s</p>',
				// 		_t('LeftAndMain_right.ss.WELCOMETO','Welcome to'),
				// 		$this->getApplicationName(),
				// 		_t('CHOOSEPAGE','Please choose an item from the left.')
				// 	)
				// )
			), 
			new FieldList()
		);
		$form->unsetValidator();
		$form->addExtraClass('cms-edit-form');
		$form->addExtraClass('root-form');
		$form->setTemplate($this->getTemplatesWithSuffix('_EditForm'));
		
		return $form;
	}
	
	/**
	 * @return Form
	 */
	function AddForm() {
		$class = $this->stat('tree_class');
		
		$typeMap = array($class => singleton($class)->i18n_singular_name());
		$form = new Form(
			$this,
			'AddForm',
			new FieldList(
				new HiddenField('ParentID')
			),
			new FieldList(
				FormAction::create('doAdd', _t('AssetAdmin_left.ss.GO','Go'))
					->addExtraClass('ss-ui-action-constructive')->setAttribute('data-icon', 'accept')
			)
		);
		$form->addExtraClass('add-form');
		
		return $form;
	}
	
	/**
	 * Add a new group and return its details suitable for ajax.
	 */
	public function doAdd($data, $form) {
		$class = $this->stat('tree_class');
		
		// check create permissions
		if(!singleton($class)->canCreate()) return Security::permissionFailure($this);
		
		// check addchildren permissions
		if(
			singleton($class)->hasDatabaseField('Hierarchy') 
			&& isset($data['ParentID'])
			&& is_numeric($data['ParentID'])
		) {
			$parentRecord = DataObject::get_by_id($class, $data['ParentID']);
			if(
				$parentRecord->hasMethod('canAddChildren') 
				&& !$parentRecord->canAddChildren()
			) return Security::permissionFailure($this);
		}
		
		$record = Object::create($class);
		$form->saveInto($record);
		$record->write();

		// Used in TinyMCE inline folder creation
		if(isset($data['returnID'])) {
			return $record->ID;
		} else if($this->isAjax()) {
			$form = $this->getEditForm($record->ID);
			return $form->forTemplate();
		} else {
			return $this->redirect(Controller::join_links($this->Link('show'), $record->ID));
		}
	}

	/**
	 * Return the CMS's HTML-editor toolbar
	 */
	public function EditorToolbar() {
		return Object::create('HtmlEditorField_Toolbar', $this, "EditorToolbar");
	}

	/**
	 * Renders a panel containing tools which apply to all displayed
	 * "content" (mostly through {@link EditForm()}), for example a tree navigation or a filter panel.
	 * Auto-detects applicable templates by naming convention: "<controller classname>_Tools.ss",
	 * and takes the most specific template (see {@link getTemplatesWithSuffix()}).
	 * To explicitly disable the panel in the subclass, simply create a more specific, empty template.
	 * 
	 * @return String HTML
	 */
	public function Tools() {
		$templates = $this->getTemplatesWithSuffix('_Tools');
		if($templates) {
			$viewer = new SSViewer($templates);
			return $viewer->process($this);	
		} else {
			return false;
		}
	}

	/**
	 * Renders a panel containing tools which apply to the currently displayed edit form.
	 * The main difference to {@link Tools()} is that the panel is displayed within
	 * the element structure of the form panel (rendered through {@link EditForm}).
	 * This means the panel will be loaded alongside new forms, and refreshed upon save,
	 * which can mean a performance hit, depending on how complex your panel logic gets.
	 * Any form fields contained in the returned markup will also be submitted with the main form,
	 * which might be desired depending on the implementation details.
	 * 
	 * @return String HTML
	 */
	public function EditFormTools() {
		$templates = $this->getTemplatesWithSuffix('_EditFormTools');
		if($templates) {
			$viewer = new SSViewer($templates);
			return $viewer->process($this);	
		} else {
			return false;
		}
	}
	
	/**
	 * Batch Actions Handler
	 */
	function batchactions() {
		return new CMSBatchActionHandler($this, 'batchactions', $this->stat('tree_class'));
	}
	
	/**
	 * @return Form
	 */
	function BatchActionsForm() {
		$actions = $this->batchactions()->batchActionList();
		$actionsMap = array('-1' => _t('LeftAndMain.DropdownBatchActionsDefault', 'Actions'));
		foreach($actions as $action) $actionsMap[$action->Link] = $action->Title;
		
		$form = new Form(
			$this,
			'BatchActionsForm',
			new FieldList(
				new HiddenField('csvIDs'),
				new DropdownField(
					'Action',
					false,
					$actionsMap
				)
			),
			new FieldList(
				// TODO i18n
				new FormAction('submit', "Go")
			)
		);
		$form->addExtraClass('cms-batch-actions nostyle');
		$form->unsetValidator();
		
		return $form;
	}
	
	public function myprofile() {
		$form = $this->Member_ProfileForm();
		return $this->customise(array(
			'Content' => ' ',
			'Form' => $form
		))->renderWith('CMSDialog');
	}
	
	public function Member_ProfileForm() {
		return new Member_ProfileForm($this, 'Member_ProfileForm', Member::currentUser());
	}

	public function printable() {
		$form = $this->getEditForm($this->currentPageID());
		if(!$form) return false;
		
		$form->transform(new PrintableTransformation());
		$form->setActions(null);

		Requirements::clear();
		Requirements::css(SAPPHIRE_ADMIN_DIR . '/css/LeftAndMain_printable.css');
		return array(
			"PrintForm" => $form
		);
	}

	/**
	 * Used for preview controls, mainly links which switch between different states of the page.
	 * 
	 * @return ArrayData
	 */
	function getSilverStripeNavigator() {
		$page = $this->currentPage();
		if($page) {
			$navigator = new SilverStripeNavigator($page);
			return $navigator->renderWith($this->getTemplatesWithSuffix('_SilverStripeNavigator'));
		} else {
			return false;
		}
	}

	/**
	 * Identifier for the currently shown record,
	 * in most cases a database ID. Inspects the following
	 * sources (in this order):
	 * - GET/POST parameter named 'ID'
	 * - URL parameter named 'ID'
	 * - Session value namespaced by classname, e.g. "CMSMain.currentPage"
	 * 
	 * @return int 
	 */
	public function currentPageID() {
		if($this->request->requestVar('ID'))	{
			return $this->request->requestVar('ID');
		} elseif ($this->request->param('ID') && is_numeric($this->request->param('ID'))) {
			return $this->request->param('ID');
		} elseif(Session::get("{$this->class}.currentPage")) {
			return Session::get("{$this->class}.currentPage");
		} else {
			return null;
		}
	}

	/**
	 * Forces the current page to be set in session,
	 * which can be retrieved later through {@link currentPageID()}.
	 * Keep in mind that setting an ID through GET/POST or
	 * as a URL parameter will overrule this value.
	 * 
	 * @param int $id
	 */
	public function setCurrentPageID($id) {
		Session::set("{$this->class}.currentPage", $id);
	}

	/**
	 * Uses {@link getRecord()} and {@link currentPageID()}
	 * to get the currently selected record.
	 * 
	 * @return DataObject
	 */
	public function currentPage() {
		return $this->getRecord($this->currentPageID());
	}

	/**
	 * Compares a given record to the currently selected one (if any).
	 * Used for marking the current tree node.
	 * 
	 * @return boolean
	 */
	public function isCurrentPage(DataObject $record) {
		return ($record->ID == $this->currentPageID());
	}
	
	/**
	 * URL to a previewable record which is shown through this controller.
	 * The controller might not have any previewable content, in which case 
	 * this method returns FALSE.
	 * 
	 * @return String|boolean
	 */
	public function PreviewLink() {
		return false;
	}

	/**
	 * Return the version number of this application.
	 * Uses the subversion path information in <mymodule>/silverstripe_version
	 * (automacially replaced by build scripts).
	 * 
	 * @return string
	 */
	public function CMSVersion() {
		if(file_exists(CMS_PATH . '/silverstripe_version')) {
			$sapphireVersion = file_get_contents(CMS_PATH . '/silverstripe_version');
		} else {
			$sapphireVersion = file_get_contents(SAPPHIRE_PATH . '/silverstripe_version');
		}
		if(!$sapphireVersion) $sapphireVersion = _t('LeftAndMain.VersionUnknown', 'unknown');
		return sprintf(
			"sapphire: %s",
			$sapphireVersion
		);
	}
	
	/**
	 * @return array
	 */
	function SwitchView() { 
		if($page = $this->currentPage()) { 
			$nav = SilverStripeNavigator::get_for_record($page); 
			return $nav['items']; 
		} 
	}
	
	/**
	 * @return SiteConfig
	 */
	function SiteConfig() {
		return (class_exists('SiteConfig')) ? SiteConfig::current_site_config() : null;
	}

	/**
	 * The application name. Customisable by calling
	 * LeftAndMain::setApplicationName() - the first parameter.
	 * 
	 * @var String
	 */
	static $application_name = 'SilverStripe CMS';
	
	/**
	 * @param String $name
	 */
	static function setApplicationName($name) {
		self::$application_name = $name;
	}

	/**
	 * Get the application name.
	 *
	 * @return string
	 */
	function getApplicationName() {
		return self::$application_name;
	}
	
	/**
	 * @return string
	 */
	function Title() {
		$app = $this->getApplicationName();
		
		return ($section = $this->SectionTitle()) ? sprintf('%s - %s', $app, $section) : $app;
	}

	/**
	 * Return the title of the current section. Either this is pulled from
	 * the current panel's menu_title or from the first active menu
	 *
	 * @return string
	 */
	function SectionTitle() {
		if($title = $this->stat('menu_title')) return $title;
		
		// Get menu - use obj() to cache it in the same place as the template engine
		$menu = $this->obj('MainMenu');

		foreach($menu as $menuItem) {
			if($menuItem->LinkingMode != 'link') return $menuItem->Title;
		}
	}

	/**
	 * Return the base directory of the tiny_mce codebase
	 */
	function MceRoot() {
		return MCE_ROOT;
	}
	
	/**
	 * Same as {@link ViewableData->CSSClasses()}, but with a changed name
	 * to avoid problems when using {@link ViewableData->customise()}
	 * (which always returns "ArrayData" from the $original object).
	 * 
	 * @return String
	 */
	function BaseCSSClasses() {
		return $this->CSSClasses();
	}
	
	function IsPreviewExpanded() {
		return ($this->request->getVar('cms-preview-expanded'));
	}

	/**
	 * @return String
	 */
	function Locale() {
		return DBField::create('DBLocale', $this->i18nLocale());
	}
	
	/**
	 * Register the given javascript file as required in the CMS.
	 * Filenames should be relative to the base, eg, SAPPHIRE_DIR . '/javascript/loader.js'
	 */
	public static function require_javascript($file) {
		self::$extra_requirements['javascript'][] = array($file);
	}
	
	/**
	 * Register the given stylesheet file as required.
	 * 
	 * @param $file String Filenames should be relative to the base, eg, THIRDPARTY_DIR . '/tree/tree.css'
	 * @param $media String Comma-separated list of media-types (e.g. "screen,projector") 
	 * @see http://www.w3.org/TR/REC-CSS2/media.html
	 */
	public static function require_css($file, $media = null) {
		self::$extra_requirements['css'][] = array($file, $media);
	}
	
	/**
	 * Register the given "themeable stylesheet" as required.
	 * Themeable stylesheets have globally unique names, just like templates and PHP files.
	 * Because of this, they can be replaced by similarly named CSS files in the theme directory.
	 * 
	 * @param $name String The identifier of the file.  For example, css/MyFile.css would have the identifier "MyFile"
	 * @param $media String Comma-separated list of media-types (e.g. "screen,projector") 
	 */
	static function require_themed_css($name, $media = null) {
		self::$extra_requirements['themedcss'][] = array($name, $media);
	}
	
}

/**
 * @package cms
 * @subpackage core
 */
class LeftAndMainMarkingFilter {
	
	/**
	 * @var array Request params (unsanitized)
	 */
	protected $params = array();
	
	/**
	 * @param array $params Request params (unsanitized)
	 */
	function __construct($params = null) {
		$this->ids = array();
		$this->expanded = array();
		$parents = array();
		
		$q = $this->getQuery($params);
		$res = $q->execute();
		if (!$res) return;
		
		// And keep a record of parents we don't need to get parents 
		// of themselves, as well as IDs to mark
		foreach($res as $row) {
			if ($row['ParentID']) $parents[$row['ParentID']] = true;
			$this->ids[$row['ID']] = true;
		}
		
		// We need to recurse up the tree, 
		// finding ParentIDs for each ID until we run out of parents
		while (!empty($parents)) {
			$res = DB::query('SELECT "ParentID", "ID" FROM "SiteTree" WHERE "ID" in ('.implode(',',array_keys($parents)).')');
			$parents = array();

			foreach($res as $row) {
				if ($row['ParentID']) $parents[$row['ParentID']] = true;
				$this->ids[$row['ID']] = true;
				$this->expanded[$row['ID']] = true;
			}
		}
	}
	
	protected function getQuery($params) {
		$where = array();
		
		$SQL_params = Convert::raw2sql($params);
		if(isset($SQL_params['ID'])) unset($SQL_params['ID']);
		foreach($SQL_params as $name => $val) {
			switch($name) {
				default:
					// Partial string match against a variety of fields 
					if(!empty($val) && singleton("SiteTree")->hasDatabaseField($name)) {
						$where[] = "\"$name\" LIKE '%$val%'";
					}
			}
		}
		
		return new SQLQuery(
			array("ParentID", "ID"),
			'SiteTree',
			$where
		);
	}
	
	function mark($node) {
		$id = $node->ID;
		if(array_key_exists((int) $id, $this->expanded)) $node->markOpened();
		return array_key_exists((int) $id, $this->ids) ? $this->ids[$id] : false;
	}
}
<|MERGE_RESOLUTION|>--- conflicted
+++ resolved
@@ -473,12 +473,7 @@
 	/**
 	 * Return a list of appropriate templates for this class, with the given suffix
 	 */
-<<<<<<< HEAD
-	protected function getTemplatesWithSuffix($suffix) {
-		$templates = array();
-=======
 	public function getTemplatesWithSuffix($suffix) {
->>>>>>> f1775b5f
 		$classes = array_reverse(ClassInfo::ancestry($this->class));
 		foreach($classes as $class) {
 			$template = $class . $suffix;
