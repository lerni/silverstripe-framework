<?php
/**
 * SilverStripe-variant of the "gettext" tool:
 * Parses the string content of all PHP-files and SilverStripe templates
 * for ocurrences of the _t() translation method. Also uses the {@link i18nEntityProvider}
 * interface to get dynamically defined entities by executing the
 * {@link provideI18nEntities()} method on all implementors of this interface.
 *
 * Collects all found entities (and their natural language text for the default locale)
 * into language-files for each module in an array notation. Creates or overwrites these files,
 * e.g. framework/lang/en.yml.
 *
 * The collector needs to be run whenever you make new translatable
 * entities available. Please don't alter the arrays in language tables manually.
 *
 * Usage through URL: http://localhost/dev/tasks/i18nTextCollectorTask
 * Usage through URL (module-specific): http://localhost/dev/tasks/i18nTextCollectorTask/?module=mymodule
 * Usage on CLI: sake dev/tasks/i18nTextCollectorTask
 * Usage on CLI (module-specific): sake dev/tasks/i18nTextCollectorTask module=mymodule
 *
 * @author Bernat Foj Capell <bernat@silverstripe.com>
 * @author Ingo Schommer <FIRSTNAME@silverstripe.com>
 * @package framework
 * @subpackage i18n
 * @uses i18nEntityProvider
 * @uses i18n
 */
class i18nTextCollector extends Object {
<<<<<<< HEAD

=======
	
	/**
	 * Default (master) locale
	 *
	 * @var string
	 */
>>>>>>> 712d796c
	protected $defaultLocale;

	/**
	 * The directory base on which the collector should act.
	 * Usually the webroot set through {@link Director::baseFolder()}.
	 * 
	 * @todo Fully support changing of basePath through {@link SSViewer} and {@link ManifestBuilder}
	 * 
	 * @var string
	 */
	public $basePath;
	
	/**
	 * Save path
	 *
	 * @var string 
	 */
	public $baseSavePath;

	/**
	 * @var i18nTextCollector_Writer
	 */
	protected $writer;

	/**
	 * List of file extensions to parse
	 *
	 * @var array
	 */
	protected $fileExtensions = array('php', 'ss');
	
	/**
	 * @param $locale
	 */
	public function __construct($locale = null) {
		$this->defaultLocale = $locale
			? $locale
			: i18n::get_lang_from_locale(i18n::default_locale());
		$this->basePath = Director::baseFolder();
		$this->baseSavePath = Director::baseFolder();

		parent::__construct();
	}

	/**
	 * Assign a writer
	 * 
	 * @param i18nTextCollector_Writer $writer
	 */
	public function setWriter($writer) {
		$this->writer = $writer;
	}

	/**
	 * Gets the currently assigned writer, or the default if none is specified.
	 * 
	 * @return i18nTextCollector_Writer
	 */
	public function getWriter() {
		if(!$this->writer) {
			$this->setWriter(Injector::inst()->get('i18nTextCollector_Writer'));
		}
		return $this->writer;
	}

	/**
<<<<<<< HEAD
	 * This is the main method to build the master string tables with the original strings.
	 * It will search for existent modules that use the i18n feature, parse the _t() calls
	 * and write the resultant files in the lang folder of each module.
	 *
=======
	 * This is the main method to build the master string tables with the
	 * original strings. It will search for existent modules that use the
	 * i18n feature, parse the _t() calls and write the resultant files
	 * in the lang folder of each module.
	 * 
>>>>>>> 712d796c
	 * @uses DataObject->collectI18nStatics()
	 *
	 * @param array $restrictToModules
<<<<<<< HEAD
	 * @param array $mergeWithExisting Merge new master strings with existing ones
	 * already defined in language files, rather than replacing them. This can be useful
	 * for long-term maintenance of translations across releases, because it allows
	 * "translation backports" to older releases without removing strings these older releases
	 * still rely on.
	 */
=======
	 * @param bool $mergeWithExisting Merge new master strings with existing
	 * ones already defined in language files, rather than replacing them.
	 * This can be useful for long-term maintenance of translations across
	 * releases, because it allows "translation backports" to older releases
	 * without removing strings these older releases still rely on.
	 */	
>>>>>>> 712d796c
	public function run($restrictToModules = null, $mergeWithExisting = false) {
		$entitiesByModule = $this->collect($restrictToModules, $mergeWithExisting);
		if(empty($entitiesByModule)) {
			return;
		}
		
		// Write each module language file
		foreach($entitiesByModule as $module => $entities) {
			// Skip empty translations
			if(empty($entities)) {
				continue;
			}
			
			// Clean sorting prior to writing
			ksort($entities);
			$path = $this->baseSavePath . '/' . $module;
			$this->getWriter()->write($entities, $this->defaultLocale, $path);
		}
	}

<<<<<<< HEAD
	public function collect($restrictToModules = null, $mergeWithExisting = false) {
		$modules = scandir($this->basePath);
		$themeFolders = array();

		// A master string tables array (one mst per module)
		$entitiesByModule = array();

		foreach($modules as $index => $module){
			if($module != 'themes') continue;
			else {
				$themes = scandir($this->basePath."/themes");
				if(count($themes)){
					foreach($themes as $theme) {
						if(is_dir($this->basePath."/themes/".$theme)
								&& substr($theme,0,1) != '.'
								&& is_dir($this->basePath."/themes/".$theme."/templates")){

							$themeFolders[] = 'themes/'.$theme;
						}
					}
=======
	/**
	 * Gets the list of modules in this installer
	 * 
	 * @param string $directory Path to look in
	 * @return array List of modules as paths relative to base
	 */
	protected function getModules($directory) {
		// Include self as head module
		$modules = array();
		
		// Get all standard modules
		foreach(glob($directory."/*", GLOB_ONLYDIR) as $path) {
			// Check for _config
			if(!is_file("$path/_config.php") && !is_dir("$path/_config")) {
				continue;
			}
			$modules[] = basename($path);
		}
		
		// Get all themes
		foreach(glob($directory."/themes/*", GLOB_ONLYDIR) as $path) {
			// Check for templates
			if(is_dir("$path/templates")) {
				$modules[] = 'themes/'.basename($path);
			}
		}
		
		return $modules;
	}

	/**
	 * Extract all strings from modules and return these grouped by module name
	 * 
	 * @param array $restrictToModules
	 * @param bool $mergeWithExisting
	 * @return array
	 */
	public function collect($restrictToModules = array(), $mergeWithExisting = false) {
		$entitiesByModule = $this->getEntitiesByModule();
		
		// Resolve conflicts between duplicate keys across modules
		$entitiesByModule = $this->resolveDuplicateConflicts($entitiesByModule);

		// Optionally merge with existing master strings
		if($mergeWithExisting) {
			$entitiesByModule = $this->mergeWithExisting($entitiesByModule);
		}
		
		// Restrict modules we update to just the specified ones (if any passed)
		if(!empty($restrictToModules)) {
			foreach (array_diff(array_keys($entitiesByModule), $restrictToModules) as $module) {
				unset($entitiesByModule[$module]);
			}
		}
		return $entitiesByModule;
	}
	
	/**
	 * Resolve conflicts between duplicate keys across modules
	 * 
	 * @param array $entitiesByModule List of all modules with keys
	 * @return array Filtered listo of modules with duplicate keys unassigned
	 */
	protected function resolveDuplicateConflicts($entitiesByModule) {
		// Find all keys that exist across multiple modules
		$conflicts = $this->getConflicts($entitiesByModule);
		foreach($conflicts as $conflict) {
			// Determine if we can narrow down the ownership
			$bestModule = $this->getBestModuleForKey($entitiesByModule, $conflict);
			if(!$bestModule) {
				continue;
			}
			
			// Remove foreign duplicates
			foreach($entitiesByModule as $module => $entities) {
				if($module !== $bestModule) {
					unset($entitiesByModule[$module][$conflict]);
>>>>>>> 712d796c
				}
			}
		}
<<<<<<< HEAD

		if(isset($themesInd)) {
			unset($modules[$themesInd]);
		}

		$modules = array_merge($modules, $themeFolders);
=======
		return $entitiesByModule;
	}
	
	/**
	 * Find all keys in the entity list that are duplicated across modules
	 * 
	 * @param array $entitiesByModule
	 * @return array List of keys
	 */
	protected function getConflicts($entitiesByModule) {
		$modules = array_keys($entitiesByModule);
		$allConflicts = array();
		// bubble-compare each group of modules
		for($i = 0; $i < count($modules) - 1; $i++) {
			$left = array_keys($entitiesByModule[$modules[$i]]);
			for($j = $i+1; $j < count($modules); $j++) {
				$right = array_keys($entitiesByModule[$modules[$j]]);
				$conflicts = array_intersect($left, $right);
				$allConflicts = array_merge($allConflicts, $conflicts);
			}
		}
		return array_unique($allConflicts);
	}
	
	/**
	 * Determine the best module to be given ownership over this key
	 * 
	 * @param array $entitiesByModule
	 * @param string $key
	 * @return string Best module, if found
	 */
	protected function getBestModuleForKey($entitiesByModule, $key) {
		// Check classes
		$class = current(explode('.', $key));
		$owner = i18n::get_owner_module($class);
		if($owner) {
			return $owner;
		}
		
		// @todo - How to determine ownership of templates? Templates can
		// exist in multiple locations with the same name.

		// Display notice if not found
		Debug::message(
			"Duplicate key {$key} detected in multiple modules with no obvious owner",
			false
		);
			
		// Fall back to framework then cms modules
		foreach(array('framework', 'cms') as $module) {
			if(isset($entitiesByModule[$module][$key])) {
				return $module;
			}
		}
		
		// Do nothing
		return null;
	}
	
	/**
	 * Merge all entities with existing strings
	 * 
	 * @param array $entitiesByModule
	 * @return array
	 */
	protected function mergeWithExisting($entitiesByModule) {
		// TODO Support all defined source formats through i18n::get_translators().
		//      Currently not possible because adapter instances can't be fully reset through the Zend API,
		//      meaning master strings accumulate across modules
		foreach($entitiesByModule as $module => $entities) {
			$adapter = Injector::inst()->create('i18nRailsYamlAdapter');
			$fileName = $adapter->getFilenameForLocale($this->defaultLocale);
			$masterFile = "{$this->basePath}/{$module}/lang/{$fileName}";
			if(!file_exists($masterFile)) {
				continue;
			}
>>>>>>> 712d796c

			$adapter->addTranslation(array(
				'content' => $masterFile,
				'locale' => $this->defaultLocale
			));
			$entitiesByModule[$module] = array_merge(
				array_map(
					// Transform each master string from scalar value to array of strings
					function($v) {return array($v);},
					$adapter->getMessages($this->defaultLocale)
				),
				$entities
			);	
		}
		return $entitiesByModule;
	}
	
	/**
	 * Collect all entities grouped by module
	 * 
	 * @return array
	 */
	protected function getEntitiesByModule() {
		// A master string tables array (one mst per module)
		$entitiesByModule = array();
		$modules = $this->getModules($this->basePath);
		foreach($modules as $module) {
<<<<<<< HEAD
			// Only search for calls in folder with a _config.php file or _config folder
			// (which means they are modules, including themes folder)
			$isValidModuleFolder = (
				is_dir("$this->basePath/$module")
				&& substr($module,0,1) != '.'
				&& (
					is_file("$this->basePath/$module/_config.php")
					|| is_dir("$this->basePath/$module/_config")
				)
			) || (
				substr($module,0,7) == 'themes/'
				&& is_dir("$this->basePath/$module")
			);

			if(!$isValidModuleFolder) continue;

			// we store the master string tables
=======
			// we store the master string tables 
>>>>>>> 712d796c
			$processedEntities = $this->processModule($module);
			if(isset($entitiesByModule[$module])) {
				$entitiesByModule[$module] = array_merge_recursive($entitiesByModule[$module], $processedEntities);
			} else {
				$entitiesByModule[$module] = $processedEntities;
			}

			// extract all entities for "foreign" modules (fourth argument)
			// @see CMSMenu::provideI18nEntities for an example usage
			foreach($entitiesByModule[$module] as $fullName => $spec) {
				if(!empty($spec[2]) && $spec[2] !== $module) {
					$othermodule = $spec[2];
					if(!isset($entitiesByModule[$othermodule])) {
						$entitiesByModule[$othermodule] = array();
					}
					unset($spec[2]);
					$entitiesByModule[$othermodule][$fullName] = $spec;
					unset($entitiesByModule[$module][$fullName]);
				}
<<<<<<< HEAD
			}

			// Optionally merge with existing master strings
			// TODO Support all defined source formats through i18n::get_translators().
			//      Currently not possible because adapter instances can't be fully reset through the Zend API,
			//      meaning master strings accumulate across modules
			if($mergeWithExisting) {
				$adapter = Injector::inst()->create(
					'i18nRailsYamlAdapter',
					array('locale' => 'auto')
				);
				$masterFile = "{$this->basePath}/{$module}/lang/"
					. $adapter->getFilenameForLocale($this->defaultLocale);
				if(!file_exists($masterFile)) continue;

				$adapter->addTranslation(array(
					'content' => $masterFile,
					'locale' => $this->defaultLocale
				));
				$entitiesByModule[$module] = array_merge(
					array_map(
						// Transform each master string from scalar value to array of strings
						function($v) {return array($v);},
						$adapter->getMessages($this->defaultLocale)
					),
					$entitiesByModule[$module]
				);
			}
		}

		// Restrict modules we update to just the specified ones (if any passed)
		if($restrictToModules && count($restrictToModules)) {
			foreach (array_diff(array_keys($entitiesByModule), $restrictToModules) as $module) {
				unset($entitiesByModule[$module]);
=======
>>>>>>> 712d796c
			}
		}
		return $entitiesByModule;
	}
	

	public function write($module, $entities) {
		$this->getWriter()->write($entities, $this->defaultLocale, $this->baseSavePath . '/' . $module);
		return $this;
	}

	/**
	 * Builds a master string table from php and .ss template files for the module passed as the $module param
	 * @see collectFromCode() and collectFromTemplate()
	 *
	 * @param string $module A module's name or just 'themes/<themename>'
	 * @return array An array of entities found in the files that comprise the module
	 */
	protected function processModule($module) {
		$entities = array();

		// Search for calls in code files if these exists
		$fileList = $this->getFileListForModule($module);
		foreach($fileList as $filePath) {
<<<<<<< HEAD
			// exclude ss-templates, they're scanned separately
			if(substr($filePath,-3) == 'php') {
				$content = file_get_contents($filePath);
				$entities = array_merge($entities,(array)$this->collectFromCode($content, $module));
				$entities = array_merge($entities, (array)$this->collectFromEntityProviders($filePath, $module));
			}
		}

		// Search for calls in template files if these exists
		if(is_dir("$this->basePath/$module/")) {
			$fileList = $this->getFilesRecursive("$this->basePath/$module/", null, 'ss');
			foreach($fileList as $index => $filePath) {
				$content = file_get_contents($filePath);
=======
			$extension = pathinfo($filePath, PATHINFO_EXTENSION);
			$content = file_get_contents($filePath);
			// Filter based on extension
			if($extension === 'php') {
				$entities = array_merge(
					$entities,
					$this->collectFromCode($content, $module),
					$this->collectFromEntityProviders($filePath, $module)
				);
			} elseif($extension === 'ss') {
>>>>>>> 712d796c
				// templates use their filename as a namespace
				$namespace = basename($filePath);
				$entities = array_merge(
					$entities,
					$this->collectFromTemplate($content, $module, $namespace)
				);
			}
		}

		// sort for easier lookup and comparison with translated files
		ksort($entities);

		return $entities;
	}
	
	/**
	 * Retrieves the list of files for this module
	 * 
	 * @param type $module
	 * @return array List of files to parse
	 */
	protected function getFileListForModule($module) {
		$modulePath = "{$this->basePath}/{$module}";
		
		// Search all .ss files in themes
		if(stripos($module, 'themes/') === 0) {
			return $this->getFilesRecursive($modulePath, null, 'ss');
		}
		
		// If Framework or non-standard module structure, so we'll scan all subfolders
		if($module === FRAMEWORK_DIR || !is_dir("{$modulePath}/code")) {
			return $this->getFilesRecursive($modulePath);
		}
		
		// Get code files
		$files = $this->getFilesRecursive("{$modulePath}/code", null, 'php');

		// Search for templates in this module
		if(is_dir("{$modulePath}/templates")) {
			$templateFiles = $this->getFilesRecursive("{$modulePath}/templates", null, 'ss');
		} else {
			$templateFiles = $this->getFilesRecursive($modulePath, null, 'ss');
		}
		
		return array_merge($files, $templateFiles);
	}

	/**
	 * Extracts translatables from .php files.
	 *
	 * @param string $content The text content of a parsed template-file
	 * @param string $module Module's name or 'themes'. Could also be a namespace
	 * Generated by templates includes. E.g. 'UploadField.ss'
	 * @return array $entities An array of entities representing the extracted translation function calls in code
	 */
	public function collectFromCode($content, $module) {
		$entities = array();

		$tokens = token_get_all("<?php\n" . $content);
		$inTransFn = false;
		$inConcat = false;
		$finalTokenDueToArray = false;
		$currentEntity = array();
		foreach($tokens as $token) {
			if(is_array($token)) {
				list($id, $text) = $token;

				if($inTransFn && $id == T_ARRAY) {
					//raw 'array' token found in _t function, stop processing the tokens for this _t now
					$finalTokenDueToArray = true;
				}

				if($id == T_STRING && $text == '_t') {
					// start definition
					$inTransFn = true;
				} elseif($inTransFn && $id == T_VARIABLE) {
					// Dynamic definition from provideEntities - skip
					$inTransFn = false;
					$inConcat = false;
					$currentEntity = array();
				} elseif($inTransFn && $id == T_CONSTANT_ENCAPSED_STRING) {
					// Fixed quoting escapes, and remove leading/trailing quotes
					if(preg_match('/^\'/', $text)) {
						$text = str_replace("\'", "'", $text);
						$text = preg_replace('/^\'/', '', $text);
						$text = preg_replace('/\'$/', '', $text);
					} else {
						$text = str_replace('\"', '"', $text);
						$text = preg_replace('/^"/', '', $text);
						$text = preg_replace('/"$/', '', $text);
					}

					if($inConcat) {
						$currentEntity[count($currentEntity)-1] .= $text;
					} else {
						$currentEntity[] = $text;
					}
				}
			} elseif($inTransFn && $token == '.') {
				$inConcat = true;
			} elseif($inTransFn && $token == ',') {
				$inConcat = false;
			} elseif($inTransFn && ($token == ')' || $finalTokenDueToArray || $token == '[')) {
				// finalize definition
				$inTransFn = false;
				$inConcat = false;
				$entity = array_shift($currentEntity);
				$entities[$entity] = $currentEntity;
				$currentEntity = array();
				$finalTokenDueToArray = false;
			}
		}

		foreach($entities as $entity => $spec) {
			// call without master language definition
			if(!$spec) {
				unset($entities[$entity]);
				continue;
			}

			unset($entities[$entity]);
			$entities[$this->normalizeEntity($entity, $module)] = $spec;
		}
		ksort($entities);

		return $entities;
	}

	/**
	 * Extracts translatables from .ss templates (Self referencing)
	 *
	 * @param string $content The text content of a parsed template-file
	 * @param string $module Module's name or 'themes'
	 * @param string $fileName The name of a template file when method is used in self-referencing mode
	 * @return array $entities An array of entities representing the extracted template function calls
<<<<<<< HEAD
	 *
	 * @todo Why the type juggling for $this->collectFromTemplate()? It always returns an array.
	 */
	public function collectFromTemplate($content, $fileName, $module, &$parsedFiles = array()) {
		$entities = array();

		// Search for included templates
		preg_match_all('/<' . '% include +([A-Za-z0-9_]+) +%' . '>/', $content, $regs, PREG_SET_ORDER);
		foreach($regs as $reg) {
			$includeName = $reg[1];
			$includeFileName = "{$includeName}.ss";
			$filePath = SSViewer::getTemplateFileByType($includeName, 'Includes');
			if(!$filePath) $filePath = SSViewer::getTemplateFileByType($includeName, 'main');
			if($filePath && !in_array($filePath, $parsedFiles)) {
				$parsedFiles[] = $filePath;
				$includeContent = file_get_contents($filePath);
				$entities = array_merge(
					$entities,
					(array)$this->collectFromTemplate($includeContent, $module, $includeFileName, $parsedFiles)
				);
			}
			// @todo Will get massively confused if you include the includer -> infinite loop
		}

=======
	 */	
	public function collectFromTemplate($content, $fileName, $module, &$parsedFiles = array()) {
>>>>>>> 712d796c
		// use parser to extract <%t style translatable entities
		$entities = i18nTextCollector_Parser::GetTranslatables($content);

		// use the old method of getting _t() style translatable entities
		// Collect in actual template
		if(preg_match_all('/(_t\([^\)]*?\))/ms', $content, $matches)) {
			foreach($matches[1] as $match) {
				$entities = array_merge($entities, $this->collectFromCode($match, $module));
			}
		}

		foreach($entities as $entity => $spec) {
			unset($entities[$entity]);
			$entities[$this->normalizeEntity($entity, $module)] = $spec;
		}
		ksort($entities);

		return $entities;
	}

	/**
	 * Allows classes which implement i18nEntityProvider to provide
	 * additional translation strings.
	 * 
	 * Not all classes can be instanciated without mandatory arguments,
	 * so entity collection doesn't work for all SilverStripe classes currently
	 * 
	 * @uses i18nEntityProvider
	 * @param string $filePath
	 * @param string $module
	 * @return array
	 */
	public function collectFromEntityProviders($filePath, $module = null) {
		$entities = array();
<<<<<<< HEAD

		// HACK Ugly workaround to avoid "Cannot redeclare class PHPUnit_Framework_TestResult" error
		// when running text collector with PHPUnit 3.4. There really shouldn't be any dependencies
		// here, but the class reflection enforces autloading of seemingly unrelated classes.
		// The main problem here is the CMSMenu class, which iterates through test classes,
		// which in turn trigger autoloading of PHPUnit.
		$phpunitwrapper = PhpUnitWrapper::inst();
		$phpunitwrapper->init();

=======
>>>>>>> 712d796c
		$classes = ClassInfo::classes_for_file($filePath);
		foreach($classes as $class) {
			// Skip non-implementing classes
			if(!class_exists($class) || !in_array('i18nEntityProvider', class_implements($class))) {
				continue;
			}

			// Skip abstract classes
			$reflectionClass = new ReflectionClass($class);
			if($reflectionClass->isAbstract()) {
				continue;
			}

			$obj = singleton($class);
			$entities = array_merge($entities, (array)$obj->provideI18nEntities());
		}

		ksort($entities);
		return $entities;
	}

	/**
	 * Normalizes enitities with namespaces.
	 *
	 * @param string $fullName
	 * @param string $_namespace
	 * @return string|boolean FALSE
	 */
	protected function normalizeEntity($fullName, $_namespace = null) {
		// split fullname into entity parts
		$entityParts = explode('.', $fullName);
		if(count($entityParts) > 1) {
			// templates don't have a custom namespace
			$entity = array_pop($entityParts);
			// namespace might contain dots, so we explode
			$namespace = implode('.',$entityParts);
		} else {
			$entity = array_pop($entityParts);
			$namespace = $_namespace;
		}

		// If a dollar sign is used in the entity name,
		// we can't resolve without running the method,
		// and skip the processing. This is mostly used for
		// dynamically translating static properties, e.g. looping
		// through $db, which are detected by {@link collectFromEntityProviders}.
		if($entity && strpos('$', $entity) !== FALSE) return false;

		return "{$namespace}.{$entity}";
	}



	/**
	 * Helper function that searches for potential files (templates and code) to be parsed
	 *
	 * @param string $folder base directory to scan (will scan recursively)
	 * @param array $fileList Array to which potential files will be appended
	 * @param string $type Optional, "php" or "ss" only
	 * @param string $folderExclude Regular expression matching folder names to exclude
	 * @return array $fileList An array of files
	 */
	protected function getFilesRecursive($folder, $fileList = array(), $type = null, $folderExclude = '/\/(tests)$/') {
		if(!$fileList) {
			$fileList = array();
		}
		// Skip ignored folders
		if(is_file("{$folder}/_manifest_exclude") || preg_match($folderExclude, $folder)) {
			return $fileList;
		}

		foreach(glob($folder.'/*') as $path) {
			// Recurse if directory
			if(is_dir($path)) {
				$fileList = array_merge(
					$fileList,
<<<<<<< HEAD
					$this->getFilesRecursive("$folder/$item", $fileList, $type, $folderExclude)
=======
					$this->getFilesRecursive($path, $fileList, $type, $folderExclude)
>>>>>>> 712d796c
				);
				continue;
			}
			
			// Check if this extension is included
			$extension = pathinfo($path, PATHINFO_EXTENSION);
			if(in_array($extension, $this->fileExtensions)
				&& (!$type || $type === $extension)
			) {
				$fileList[$path] = $path;
			}
		}
		return $fileList;
	}

	public function getDefaultLocale() {
		return $this->defaultLocale;
	}

	public function setDefaultLocale($locale) {
		$this->defaultLocale = $locale;
	}
}

/**
 * Allows serialization of entity definitions collected through {@link i18nTextCollector}
 * into a persistent format, usually on the filesystem.
 *
 * @package framework
 * @subpackage i18n
 */
interface i18nTextCollector_Writer {
	/**
	 * @param Array $entities Map of entity names (incl. namespace) to an numeric array, with at least one element,
	 *                        the original string, and an optional second element, the context.
	 * @param String $locale
	 * @param String $path The directory base on which the collector should create new lang folders and files.
	 *                     Usually the webroot set through {@link Director::baseFolder()}. Can be overwritten for
	 *                     testing or export purposes.
	 * @return Boolean success
	 */
	public function write($entities, $locale, $path);
}

/**
 * Legacy writer for 2.x style persistence.
 *
 * @package framework
 * @subpackage i18n
 */
class i18nTextCollector_Writer_Php implements i18nTextCollector_Writer {

	public function write($entities, $locale, $path) {
		$php = '';
		$eol = PHP_EOL;

		// Create folder for lang files
		$langFolder = $path . '/lang';
		if(!file_exists($langFolder)) {
			Filesystem::makeFolder($langFolder);
			touch($langFolder . '/_manifest_exclude');
		}

		// Open the English file and write the Master String Table
		$langFile = $langFolder . '/' . $locale . '.php';
		if($fh = fopen($langFile, "w")) {
			if($entities) foreach($entities as $fullName => $spec) {
				$php .= $this->langArrayCodeForEntitySpec($fullName, $spec, $locale);
			}
			// test for valid PHP syntax by eval'ing it
			try{
				eval($php);
			} catch(Exception $e) {
				throw new LogicException(
					'i18nTextCollector->writeMasterStringFile(): Invalid PHP language file. Error: ' . $e->toString());
			}

			fwrite($fh, "<"."?php{$eol}{$eol}global \$lang;{$eol}{$eol}" . $php . "{$eol}");
			fclose($fh);

		} else {
			throw new LogicException("Cannot write language file! Please check permissions of $langFolder/"
				. $locale . ".php");
		}

		return true;
	}

	/**
	 * Input for langArrayCodeForEntitySpec() should be suitable for insertion
	 * into single-quoted strings, so needs to be escaped already.
	 *
	 * @param string $entity The entity name, e.g. CMSMain.BUTTONSAVE
	 */
	public function langArrayCodeForEntitySpec($entityFullName, $entitySpec, $locale) {
		$php = '';
		$eol = PHP_EOL;

		$entityParts = explode('.', $entityFullName);
		if(count($entityParts) > 1) {
			// templates don't have a custom namespace
			$entity = array_pop($entityParts);
			// namespace might contain dots, so we implode back
			$namespace = implode('.',$entityParts);
		} else {
			user_error(
				"i18nTextCollector::langArrayCodeForEntitySpec(): Wrong entity format for $entityFullName with values "
				. var_export($entitySpec, true),
				E_USER_WARNING
			);
			return false;
		}

		$value = $entitySpec[0];
		$comment = (isset($entitySpec[1])) ? addcslashes($entitySpec[1],'\'') : null;

		$php .= '$lang[\'' . $locale . '\'][\'' . $namespace . '\'][\'' . $entity . '\'] = ';
		$php .= (count($entitySpec) == 1) ? var_export($entitySpec[0], true) : var_export($entitySpec, true);
		$php .= ";$eol";

		// Normalise linebreaks due to fix var_export output
		return Convert::nl2os($php, $eol);
	}
}

/**
 * Writes files compatible with {@link i18nRailsYamlAdapter}.
 *
 * @package framework
 * @subpackage i18n
 */
class i18nTextCollector_Writer_RailsYaml implements i18nTextCollector_Writer {

	public function write($entities, $locale, $path) {
		$content = '';

		// Create folder for lang files
		$langFolder = $path . '/lang';
		if(!file_exists($langFolder)) {
			Filesystem::makeFolder($langFolder);
			touch($langFolder . '/_manifest_exclude');
		}

		// Open the English file and write the Master String Table
		$langFile = $langFolder . '/' . $locale . '.yml';
		if($fh = fopen($langFile, "w")) {
			fwrite($fh, $this->getYaml($entities,$locale));
			fclose($fh);
		} else {
			throw new LogicException("Cannot write language file! Please check permissions of $langFile");
		}

		return true;
	}

	public function getYaml($entities, $locale) {
		// Use the Zend copy of this script to prevent class conflicts when RailsYaml is included
		require_once 'thirdparty/zend_translate_railsyaml/library/Translate/Adapter/thirdparty/sfYaml/lib'
			. '/sfYamlDumper.php';

		// Unflatten array
		$entitiesNested = array();
		foreach($entities as $entity => $spec) {
			// Legacy support: Don't count *.ss as namespace
			$entity = preg_replace('/\.ss\./', '___ss.', $entity);
			$parts = explode('.', $entity);
			$currLevel = &$entitiesNested;
			while($part = array_shift($parts)) {
				$part = str_replace('___ss', '.ss', $part);
				if(!isset($currLevel[$part])) $currLevel[$part] = array();
				$currLevel = &$currLevel[$part];
			}
			$currLevel = $spec[0];
		}

		// Write YAML
		$oldVersion = sfYaml::getSpecVersion();
		sfYaml::setSpecVersion('1.1');
		$yamlHandler = new sfYaml();
		// TODO Dumper can't handle YAML comments, so the context information is currently discarded
		$result = $yamlHandler->dump(array($locale => $entitiesNested), 99);
		sfYaml::setSpecVersion($oldVersion);
		return $result;
	}
}

/**
 * Parser that scans through a template and extracts the parameters to the _t and <%t calls
 *
 * @package framework
 * @subpackage i18n
 */
class i18nTextCollector_Parser extends SSTemplateParser {

	private static $entities = array();

	private static $currentEntity = array();

	public function __construct($string) {
		$this->string = $string;
		$this->pos = 0;
		$this->depth = 0;
		$this->regexps = array();
	}

	public function Translate__construct(&$res) {
		self::$currentEntity = array(null,null,null); //start with empty array
	}

	public function Translate_Entity(&$res, $sub) {
		self::$currentEntity[0] = $sub['text']; //entity
	}

	public function Translate_Default(&$res, $sub) {
		self::$currentEntity[1] = $sub['String']['text']; //value
	}

	public function Translate_Context(&$res, $sub) {
		self::$currentEntity[2] = $sub['String']['text']; //comment
	}

	public function Translate__finalise(&$res) {
		// set the entity name and the value (default), as well as the context (comment)
		// priority is no longer used, so that is blank
		self::$entities[self::$currentEntity[0]] = array(self::$currentEntity[1],null,self::$currentEntity[2]);
	}

	/**
	 * Parses a template and returns any translatable entities
	 */
	public static function GetTranslatables($template) {
		self::$entities = array();

		// Run the parser and throw away the result
		$parser = new i18nTextCollector_Parser($template);
		if(substr($template, 0,3) == pack("CCC", 0xef, 0xbb, 0xbf)) {
			$parser->pos = 3;
		}
		$parser->match_TopTemplate();

		return self::$entities;
	}
}<|MERGE_RESOLUTION|>--- conflicted
+++ resolved
@@ -26,32 +26,28 @@
  * @uses i18n
  */
 class i18nTextCollector extends Object {
-<<<<<<< HEAD
-
-=======
-	
+
 	/**
 	 * Default (master) locale
 	 *
 	 * @var string
 	 */
->>>>>>> 712d796c
 	protected $defaultLocale;
 
 	/**
 	 * The directory base on which the collector should act.
 	 * Usually the webroot set through {@link Director::baseFolder()}.
-	 * 
+	 *
 	 * @todo Fully support changing of basePath through {@link SSViewer} and {@link ManifestBuilder}
-	 * 
+	 *
 	 * @var string
 	 */
 	public $basePath;
-	
+
 	/**
 	 * Save path
 	 *
-	 * @var string 
+	 * @var string
 	 */
 	public $baseSavePath;
 
@@ -66,7 +62,7 @@
 	 * @var array
 	 */
 	protected $fileExtensions = array('php', 'ss');
-	
+
 	/**
 	 * @param $locale
 	 */
@@ -82,7 +78,7 @@
 
 	/**
 	 * Assign a writer
-	 * 
+	 *
 	 * @param i18nTextCollector_Writer $writer
 	 */
 	public function setWriter($writer) {
@@ -91,7 +87,7 @@
 
 	/**
 	 * Gets the currently assigned writer, or the default if none is specified.
-	 * 
+	 *
 	 * @return i18nTextCollector_Writer
 	 */
 	public function getWriter() {
@@ -102,49 +98,33 @@
 	}
 
 	/**
-<<<<<<< HEAD
-	 * This is the main method to build the master string tables with the original strings.
-	 * It will search for existent modules that use the i18n feature, parse the _t() calls
-	 * and write the resultant files in the lang folder of each module.
-	 *
-=======
 	 * This is the main method to build the master string tables with the
 	 * original strings. It will search for existent modules that use the
 	 * i18n feature, parse the _t() calls and write the resultant files
 	 * in the lang folder of each module.
-	 * 
->>>>>>> 712d796c
+	 *
 	 * @uses DataObject->collectI18nStatics()
 	 *
 	 * @param array $restrictToModules
-<<<<<<< HEAD
-	 * @param array $mergeWithExisting Merge new master strings with existing ones
-	 * already defined in language files, rather than replacing them. This can be useful
-	 * for long-term maintenance of translations across releases, because it allows
-	 * "translation backports" to older releases without removing strings these older releases
-	 * still rely on.
-	 */
-=======
 	 * @param bool $mergeWithExisting Merge new master strings with existing
 	 * ones already defined in language files, rather than replacing them.
 	 * This can be useful for long-term maintenance of translations across
 	 * releases, because it allows "translation backports" to older releases
 	 * without removing strings these older releases still rely on.
-	 */	
->>>>>>> 712d796c
+	 */
 	public function run($restrictToModules = null, $mergeWithExisting = false) {
 		$entitiesByModule = $this->collect($restrictToModules, $mergeWithExisting);
 		if(empty($entitiesByModule)) {
 			return;
 		}
-		
+
 		// Write each module language file
 		foreach($entitiesByModule as $module => $entities) {
 			// Skip empty translations
 			if(empty($entities)) {
 				continue;
 			}
-			
+
 			// Clean sorting prior to writing
 			ksort($entities);
 			$path = $this->baseSavePath . '/' . $module;
@@ -152,38 +132,16 @@
 		}
 	}
 
-<<<<<<< HEAD
-	public function collect($restrictToModules = null, $mergeWithExisting = false) {
-		$modules = scandir($this->basePath);
-		$themeFolders = array();
-
-		// A master string tables array (one mst per module)
-		$entitiesByModule = array();
-
-		foreach($modules as $index => $module){
-			if($module != 'themes') continue;
-			else {
-				$themes = scandir($this->basePath."/themes");
-				if(count($themes)){
-					foreach($themes as $theme) {
-						if(is_dir($this->basePath."/themes/".$theme)
-								&& substr($theme,0,1) != '.'
-								&& is_dir($this->basePath."/themes/".$theme."/templates")){
-
-							$themeFolders[] = 'themes/'.$theme;
-						}
-					}
-=======
 	/**
 	 * Gets the list of modules in this installer
-	 * 
+	 *
 	 * @param string $directory Path to look in
 	 * @return array List of modules as paths relative to base
 	 */
 	protected function getModules($directory) {
 		// Include self as head module
 		$modules = array();
-		
+
 		// Get all standard modules
 		foreach(glob($directory."/*", GLOB_ONLYDIR) as $path) {
 			// Check for _config
@@ -192,7 +150,7 @@
 			}
 			$modules[] = basename($path);
 		}
-		
+
 		// Get all themes
 		foreach(glob($directory."/themes/*", GLOB_ONLYDIR) as $path) {
 			// Check for templates
@@ -200,20 +158,20 @@
 				$modules[] = 'themes/'.basename($path);
 			}
 		}
-		
+
 		return $modules;
 	}
 
 	/**
 	 * Extract all strings from modules and return these grouped by module name
-	 * 
+	 *
 	 * @param array $restrictToModules
 	 * @param bool $mergeWithExisting
 	 * @return array
 	 */
 	public function collect($restrictToModules = array(), $mergeWithExisting = false) {
 		$entitiesByModule = $this->getEntitiesByModule();
-		
+
 		// Resolve conflicts between duplicate keys across modules
 		$entitiesByModule = $this->resolveDuplicateConflicts($entitiesByModule);
 
@@ -221,7 +179,7 @@
 		if($mergeWithExisting) {
 			$entitiesByModule = $this->mergeWithExisting($entitiesByModule);
 		}
-		
+
 		// Restrict modules we update to just the specified ones (if any passed)
 		if(!empty($restrictToModules)) {
 			foreach (array_diff(array_keys($entitiesByModule), $restrictToModules) as $module) {
@@ -230,10 +188,10 @@
 		}
 		return $entitiesByModule;
 	}
-	
+
 	/**
 	 * Resolve conflicts between duplicate keys across modules
-	 * 
+	 *
 	 * @param array $entitiesByModule List of all modules with keys
 	 * @return array Filtered listo of modules with duplicate keys unassigned
 	 */
@@ -246,29 +204,20 @@
 			if(!$bestModule) {
 				continue;
 			}
-			
+
 			// Remove foreign duplicates
 			foreach($entitiesByModule as $module => $entities) {
 				if($module !== $bestModule) {
 					unset($entitiesByModule[$module][$conflict]);
->>>>>>> 712d796c
 				}
 			}
 		}
-<<<<<<< HEAD
-
-		if(isset($themesInd)) {
-			unset($modules[$themesInd]);
-		}
-
-		$modules = array_merge($modules, $themeFolders);
-=======
 		return $entitiesByModule;
 	}
-	
+
 	/**
 	 * Find all keys in the entity list that are duplicated across modules
-	 * 
+	 *
 	 * @param array $entitiesByModule
 	 * @return array List of keys
 	 */
@@ -286,10 +235,10 @@
 		}
 		return array_unique($allConflicts);
 	}
-	
+
 	/**
 	 * Determine the best module to be given ownership over this key
-	 * 
+	 *
 	 * @param array $entitiesByModule
 	 * @param string $key
 	 * @return string Best module, if found
@@ -301,7 +250,7 @@
 		if($owner) {
 			return $owner;
 		}
-		
+
 		// @todo - How to determine ownership of templates? Templates can
 		// exist in multiple locations with the same name.
 
@@ -310,21 +259,21 @@
 			"Duplicate key {$key} detected in multiple modules with no obvious owner",
 			false
 		);
-			
+
 		// Fall back to framework then cms modules
 		foreach(array('framework', 'cms') as $module) {
 			if(isset($entitiesByModule[$module][$key])) {
 				return $module;
 			}
 		}
-		
+
 		// Do nothing
 		return null;
 	}
-	
+
 	/**
 	 * Merge all entities with existing strings
-	 * 
+	 *
 	 * @param array $entitiesByModule
 	 * @return array
 	 */
@@ -339,7 +288,6 @@
 			if(!file_exists($masterFile)) {
 				continue;
 			}
->>>>>>> 712d796c
 
 			$adapter->addTranslation(array(
 				'content' => $masterFile,
@@ -352,14 +300,14 @@
 					$adapter->getMessages($this->defaultLocale)
 				),
 				$entities
-			);	
+			);
 		}
 		return $entitiesByModule;
 	}
-	
+
 	/**
 	 * Collect all entities grouped by module
-	 * 
+	 *
 	 * @return array
 	 */
 	protected function getEntitiesByModule() {
@@ -367,27 +315,7 @@
 		$entitiesByModule = array();
 		$modules = $this->getModules($this->basePath);
 		foreach($modules as $module) {
-<<<<<<< HEAD
-			// Only search for calls in folder with a _config.php file or _config folder
-			// (which means they are modules, including themes folder)
-			$isValidModuleFolder = (
-				is_dir("$this->basePath/$module")
-				&& substr($module,0,1) != '.'
-				&& (
-					is_file("$this->basePath/$module/_config.php")
-					|| is_dir("$this->basePath/$module/_config")
-				)
-			) || (
-				substr($module,0,7) == 'themes/'
-				&& is_dir("$this->basePath/$module")
-			);
-
-			if(!$isValidModuleFolder) continue;
-
 			// we store the master string tables
-=======
-			// we store the master string tables 
->>>>>>> 712d796c
 			$processedEntities = $this->processModule($module);
 			if(isset($entitiesByModule[$module])) {
 				$entitiesByModule[$module] = array_merge_recursive($entitiesByModule[$module], $processedEntities);
@@ -407,48 +335,11 @@
 					$entitiesByModule[$othermodule][$fullName] = $spec;
 					unset($entitiesByModule[$module][$fullName]);
 				}
-<<<<<<< HEAD
-			}
-
-			// Optionally merge with existing master strings
-			// TODO Support all defined source formats through i18n::get_translators().
-			//      Currently not possible because adapter instances can't be fully reset through the Zend API,
-			//      meaning master strings accumulate across modules
-			if($mergeWithExisting) {
-				$adapter = Injector::inst()->create(
-					'i18nRailsYamlAdapter',
-					array('locale' => 'auto')
-				);
-				$masterFile = "{$this->basePath}/{$module}/lang/"
-					. $adapter->getFilenameForLocale($this->defaultLocale);
-				if(!file_exists($masterFile)) continue;
-
-				$adapter->addTranslation(array(
-					'content' => $masterFile,
-					'locale' => $this->defaultLocale
-				));
-				$entitiesByModule[$module] = array_merge(
-					array_map(
-						// Transform each master string from scalar value to array of strings
-						function($v) {return array($v);},
-						$adapter->getMessages($this->defaultLocale)
-					),
-					$entitiesByModule[$module]
-				);
-			}
-		}
-
-		// Restrict modules we update to just the specified ones (if any passed)
-		if($restrictToModules && count($restrictToModules)) {
-			foreach (array_diff(array_keys($entitiesByModule), $restrictToModules) as $module) {
-				unset($entitiesByModule[$module]);
-=======
->>>>>>> 712d796c
 			}
 		}
 		return $entitiesByModule;
 	}
-	
+
 
 	public function write($module, $entities) {
 		$this->getWriter()->write($entities, $this->defaultLocale, $this->baseSavePath . '/' . $module);
@@ -468,21 +359,6 @@
 		// Search for calls in code files if these exists
 		$fileList = $this->getFileListForModule($module);
 		foreach($fileList as $filePath) {
-<<<<<<< HEAD
-			// exclude ss-templates, they're scanned separately
-			if(substr($filePath,-3) == 'php') {
-				$content = file_get_contents($filePath);
-				$entities = array_merge($entities,(array)$this->collectFromCode($content, $module));
-				$entities = array_merge($entities, (array)$this->collectFromEntityProviders($filePath, $module));
-			}
-		}
-
-		// Search for calls in template files if these exists
-		if(is_dir("$this->basePath/$module/")) {
-			$fileList = $this->getFilesRecursive("$this->basePath/$module/", null, 'ss');
-			foreach($fileList as $index => $filePath) {
-				$content = file_get_contents($filePath);
-=======
 			$extension = pathinfo($filePath, PATHINFO_EXTENSION);
 			$content = file_get_contents($filePath);
 			// Filter based on extension
@@ -493,7 +369,6 @@
 					$this->collectFromEntityProviders($filePath, $module)
 				);
 			} elseif($extension === 'ss') {
->>>>>>> 712d796c
 				// templates use their filename as a namespace
 				$namespace = basename($filePath);
 				$entities = array_merge(
@@ -508,26 +383,26 @@
 
 		return $entities;
 	}
-	
+
 	/**
 	 * Retrieves the list of files for this module
-	 * 
+	 *
 	 * @param type $module
 	 * @return array List of files to parse
 	 */
 	protected function getFileListForModule($module) {
 		$modulePath = "{$this->basePath}/{$module}";
-		
+
 		// Search all .ss files in themes
 		if(stripos($module, 'themes/') === 0) {
 			return $this->getFilesRecursive($modulePath, null, 'ss');
 		}
-		
+
 		// If Framework or non-standard module structure, so we'll scan all subfolders
 		if($module === FRAMEWORK_DIR || !is_dir("{$modulePath}/code")) {
 			return $this->getFilesRecursive($modulePath);
 		}
-		
+
 		// Get code files
 		$files = $this->getFilesRecursive("{$modulePath}/code", null, 'php');
 
@@ -537,7 +412,7 @@
 		} else {
 			$templateFiles = $this->getFilesRecursive($modulePath, null, 'ss');
 		}
-		
+
 		return array_merge($files, $templateFiles);
 	}
 
@@ -629,35 +504,8 @@
 	 * @param string $module Module's name or 'themes'
 	 * @param string $fileName The name of a template file when method is used in self-referencing mode
 	 * @return array $entities An array of entities representing the extracted template function calls
-<<<<<<< HEAD
-	 *
-	 * @todo Why the type juggling for $this->collectFromTemplate()? It always returns an array.
 	 */
 	public function collectFromTemplate($content, $fileName, $module, &$parsedFiles = array()) {
-		$entities = array();
-
-		// Search for included templates
-		preg_match_all('/<' . '% include +([A-Za-z0-9_]+) +%' . '>/', $content, $regs, PREG_SET_ORDER);
-		foreach($regs as $reg) {
-			$includeName = $reg[1];
-			$includeFileName = "{$includeName}.ss";
-			$filePath = SSViewer::getTemplateFileByType($includeName, 'Includes');
-			if(!$filePath) $filePath = SSViewer::getTemplateFileByType($includeName, 'main');
-			if($filePath && !in_array($filePath, $parsedFiles)) {
-				$parsedFiles[] = $filePath;
-				$includeContent = file_get_contents($filePath);
-				$entities = array_merge(
-					$entities,
-					(array)$this->collectFromTemplate($includeContent, $module, $includeFileName, $parsedFiles)
-				);
-			}
-			// @todo Will get massively confused if you include the includer -> infinite loop
-		}
-
-=======
-	 */	
-	public function collectFromTemplate($content, $fileName, $module, &$parsedFiles = array()) {
->>>>>>> 712d796c
 		// use parser to extract <%t style translatable entities
 		$entities = i18nTextCollector_Parser::GetTranslatables($content);
 
@@ -681,10 +529,10 @@
 	/**
 	 * Allows classes which implement i18nEntityProvider to provide
 	 * additional translation strings.
-	 * 
+	 *
 	 * Not all classes can be instanciated without mandatory arguments,
 	 * so entity collection doesn't work for all SilverStripe classes currently
-	 * 
+	 *
 	 * @uses i18nEntityProvider
 	 * @param string $filePath
 	 * @param string $module
@@ -692,18 +540,6 @@
 	 */
 	public function collectFromEntityProviders($filePath, $module = null) {
 		$entities = array();
-<<<<<<< HEAD
-
-		// HACK Ugly workaround to avoid "Cannot redeclare class PHPUnit_Framework_TestResult" error
-		// when running text collector with PHPUnit 3.4. There really shouldn't be any dependencies
-		// here, but the class reflection enforces autloading of seemingly unrelated classes.
-		// The main problem here is the CMSMenu class, which iterates through test classes,
-		// which in turn trigger autoloading of PHPUnit.
-		$phpunitwrapper = PhpUnitWrapper::inst();
-		$phpunitwrapper->init();
-
-=======
->>>>>>> 712d796c
 		$classes = ClassInfo::classes_for_file($filePath);
 		foreach($classes as $class) {
 			// Skip non-implementing classes
@@ -780,15 +616,11 @@
 			if(is_dir($path)) {
 				$fileList = array_merge(
 					$fileList,
-<<<<<<< HEAD
-					$this->getFilesRecursive("$folder/$item", $fileList, $type, $folderExclude)
-=======
 					$this->getFilesRecursive($path, $fileList, $type, $folderExclude)
->>>>>>> 712d796c
 				);
 				continue;
 			}
-			
+
 			// Check if this extension is included
 			$extension = pathinfo($path, PATHINFO_EXTENSION);
 			if(in_array($extension, $this->fileExtensions)
