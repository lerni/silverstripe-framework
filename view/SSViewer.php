<?php

/**
 * This tracks the current scope for an SSViewer instance. It has three goals:
 *   - Handle entering & leaving sub-scopes in loops and withs
 *   - Track Up and Top
 *   - (As a side effect) Inject data that needs to be available globally (used to live in ViewableData)
 * 
 * In order to handle up, rather than tracking it using a tree, which would involve constructing new objects
 * for each step, we use indexes into the itemStack (which already has to exist).
 * 
 * Each item has three indexes associated with it
 * 
 *   - Pop. Which item should become the scope once the current scope is popped out of
 *   - Up. Which item is up from this item
 *   - Current. Which item is the first time this object has appeared in the stack
 * 
 * We also keep the index of the current starting point for lookups. A lookup is a sequence of obj calls -
 * when in a loop or with tag the end result becomes the new scope, but for injections, we throw away the lookup
 * and revert back to the original scope once we've got the value we're after
 * 
 */
class SSViewer_Scope {
	
	// The stack of previous "global" items
	// And array of item, itemIterator, itemIteratorTotal, pop_index, up_index, current_index
	private $itemStack = array(); 
	
	// The current "global" item (the one any lookup starts from)
	protected $item; 

	// If we're looping over the current "global" item, here's the iterator that tracks with item we're up to
	protected $itemIterator; 

	//Total number of items in the iterator
	protected $itemIteratorTotal;
	
	// A pointer into the item stack for which item should be scope on the next pop call
	private $popIndex;

	// A pointer into the item stack for which item is "up" from this one
	private $upIndex = null;

	// A pointer into the item stack for which item is this one (or null if not in stack yet)
	private $currentIndex = null;
	
	private $localIndex;


	public function __construct($item){
		$this->item = $item;
		$this->localIndex=0;
		$this->itemStack[] = array($this->item, null, 0, null, null, 0);
	}
	
	public function getItem(){
		return $this->itemIterator ? $this->itemIterator->current() : $this->item;
	}
	
	public function resetLocalScope(){
		list($this->item, $this->itemIterator, $this->itemIteratorTotal, $this->popIndex, $this->upIndex,
			$this->currentIndex) = $this->itemStack[$this->localIndex];
		array_splice($this->itemStack, $this->localIndex+1);
	}

	public function getObj($name, $arguments = null, $forceReturnedObject = true, $cache = false, $cacheName = null) {
		$on = $this->itemIterator ? $this->itemIterator->current() : $this->item;
		return $on->obj($name, $arguments, $forceReturnedObject, $cache, $cacheName);
	}

	public function obj($name, $arguments = null, $forceReturnedObject = true, $cache = false, $cacheName = null) {
		switch ($name) {
			case 'Up':
				if ($this->upIndex === null) {
					user_error('Up called when we\'re already at the top of the scope', E_USER_ERROR);
				}

				list($this->item, $this->itemIterator, $this->itemIteratorTotal, $unused2, $this->upIndex,
					$this->currentIndex) = $this->itemStack[$this->upIndex];
				break;
			
			case 'Top':
				list($this->item, $this->itemIterator, $this->itemIteratorTotal, $unused2, $this->upIndex,
					$this->currentIndex) = $this->itemStack[0];
				break;
			
			default:
				$this->item = $this->getObj($name, $arguments, $forceReturnedObject, $cache, $cacheName);
				$this->itemIterator = null;
				$this->upIndex = $this->currentIndex ? $this->currentIndex : count($this->itemStack)-1;
				$this->currentIndex = count($this->itemStack);
				break;
		}

		$this->itemStack[] = array($this->item, $this->itemIterator, $this->itemIteratorTotal, null,
			$this->upIndex, $this->currentIndex);
		return $this;
	}
	
	public function pushScope(){
		$newLocalIndex = count($this->itemStack)-1;
		
		$this->popIndex = $this->itemStack[$newLocalIndex][3] = $this->localIndex;
		$this->localIndex = $newLocalIndex;
		
		// We normally keep any previous itemIterator around, so local $Up calls reference the right element. But
		// once we enter a new global scope, we need to make sure we use a new one
		$this->itemIterator = $this->itemStack[$newLocalIndex][1] = null;
		
		return $this;
	}

	public function popScope(){
		$this->localIndex = $this->popIndex;
		$this->resetLocalScope();
		
		return $this;
	}
	
	public function next(){
		if (!$this->item) return false;
		
		if (!$this->itemIterator) {
			if (is_array($this->item)) $this->itemIterator = new ArrayIterator($this->item);
			else $this->itemIterator = $this->item->getIterator();
			
			$this->itemStack[$this->localIndex][1] = $this->itemIterator;
			$this->itemIteratorTotal = iterator_count($this->itemIterator); //count the total number of items
			$this->itemStack[$this->localIndex][2] = $this->itemIteratorTotal;
			$this->itemIterator->rewind();
		}
		else {
			$this->itemIterator->next();
		}
		
		$this->resetLocalScope();

		if (!$this->itemIterator->valid()) return false;
		return $this->itemIterator->key();
	}
	
	public function __call($name, $arguments) {
		$on = $this->itemIterator ? $this->itemIterator->current() : $this->item;
		$retval = call_user_func_array(array($on, $name), $arguments);
		
		$this->resetLocalScope();
		return $retval;
	}
}

class SSViewer_BasicIteratorSupport implements TemplateIteratorProvider {

	protected $iteratorPos;
	protected $iteratorTotalItems;

	public static function get_template_iterator_variables() {
		return array(
			'First',
			'Last',
			'FirstLast',
			'Middle',
			'MiddleString',
			'Even',
			'Odd',
			'EvenOdd',
			'Pos',
			'TotalItems',
			'Modulus',
			'MultipleOf',
		);
	}

	/**
	 * Set the current iterator properties - where we are on the iterator.
	 *
	 * @param int $pos position in iterator
	 * @param int $totalItems total number of items
	 */
	public function iteratorProperties($pos, $totalItems) {
		$this->iteratorPos        = $pos;
		$this->iteratorTotalItems = $totalItems;
	}

	/**
	 * Returns true if this object is the first in a set.
	 *
	 * @return bool
	 */
	public function First() {
		return $this->iteratorPos == 0;
	}

	/**
	 * Returns true if this object is the last in a set.
	 *
	 * @return bool
	 */
	public function Last() {
		return $this->iteratorPos == $this->iteratorTotalItems - 1;
	}

	/**
	 * Returns 'first' or 'last' if this is the first or last object in the set.
	 *
	 * @return string|null
	 */
	public function FirstLast() {
		if($this->First() && $this->Last()) return 'first last';
		if($this->First()) return 'first';
		if($this->Last())  return 'last';
	}

	/**
	 * Return true if this object is between the first & last objects.
	 *
	 * @return bool
	 */
	public function Middle() {
		return !$this->First() && !$this->Last();
	}

	/**
	 * Return 'middle' if this object is between the first & last objects.
	 *
	 * @return string|null
	 */
	public function MiddleString() {
		if($this->Middle()) return 'middle';
	}

	/**
	 * Return true if this object is an even item in the set.
	 * The count starts from $startIndex, which defaults to 1.
	 *
	 * @param int $startIndex Number to start count from.
	 * @return bool
	 */
	public function Even($startIndex = 1) {
		return !$this->Odd($startIndex);
	}

	/**
	 * Return true if this is an odd item in the set.
	 *
	 * @param int $startIndex Number to start count from.
	 * @return bool
	 */
	public function Odd($startIndex = 1) {
		return (bool) (($this->iteratorPos+$startIndex) % 2);
	}

	/**
	 * Return 'even' or 'odd' if this object is in an even or odd position in the set respectively.
	 *
	 * @param int $startIndex Number to start count from.
	 * @return string
	 */
	public function EvenOdd($startIndex = 1) {
		return ($this->Even($startIndex)) ? 'even' : 'odd';
	}

	/**
	 * Return the numerical position of this object in the container set. The count starts at $startIndex.
	 * The default is the give the position using a 1-based index.
	 *
	 * @param int $startIndex Number to start count from.
	 * @return int
	 */
	public function Pos($startIndex = 1) {
		return $this->iteratorPos + $startIndex;
	}

	/**
	 * Return the total number of "sibling" items in the dataset.
	 *
	 * @return int
	 */
	public function TotalItems() {
		return $this->iteratorTotalItems;
	}

	/**
	 * Returns the modulus of the numerical position of the item in the data set.
	 * The count starts from $startIndex, which defaults to 1.
	 * @param int $Mod The number to perform Mod operation to.
	 * @param int $startIndex Number to start count from.
	 * @return int
	 */
	public function Modulus($mod, $startIndex = 1) {
		return ($this->iteratorPos + $startIndex) % $mod;
	}

	/**
	 * Returns true or false depending on if the pos of the iterator is a multiple of a specific number.
	 * So, <% if MultipleOf(3) %> would return true on indexes: 3,6,9,12,15, etc. 
	 * The count starts from $offset, which defaults to 1.
	 * @param int $factor The multiple of which to return
	 * @param int $offset Number to start count from.
	 * @return bool
	 */
	public function MultipleOf($factor, $offset = 1) {
		return (bool) ($this->Modulus($factor, $offset) == 0);
	}



}
/**
 * This extends SSViewer_Scope to mix in data on top of what the item provides. This can be "global"
 * data that is scope-independant (like BaseURL), or type-specific data that is layered on top cross-cut like
 * (like $FirstLast etc).
 * 
 * It's separate from SSViewer_Scope to keep that fairly complex code as clean as possible.
 */
class SSViewer_DataPresenter extends SSViewer_Scope {
	
	private static $globalProperties = null;
	private static $iteratorProperties = null;

	/**
	 * Overlay variables. Take precedence over anything from the current scope
	 * @var array|null
	 */
	protected $overlay;

	/**
	 * Underlay variables. Concede precedence to overlay variables or anything from the current scope
	 * @var array|null
	 */
	protected $underlay;

	public function __construct($item, $overlay = null, $underlay = null){
		parent::__construct($item);

		// Build up global property providers array only once per request
		if (self::$globalProperties === null) {
			self::$globalProperties = array();
			// Get all the exposed variables from all classes that implement the TemplateGlobalProvider interface
			$this->createCallableArray(self::$globalProperties, "TemplateGlobalProvider",
				"get_template_global_variables");
		}

		// Build up iterator property providers array only once per request
		if (self::$iteratorProperties === null) {
			self::$iteratorProperties = array();
			// Get all the exposed variables from all classes that implement the TemplateIteratorProvider interface
			// //call non-statically
			$this->createCallableArray(self::$iteratorProperties, "TemplateIteratorProvider", 
				"get_template_iterator_variables", true);
		}

		$this->overlay = $overlay ? $overlay : array();
		$this->underlay = $underlay ? $underlay : array();
	}

	protected function createCallableArray(&$extraArray, $interfaceToQuery, $variableMethod, $createObject = false) {
		$implementers = ClassInfo::implementorsOf($interfaceToQuery);
		if($implementers) foreach($implementers as $implementer) {

			// Create a new instance of the object for method calls
			if ($createObject) $implementer = new $implementer();

			// Get the exposed variables
			$exposedVariables = call_user_func(array($implementer, $variableMethod));

			foreach($exposedVariables as $varName => $details) {
				if (!is_array($details)) $details = array('method' => $details, 
					'casting' => Config::inst()->get('ViewableData', 'default_cast', Config::FIRST_SET));

				// If just a value (and not a key => value pair), use it for both key and value
				if (is_numeric($varName)) $varName = $details['method'];

				// Add in a reference to the implementing class (might be a string class name or an instance)
				$details['implementer'] = $implementer;

				// And a callable array
				if (isset($details['method'])) $details['callable'] = array($implementer, $details['method']);

				// Save with both uppercase & lowercase first letter, so either works
				$lcFirst = strtolower($varName[0]) . substr($varName,1);
				$extraArray[$lcFirst] = $details;
				$extraArray[ucfirst($varName)] = $details;
			}
		}
	}

	public function getInjectedValue($property, $params, $cast = true) {
		$on = $this->itemIterator ? $this->itemIterator->current() : $this->item;

		// Find the source of the value
		$source = null;

		// Check for a presenter-specific override
		if (array_key_exists($property, $this->overlay)) {
			$source = array('value' => $this->overlay[$property]);
		}
		// Check if the method to-be-called exists on the target object - if so, don't check any further
		// injection locations
		else if (isset($on->$property) || method_exists($on, $property)) {
			$source = null;
		}
		// Check for a presenter-specific override
		else if (array_key_exists($property, $this->underlay)) {
			$source = array('value' => $this->underlay[$property]);
		}
		// Then for iterator-specific overrides
		else if (array_key_exists($property, self::$iteratorProperties)) {
			$source = self::$iteratorProperties[$property];
			if ($this->itemIterator) {
				// Set the current iterator position and total (the object instance is the first item in
				// the callable array)
				$source['implementer']->iteratorProperties($this->itemIterator->key(), $this->itemIteratorTotal);
			} else {
				// If we don't actually have an iterator at the moment, act like a list of length 1
				$source['implementer']->iteratorProperties(0, 1);
			}
		}
		// And finally for global overrides
		else if (array_key_exists($property, self::$globalProperties)) {
			$source = self::$globalProperties[$property];  //get the method call
		}

		if ($source) {
			$res = array();

			// Look up the value - either from a callable, or from a directly provided value
			if (isset($source['callable'])) $res['value'] = call_user_func_array($source['callable'], $params);
			elseif (isset($source['value'])) $res['value'] = $source['value'];
			else throw new InvalidArgumentException("Injected property $property does't have a value or callable " .
				"value source provided");

			// If we want to provide a casted object, look up what type object to use
			if ($cast) {
				// If the handler returns an object, then we don't need to cast.
				if(is_object($res['value'])) {
					$res['obj'] = $res['value'];
				} else {
					// Get the object to cast as
					$casting = isset($source['casting']) ? $source['casting'] : null;

					// If not provided, use default
					if (!$casting) $casting = Config::inst()->get('ViewableData', 'default_cast', Config::FIRST_SET);

					$obj = new $casting($property);
					$obj->setValue($res['value']);

					$res['obj'] = $obj;
				}
			}

			return $res;
		}

	}

	public function getObj($name, $arguments = null, $forceReturnedObject = true, $cache = false, $cacheName = null) {
		$result = $this->getInjectedValue($name, (array)$arguments);
		if($result) return $result['obj'];
		else return parent::getObj($name, $arguments, $forceReturnedObject, $cache, $cacheName);
	}

	public function __call($name, $arguments) {
		//extract the method name and parameters
		$property = $arguments[0];  //the name of the public function being called

		//the public function parameters in an array
		if (isset($arguments[1]) && $arguments[1] != null) $params = $arguments[1]; 
		else $params = array();

		$hasInjected = $res = null;

		if ($name == 'hasValue') {
			if ($val = $this->getInjectedValue($property, $params, false)) {
				$hasInjected = true; $res = (bool)$val['value'];
			}
		}
		else { // XML_val
			if ($val = $this->getInjectedValue($property, $params)) {
				$hasInjected = true;
				$obj = $val['obj'];
				$res = $obj->forTemplate();
			}
		}

		if ($hasInjected) {
			$this->resetLocalScope();
			return $res;
		}
		else {
			return parent::__call($name, $arguments);
		}
	}
}


/**
 * Parses a template file with an *.ss file extension.
 * 
 * In addition to a full template in the templates/ folder, a template in 
 * templates/Content or templates/Layout will be rendered into $Content and
 * $Layout, respectively.
 * 
 * A single template can be parsed by multiple nested {@link SSViewer} instances
 * through $Layout/$Content placeholders, as well as <% include MyTemplateFile %> template commands.
 * 
 * <b>Themes</b>
 * 
 * See http://doc.silverstripe.org/themes and http://doc.silverstripe.org/themes:developing
 * 
 * <b>Caching</b>
 *
 * Compiled templates are cached via {@link SS_Cache}, usually on the filesystem.  
 * If you put ?flush=all on your URL, it will force the template to be recompiled.  
 *
 * @see http://doc.silverstripe.org/themes
 * @see http://doc.silverstripe.org/themes:developing
 * 
 * @package framework
 * @subpackage view
 */
class SSViewer {
	
	/**
	 * @var boolean $source_file_comments
	 */
	protected static $source_file_comments = false;
	
	/**
	 * Set whether HTML comments indicating the source .SS file used to render this page should be
	 * included in the output.  This is enabled by default
	 *
	 * @param boolean $val
	 */
	public static function set_source_file_comments($val) {
		self::$source_file_comments = $val;
	}
	
	/**
	 * @return boolean
	 */
	public static function get_source_file_comments() {
		return self::$source_file_comments;
	}
	
	/**
	 * @var array $chosenTemplates Associative array for the different
	 * template containers: "main" and "Layout". Values are absolute file paths to *.ss files.
	 */
	private $chosenTemplates = array();
	
	/**
	 * @var boolean
	 */
	protected $rewriteHashlinks = true;
	
	/**
	 * @var string
	 */
	protected static $current_theme = null;
	
	/**
	 * @var string
	 */
	protected static $current_custom_theme = null;

	/**
	 * Create a template from a string instead of a .ss file
	 * 
	 * @return SSViewer
	 */
	public static function fromString($content) {
		return new SSViewer_FromString($content);
	}
	
	/**
	 * @param string $theme The "base theme" name (without underscores). 
	 */
	public static function set_theme($theme) {
		self::$current_theme = $theme;
		//Static publishing needs to have a theme set, otherwise it defaults to the content controller theme
		if(!is_null($theme))
			self::$current_custom_theme=$theme;
	}
	
	/**
	 * @return string 
	 */
	public static function current_theme() {
		return self::$current_theme;
	}
	
	/**
	 * Returns the path to the theme folder
	 *
	 * @return String
	 */
	public static function get_theme_folder() {
		return self::current_theme() ? THEMES_DIR . "/" . self::current_theme() : project();
	}

	/**
	 * Returns an array of theme names present in a directory.
	 *
	 * @param  string $path
	 * @param  bool   $subthemes Include subthemes (default false).
	 * @return array
	 */
	public static function get_themes($path = null, $subthemes = false) {
		$path   = rtrim($path ? $path : THEMES_PATH, '/');
		$themes = array();

		if (!is_dir($path)) return $themes;

		foreach (scandir($path) as $item) {
			if ($item[0] != '.' && is_dir("$path/$item")) {
				if ($subthemes || !strpos($item, '_')) {
					$themes[$item] = $item;
				}
			}
		}

		return $themes;
	}

	/**
	 * @return string
	 */
	public static function current_custom_theme(){
		return self::$current_custom_theme;
	}
	
	/**
	 * @param string|array $templateList If passed as a string with .ss extension, used as the "main" template.
	 *  If passed as an array, it can be used for template inheritance (first found template "wins").
	 *  Usually the array values are PHP class names, which directly correlate to template names.
	 *  <code>
	 *  array('MySpecificPage', 'MyPage', 'Page')
	 *  </code>
	 */
	public function __construct($templateList) {
		// flush template manifest cache if requested
		if (isset($_GET['flush']) && $_GET['flush'] == 'all') {
			if(Director::isDev() || Director::is_cli() || Permission::check('ADMIN')) {
				self::flush_template_cache();
			} else {
				if(!Security::ignore_disallowed_actions()) {
					return Security::permissionFailure(null, 'Please log in as an administrator to flush ' .
						'the template cache.');
				}
			}
		}
		
		if(!is_array($templateList) && substr((string) $templateList,-3) == '.ss') {
			$this->chosenTemplates['main'] = $templateList;
		} else {
			$this->chosenTemplates = SS_TemplateLoader::instance()->findTemplates(
				$templateList, self::current_theme()
			);
		}

		if(!$this->chosenTemplates) {
		  $templateList = (is_array($templateList)) ? $templateList : array($templateList);
		  
		  user_error("None of these templates can be found in theme '"
			. self::current_theme() . "': ". implode(".ss, ", $templateList) . ".ss", E_USER_WARNING);
		}
	}
	
	/**
	 * Returns true if at least one of the listed templates exists
	 */
	public static function hasTemplate($templates) {
		$manifest = SS_TemplateLoader::instance()->getManifest();

		foreach ((array) $templates as $template) {
			if ($manifest->getTemplate($template)) return true;
		}

		return false;
	}
	
	/**
	 * Set a global rendering option.
	 * The following options are available:
	 *  - rewriteHashlinks: If true (the default), <a href="#..."> will be rewritten to contain the 
	 *    current URL.  This lets it play nicely with our <base> tag.
	 *  - If rewriteHashlinks = 'php' then, a piece of PHP script will be inserted before the hash 
	 *    links: "<?php echo $_SERVER['REQUEST_URI']; ?>".  This is useful if you're generating a 
	 *    page that will be saved to a .php file and may be accessed from different URLs.
	 */
	public static function setOption($optionName, $optionVal) {
		SSViewer::$options[$optionName] = $optionVal;
	}
	
	/**
 	 * @param String
 	 * @return Mixed
	 */
	public static function getOption($optionName) {
		return SSViewer::$options[$optionName];
	}
	
	protected static $options = array(
		'rewriteHashlinks' => true,
	);
    
	protected static $topLevel = array();
	public static function topLevel() {
		if(SSViewer::$topLevel) {
			return SSViewer::$topLevel[sizeof(SSViewer::$topLevel)-1];
		}
	}
	
	/**
	 * Call this to disable rewriting of <a href="#xxx"> links.  This is useful in Ajax applications.
	 * It returns the SSViewer objects, so that you can call new SSViewer("X")->dontRewriteHashlinks()->process();
	 */
	public function dontRewriteHashlinks() {
		$this->rewriteHashlinks = false;
		self::$options['rewriteHashlinks'] = false;
		return $this;
	}
	
	public function exists() {
		return $this->chosenTemplates;
	}

	/**
	 * @param string $identifier A template name without '.ss' extension or path
	 * @param string $type The template type, either "main", "Includes" or "Layout"
	 * @return string Full system path to a template file
	 */
	public static function getTemplateFileByType($identifier, $type) {
		$loader = SS_TemplateLoader::instance();
		$found  = $loader->findTemplates("$type/$identifier", self::current_theme());

		if ($found) {
			return $found['main'];
		}
	}

	/**
	 * @ignore
	 */
	static private $flushed = false;
	
	/**
	 * Clears all parsed template files in the cache folder.
	 *
	 * Can only be called once per request (there may be multiple SSViewer instances).
	 */
	public static function flush_template_cache() {
		if (!self::$flushed) {
			$dir = dir(TEMP_FOLDER);
			while (false !== ($file = $dir->read())) {
				if (strstr($file, '.cache')) { unlink(TEMP_FOLDER.'/'.$file); }
			}
			self::$flushed = true;
		}
	}

	/**
	 * @var Zend_Cache_Core
	 */
	protected $partialCacheStore = null;

	/**
	 * Set the cache object to use when storing / retrieving partial cache blocks.
	 * @param Zend_Cache_Core $cache
	 */
	public function setPartialCacheStore($cache) {
		$this->partialCacheStore = $cache;
	}

	/**
	 * Get the cache object to use when storing / retrieving partial cache blocks
	 * @return Zend_Cache_Core
	 */
	public function getPartialCacheStore() {
		return $this->partialCacheStore ? $this->partialCacheStore : SS_Cache::factory('cacheblock');
	}

	/**
	 * An internal utility function to set up variables in preparation for including a compiled
	 * template, then do the include
	 *
	 * Effectively this is the common code that both SSViewer#process and SSViewer_FromString#process call
	 *
	 * @param string $cacheFile - The path to the file that contains the template compiled to PHP
	 * @param Object $item - The item to use as the root scope for the template
	 * @param array|null $overlay - Any variables to layer on top of the scope
	 * @param array|null $underlay - Any variables to layer underneath the scope
	 * @return string - The result of executing the template
	 */
	protected function includeGeneratedTemplate($cacheFile, $item, $overlay, $underlay) {
		if(isset($_GET['showtemplate']) && $_GET['showtemplate']) {
			$lines = file($cacheFile);
			echo "<h2>Template: $cacheFile</h2>";
			echo "<pre>";
			foreach($lines as $num => $line) {
				echo str_pad($num+1,5) . htmlentities($line, ENT_COMPAT, 'UTF-8');
			}
			echo "</pre>";
		}

		$cache = $this->getPartialCacheStore();
		$scope = new SSViewer_DataPresenter($item, $overlay, $underlay);
		$val = '';

		include($cacheFile);

		return $val;
	}

	/**
	 * The process() method handles the "meat" of the template processing.
	 * It takes care of caching the output (via {@link SS_Cache}),
	 * as well as replacing the special "$Content" and "$Layout"
	 * placeholders with their respective subtemplates.
	 * The method injects extra HTML in the header via {@link Requirements::includeInHTML()}.
	 * 
	 * Note: You can call this method indirectly by {@link ViewableData->renderWith()}.
	 * 
	 * @param ViewableData $item
	 * @param SS_Cache $cache Optional cache backend
	 * @return String Parsed template output.
	 */
	public function process($item, $arguments = null) {
		SSViewer::$topLevel[] = $item;

		if ($arguments && $arguments instanceof Zend_Cache_Core) {
			Deprecation::notice('3.0', 'Use setPartialCacheStore to override the partial cache storage backend, ' .
				'the second argument to process is now an array of variables.');
			$this->setPartialCacheStore($arguments);
			$arguments = null;
		}

		if(isset($this->chosenTemplates['main'])) {
			$template = $this->chosenTemplates['main'];
		} else {
			$keys = array_keys($this->chosenTemplates);
			$key = reset($keys);
			$template = $this->chosenTemplates[$key];
		}
		
<<<<<<< HEAD
		$cacheFile = TEMP_FOLDER . "/.cache" . str_replace(array('\\','/',':'), '.', Director::makeRelative(realpath($template)));
=======
		if(isset($_GET['debug_profile'])) Profiler::mark("SSViewer::process", " for $template");
		$cacheFile = TEMP_FOLDER . "/.cache" 
			. str_replace(array('\\','/',':'), '.', Director::makeRelative(realpath($template)));

>>>>>>> 323fd4aa
		$lastEdited = filemtime($template);

		if(!file_exists($cacheFile) || filemtime($cacheFile) < $lastEdited || isset($_GET['flush'])) {
			$content = file_get_contents($template);
			$content = SSViewer::parseTemplateContent($content, $template);
			
			$fh = fopen($cacheFile,'w');
			fwrite($fh, $content);
			fclose($fh);
		}

		$underlay = array('I18NNamespace' => basename($template));

		// Makes the rendered sub-templates available on the parent item,
		// through $Content and $Layout placeholders.
		foreach(array('Content', 'Layout') as $subtemplate) {
			if(isset($this->chosenTemplates[$subtemplate])) {
				$subtemplateViewer = new SSViewer($this->chosenTemplates[$subtemplate]);
				$subtemplateViewer->setPartialCacheStore($this->getPartialCacheStore());

				$underlay[$subtemplate] = $subtemplateViewer->process($item, $arguments);
			}
		}

		$val = $this->includeGeneratedTemplate($cacheFile, $item, $arguments, $underlay);
		$output = Requirements::includeInHTML($template, $val);
		
		array_pop(SSViewer::$topLevel);

		// If we have our crazy base tag, then fix # links referencing the current page.
		if($this->rewriteHashlinks && self::$options['rewriteHashlinks']) {
			if(strpos($output, '<base') !== false) {
				if(SSViewer::$options['rewriteHashlinks'] === 'php') { 
					$thisURLRelativeToBase = "<?php echo strip_tags(\$_SERVER['REQUEST_URI']); ?>"; 
				} else { 
					$thisURLRelativeToBase = strip_tags($_SERVER['REQUEST_URI']); 
				}
				$output = preg_replace('/(<a[^>]+href *= *)"#/i', '\\1"' . $thisURLRelativeToBase . '#', $output);
			}
		}

		return $output;
	}

	/**
	 * Execute the given template, passing it the given data.
	 * Used by the <% include %> template tag to process templates.
	 */
	public static function execute_template($template, $data, $arguments = null) {
		$v = new SSViewer($template);
		return $v->process($data, $arguments);
	}

	public static function parseTemplateContent($content, $template="") {
		return SSTemplateParser::compileString($content, $template, Director::isDev() && self::$source_file_comments);
	}

	/**
	 * Returns the filenames of the template that will be rendered.  It is a map that may contain
	 * 'Content' & 'Layout', and will have to contain 'main'
	 */
	public function templates() {
		return $this->chosenTemplates;
	}
	
	/**
	 * @param string $type "Layout" or "main"
	 * @param string $file Full system path to the template file
	 */
	public function setTemplateFile($type, $file) {
		$this->chosenTemplates[$type] = $file;
	}
	
	/**
	 * Return an appropriate base tag for the given template.
	 * It will be closed on an XHTML document, and unclosed on an HTML document.
	 * 
	 * @param $contentGeneratedSoFar The content of the template generated so far; it should contain
	 * the DOCTYPE declaration.
	 */
	public static function get_base_tag($contentGeneratedSoFar) {
		$base = Director::absoluteBaseURL();
		
		// Is the document XHTML?
		if(preg_match('/<!DOCTYPE[^>]+xhtml/i', $contentGeneratedSoFar)) {
			return "<base href=\"$base\" />";
		} else {
			return "<base href=\"$base\"><!--[if lte IE 6]></base><![endif]-->";
		}
	}
}

/**
 * Special SSViewer that will process a template passed as a string, rather than a filename.
 * @package framework
 * @subpackage view
 */
class SSViewer_FromString extends SSViewer {
	protected $content;
	
	public function __construct($content) {
		$this->content = $content;
	}
	
	public function process($item, $arguments = null) {
		if ($arguments && $arguments instanceof Zend_Cache_Core) {
			Deprecation::notice('3.0', 'Use setPartialCacheStore to override the partial cache storage backend, ' .
				'the second argument to process is now an array of variables.');
			$this->setPartialCacheStore($arguments);
			$arguments = null;
		}

		$template = SSViewer::parseTemplateContent($this->content, "string sha1=".sha1($this->content));

		$tmpFile = tempnam(TEMP_FOLDER,"");
		$fh = fopen($tmpFile, 'w');
		fwrite($fh, $template);
		fclose($fh);

		$val = $this->includeGeneratedTemplate($tmpFile, $item, $arguments, null);

		unlink($tmpFile);
		return $val;
	}
}<|MERGE_RESOLUTION|>--- conflicted
+++ resolved
@@ -843,14 +843,7 @@
 			$template = $this->chosenTemplates[$key];
 		}
 		
-<<<<<<< HEAD
 		$cacheFile = TEMP_FOLDER . "/.cache" . str_replace(array('\\','/',':'), '.', Director::makeRelative(realpath($template)));
-=======
-		if(isset($_GET['debug_profile'])) Profiler::mark("SSViewer::process", " for $template");
-		$cacheFile = TEMP_FOLDER . "/.cache" 
-			. str_replace(array('\\','/',':'), '.', Director::makeRelative(realpath($template)));
-
->>>>>>> 323fd4aa
 		$lastEdited = filemtime($template);
 
 		if(!file_exists($cacheFile) || filemtime($cacheFile) < $lastEdited || isset($_GET['flush'])) {
