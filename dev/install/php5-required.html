<html>
	<head>
		<title>PHP 5 is required</title>
		<base href="../../../"/>
		<link rel="stylesheet" type="text/css" href="themes/simple/css/layout.css" />
		<link rel="stylesheet" type="text/css" href="themes/simple/css/typography.css" />
		<link rel="stylesheet" type="text/css" href="themes/simple/css/form.css" />
		<link rel="stylesheet" type="text/css" href="sapphire/dev/install/install.css" />
	</head>
<<<<<<< HEAD
	<body class="page no-sidebar">
		<div class="header">
			<div class="inner">
				<div class="brand">	
					<h1>SilverStripe</h1>
				</div>	
			</div>
		</div>
		
		<div id="Navigation">&nbsp;</div>
		<div class="clear"><!-- --></div>
		
		<div class="main">
			<div class="inner">
				<div class="content-container">
					<h1>CMS Installation</h1>
					<h2 class="no-line">PHP 5 required</h2>
					<h3>To run SilverStripe, please install PHP 5.2 or greater.</h3>
=======
	<body>
		<div id="BgContainer">
			<div id="Container">
				<div id="Header">
					<h1>SilverStripe CMS Installation</h1>
				</div>
				
				<div id="Navigation">&nbsp;</div>
				<div class="clear"><!-- --></div>
				
				<div id="Layout">
					<div class="typography">
						<h1>PHP 5 required</h1>
						<h2>To run SilverStripe, please install PHP 5.3 or greater.</h2>
		
						<p>We have detected that you are running PHP version <b>$PHPVersion</b>.  In order to run SilverStripe, 
						you must have PHP version 5.3 or greater.</p>
>>>>>>> 3ae0ac78

					<p>We have detected that you are running PHP version <b>$PHPVersion</b>.  In order to run SilverStripe, 
					you must have PHP version 5.2 or greater, and for best results we recommend PHP 5.3 or greater.</p>

					<p>If you are running on a shared host, you may need to ask your hosting provider how to do this.</p>
				</div>
			</div>	
		</div>
		<div class="clear"><!-- --></div>
		
		<div class="footer">
			<div class="inner">	
				<div class="footerTop"><!-- --></div>
				<p><a href="http://silverstripe.org">SilverStripe Open Source CMS</a> | Copyright &copy; 2008 SilverStripe Limited</p>
			</div>	
		</div>
	</body>
</html><|MERGE_RESOLUTION|>--- conflicted
+++ resolved
@@ -7,7 +7,6 @@
 		<link rel="stylesheet" type="text/css" href="themes/simple/css/form.css" />
 		<link rel="stylesheet" type="text/css" href="sapphire/dev/install/install.css" />
 	</head>
-<<<<<<< HEAD
 	<body class="page no-sidebar">
 		<div class="header">
 			<div class="inner">
@@ -25,29 +24,10 @@
 				<div class="content-container">
 					<h1>CMS Installation</h1>
 					<h2 class="no-line">PHP 5 required</h2>
-					<h3>To run SilverStripe, please install PHP 5.2 or greater.</h3>
-=======
-	<body>
-		<div id="BgContainer">
-			<div id="Container">
-				<div id="Header">
-					<h1>SilverStripe CMS Installation</h1>
-				</div>
-				
-				<div id="Navigation">&nbsp;</div>
-				<div class="clear"><!-- --></div>
-				
-				<div id="Layout">
-					<div class="typography">
-						<h1>PHP 5 required</h1>
-						<h2>To run SilverStripe, please install PHP 5.3 or greater.</h2>
-		
-						<p>We have detected that you are running PHP version <b>$PHPVersion</b>.  In order to run SilverStripe, 
-						you must have PHP version 5.3 or greater.</p>
->>>>>>> 3ae0ac78
+					<h3>To run SilverStripe, please install PHP 5.3 or greater.</h3>
 
 					<p>We have detected that you are running PHP version <b>$PHPVersion</b>.  In order to run SilverStripe, 
-					you must have PHP version 5.2 or greater, and for best results we recommend PHP 5.3 or greater.</p>
+					you must have PHP version 5.3 or greater.</p>
 
 					<p>If you are running on a shared host, you may need to ask your hosting provider how to do this.</p>
 				</div>
