--- conflicted
+++ resolved
@@ -15,11 +15,7 @@
 					$data[$fieldName] = $identifier;
 					break;
 				}
-<<<<<<< HEAD
-			}   
-=======
 			}	
->>>>>>> 40c23907
 		}
 
 		return parent::createObject($name, $identifier, $data);
