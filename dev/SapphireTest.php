<?php
require_once 'TestRunner.php';

/**
 * Test case class for the Sapphire framework.
 * Sapphire unit testing is based on PHPUnit, but provides a number of hooks into our data model that make it easier
 * to work with.
 *
 * @package framework
 * @subpackage testing
 */
class SapphireTest extends PHPUnit_Framework_TestCase {

	/** @config */
	private static $dependencies = array(
		'fixtureFactory' => '%$FixtureFactory',
	);

	/**
	 * Path to fixture data for this test run.
	 * If passed as an array, multiple fixture files will be loaded.
	 * Please note that you won't be able to refer with "=>" notation
	 * between the fixtures, they act independent of each other.
	 *
	 * @var string|array
	 */
	protected static $fixture_file = null;

	/**
	 * @var FixtureFactory
	 */
	protected $fixtureFactory;

	/**
	 * @var bool Set whether to include this test in the TestRunner or to skip this.
	 */
	protected $skipTest = false;

	/**
	 * @var Boolean If set to TRUE, this will force a test database to be generated
	 * in {@link setUp()}. Note that this flag is overruled by the presence of a
	 * {@link $fixture_file}, which always forces a database build.
	 */
	protected $usesDatabase = null;

	protected $originalMailer;
	protected $originalMemberPasswordValidator;
	protected $originalRequirements;
	protected $originalIsRunningTest;
	protected $originalTheme;
	protected $originalNestedURLsState;
	protected $originalMemoryLimit;

	protected $mailer;

	/**
	 * Pointer to the manifest that isn't a test manifest
	 */
	protected static $regular_manifest;

	/**
	 * @var boolean
	 */
	protected static $is_running_test = false;

	protected static $test_class_manifest;

	/**
	 * By default, setUp() does not require default records. Pass
	 * class names in here, and the require/augment default records
	 * function will be called on them.
	 */
	protected $requireDefaultRecordsFrom = array();


	/**
	 * A list of extensions that can't be applied during the execution of this run.  If they are
	 * applied, they will be temporarily removed and a database migration called.
	 *
	 * The keys of the are the classes that the extensions can't be applied the extensions to, and
	 * the values are an array of illegal extensions on that class.
	 */
	protected $illegalExtensions = array(
	);

	/**
	 * A list of extensions that must be applied during the execution of this run.  If they are
	 * not applied, they will be temporarily added and a database migration called.
	 *
	 * The keys of the are the classes to apply the extensions to, and the values are an array
	 * of required extensions on that class.
	 *
	 * Example:
	 * <code>
	 * array("MyTreeDataObject" => array("Versioned", "Hierarchy"))
	 * </code>
	 */
	protected $requiredExtensions = array(
	);

	/**
	 * By default, the test database won't contain any DataObjects that have the interface TestOnly.
	 * This variable lets you define additional TestOnly DataObjects to set up for this test.
	 * Set it to an array of DataObject subclass names.
	 */
	protected $extraDataObjects = array();

	/**
	 * We need to disabling backing up of globals to avoid overriding
	 * the few globals SilverStripe relies on, like $lang for the i18n subsystem.
	 *
	 * @see http://sebastian-bergmann.de/archives/797-Global-Variables-and-PHPUnit.html
	 */
	protected $backupGlobals = FALSE;

	/**
	 * Helper arrays for illegalExtensions/requiredExtensions code
	 */
	private $extensionsToReapply = array(), $extensionsToRemove = array();


	/**
	 * Determines if unit tests are currently run (via {@link TestRunner}).
	 * This is used as a cheap replacement for fully mockable state
	 * in certain contiditions (e.g. access checks).
	 * Caution: When set to FALSE, certain controllers might bypass
	 * access checks, so this is a very security sensitive setting.
	 *
	 * @return boolean
	 */
	public static function is_running_test() {
		return self::$is_running_test;
	}

	public static function set_is_running_test($bool) {
		self::$is_running_test = $bool;
	}

	/**
	 * Set the manifest to be used to look up test classes by helper functions
	 */
	public static function set_test_class_manifest($manifest) {
		self::$test_class_manifest = $manifest;
	}

	/**
	 * Return the manifest being used to look up test classes by helper functions
	 */
	public static function get_test_class_manifest() {
		return self::$test_class_manifest;
	}

	/**
	 * @return String
	 */
	public static function get_fixture_file() {
		return static::$fixture_file;
	}

<<<<<<< HEAD
=======
	/**
	 * @var array $fixtures Array of {@link YamlFixture} instances
	 * @deprecated 3.1 Use $fixtureFactory instad
	 */
	protected $fixtures = array();

>>>>>>> aa3871d7
	protected $model;

	public function setUp() {

		//nest config and injector for each test so they are effectively sandboxed per test
		Config::nest();
		Injector::nest();

		// We cannot run the tests on this abstract class.
		if(get_class($this) == "SapphireTest") $this->skipTest = true;

		if($this->skipTest) {
			$this->markTestSkipped(sprintf(
				'Skipping %s ', get_class($this)
			));

			return;
		}

		// Mark test as being run
		$this->originalIsRunningTest = self::$is_running_test;
		self::$is_running_test = true;

		// i18n needs to be set to the defaults or tests fail
		i18n::set_locale(i18n::default_locale());
		i18n::config()->date_format = null;
		i18n::config()->time_format = null;

		// Set default timezone consistently to avoid NZ-specific dependencies
		date_default_timezone_set('UTC');

		// Remove password validation
		$this->originalMemberPasswordValidator = Member::password_validator();
		$this->originalRequirements = Requirements::backend();
		Member::set_password_validator(null);
		Config::inst()->update('Cookie', 'report_errors', false);

		if(class_exists('RootURLController')) RootURLController::reset();
		if(class_exists('Translatable')) Translatable::reset();
		Versioned::reset();
		DataObject::reset();
		if(class_exists('SiteTree')) SiteTree::reset();
		Hierarchy::reset();
		if(Controller::has_curr()) Controller::curr()->setSession(Injector::inst()->create('Session', array()));
		Security::$database_is_ready = null;

<<<<<<< HEAD
		// Add controller-name auto-routing
		Config::inst()->update('Director', 'rules', array(
			'$Controller//$Action/$ID/$OtherID' => '*'
		));
		
=======
>>>>>>> aa3871d7
		$fixtureFile = static::get_fixture_file();

		$prefix = defined('SS_DATABASE_PREFIX') ? SS_DATABASE_PREFIX : 'ss_';

		// Set up email
		$this->originalMailer = Email::mailer();
		$this->mailer = new TestMailer();
		Email::set_mailer($this->mailer);
		Config::inst()->remove('Email', 'send_all_emails_to');

		// Todo: this could be a special test model
		$this->model = DataModel::inst();

		// Set up fixture
		if($fixtureFile || $this->usesDatabase || !self::using_temp_db()) {
<<<<<<< HEAD
			if(substr(DB::get_conn()->getSelectedDatabase(), 0, strlen($prefix) + 5) 
=======
			if(substr(DB::getConn()->currentDatabase(), 0, strlen($prefix) + 5)
>>>>>>> aa3871d7
					!= strtolower(sprintf('%stmpdb', $prefix))) {

				//echo "Re-creating temp database... ";
				self::create_temp_db();
				//echo "done.\n";
			}

			singleton('DataObject')->flushCache();

			self::empty_temp_db();

			foreach($this->requireDefaultRecordsFrom as $className) {
				$instance = singleton($className);
				if (method_exists($instance, 'requireDefaultRecords')) $instance->requireDefaultRecords();
				if (method_exists($instance, 'augmentDefaultRecords')) $instance->augmentDefaultRecords();
			}

			if($fixtureFile) {
				$pathForClass = $this->getCurrentAbsolutePath();
				$fixtureFiles = (is_array($fixtureFile)) ? $fixtureFile : array($fixtureFile);

				$i = 0;
				foreach($fixtureFiles as $fixtureFilePath) {
					// Support fixture paths relative to the test class, rather than relative to webroot
					// String checking is faster than file_exists() calls.
					$isRelativeToFile = (strpos('/', $fixtureFilePath) === false
						|| preg_match('/^\.\./', $fixtureFilePath));

					if($isRelativeToFile) {
						$resolvedPath = realpath($pathForClass . '/' . $fixtureFilePath);
						if($resolvedPath) $fixtureFilePath = $resolvedPath;
					}

					$fixture = Injector::inst()->create('YamlFixture', $fixtureFilePath);
					$fixture->writeInto($this->getFixtureFactory());
					$this->fixtures[] = $fixture;

					// backwards compatibility: Load first fixture into $this->fixture
					if($i == 0) $this->fixture = $fixture;
					$i++;
				}
			}

			$this->logInWithPermission("ADMIN");
		}

		// Preserve memory settings
		$this->originalMemoryLimit = ini_get('memory_limit');

		// turn off template debugging
		Config::inst()->update('SSViewer', 'source_file_comments', false);

		// Clear requirements
		Requirements::clear();
	}

	/**
	 * Called once per test case ({@link SapphireTest} subclass).
	 * This is different to {@link setUp()}, which gets called once
	 * per method. Useful to initialize expensive operations which
	 * don't change state for any called method inside the test,
	 * e.g. dynamically adding an extension. See {@link tearDownOnce()}
	 * for tearing down the state again.
	 */
	public function setUpOnce() {

		//nest config and injector for each suite so they are effectively sandboxed
		Config::nest();
		Injector::nest();
		$isAltered = false;

		if(!Director::isDev()) {
			user_error('Tests can only run in "dev" mode', E_USER_ERROR);
		}

		// Remove any illegal extensions that are present
		foreach($this->illegalExtensions as $class => $extensions) {
			foreach($extensions as $extension) {
				if ($class::has_extension($extension)) {
					if(!isset($this->extensionsToReapply[$class])) $this->extensionsToReapply[$class] = array();
					$this->extensionsToReapply[$class][] = $extension;
					$class::remove_extension($extension);
					$isAltered = true;
				}
			}
		}

		// Add any required extensions that aren't present
		foreach($this->requiredExtensions as $class => $extensions) {
			$this->extensionsToRemove[$class] = array();
			foreach($extensions as $extension) {
				if(!$class::has_extension($extension)) {
					if(!isset($this->extensionsToRemove[$class])) $this->extensionsToReapply[$class] = array();
					$this->extensionsToRemove[$class][] = $extension;
					$class::add_extension($extension);
					$isAltered = true;
				}
			}
		}

		// If we have made changes to the extensions present, then migrate the database schema.
		if($isAltered || $this->extensionsToReapply || $this->extensionsToRemove || $this->extraDataObjects) {
			if(!self::using_temp_db()) self::create_temp_db();
			$this->resetDBSchema(true);
		}
		// clear singletons, they're caching old extension info
		// which is used in DatabaseAdmin->doBuild()
		Injector::inst()->unregisterAllObjects();

		// Set default timezone consistently to avoid NZ-specific dependencies
		date_default_timezone_set('UTC');
	}

	/**
	 * tearDown method that's called once per test class rather once per test method.
	 */
	public function tearDownOnce() {
		//unnest injector / config now that the test suite is over
		// this will reset all the extensions on the object too (see setUpOnce)
		Injector::unnest();
		Config::unnest();

		if(!empty($this->extensionsToReapply) || !empty($this->extensionsToRemove) || !empty($this->extraDataObjects)) {
			$this->resetDBSchema();
		}
	}

	/**
	 * @return FixtureFactory
	 */
	public function getFixtureFactory() {
		if(!$this->fixtureFactory) $this->fixtureFactory = Injector::inst()->create('FixtureFactory');
		return $this->fixtureFactory;
	}

	public function setFixtureFactory(FixtureFactory $factory) {
		$this->fixtureFactory = $factory;
		return $this;
	}

	/**
	 * Get the ID of an object from the fixture.
	 *
	 * @param $className The data class, as specified in your fixture file.  Parent classes won't work
	 * @param $identifier The identifier string, as provided in your fixture file
	 * @return int
	 */
	protected function idFromFixture($className, $identifier) {
		$id = $this->getFixtureFactory()->getId($className, $identifier);

		if(!$id) {
			user_error(sprintf(
				"Couldn't find object '%s' (class: %s)",
				$identifier,
				$className
			), E_USER_ERROR);
		}

		return $id;
	}

	/**
	 * Return all of the IDs in the fixture of a particular class name.
	 * Will collate all IDs form all fixtures if multiple fixtures are provided.
	 *
	 * @param string $className
	 * @return A map of fixture-identifier => object-id
	 */
	protected function allFixtureIDs($className) {
		return $this->getFixtureFactory()->getIds($className);
	}

	/**
	 * Get an object from the fixture.
	 *
	 * @param string $className The data class, as specified in your fixture file. Parent classes won't work
	 * @param string $identifier The identifier string, as provided in your fixture file
	 *
	 * @return DataObject
	 */
	protected function objFromFixture($className, $identifier) {
		$obj = $this->getFixtureFactory()->get($className, $identifier);

		if(!$obj) {
			user_error(sprintf(
				"Couldn't find object '%s' (class: %s)",
				$identifier,
				$className
			), E_USER_ERROR);
		}

		return $obj;
	}

	/**
	 * Load a YAML fixture file into the database.
	 * Once loaded, you can use idFromFixture() and objFromFixture() to get items from the fixture.
	 * Doesn't clear existing fixtures.
	 *
	 * @param $fixtureFile The location of the .yml fixture file, relative to the site base dir
	 */
	public function loadFixture($fixtureFile) {
		$fixture = Injector::inst()->create('YamlFixture', $fixtureFile);
		$fixture->writeInto($this->getFixtureFactory());
		$this->fixtures[] = $fixture;
	}

	/**
	 * Clear all fixtures which were previously loaded through
	 * {@link loadFixture()}
	 */
	public function clearFixtures() {
		$this->getFixtureFactory()->clear();
	}

	/**
	 * Useful for writing unit tests without hardcoding folder structures.
	 *
	 * @return String Absolute path to current class.
	 */
	protected function getCurrentAbsolutePath() {
		$filename = self::$test_class_manifest->getItemPath(get_class($this));
		if(!$filename) throw new LogicException("getItemPath returned null for " . get_class($this));
		return dirname($filename);
	}

	/**
	 * @return String File path relative to webroot
	 */
	protected function getCurrentRelativePath() {
		$base = Director::baseFolder();
		$path = $this->getCurrentAbsolutePath();
		if(substr($path,0,strlen($base)) == $base) $path = preg_replace('/^\/*/', '', substr($path,strlen($base)));
		return $path;
	}

	public function tearDown() {
		// Preserve memory settings
		ini_set('memory_limit', ($this->originalMemoryLimit) ? $this->originalMemoryLimit : -1);

		// Restore email configuration
		if($this->originalMailer) {
			Email::set_mailer($this->originalMailer);
			$this->originalMailer = null;
		}
		$this->mailer = null;

		// Restore password validation
		if($this->originalMemberPasswordValidator) {
			Member::set_password_validator($this->originalMemberPasswordValidator);
		}

		// Restore requirements
		if($this->originalRequirements) {
			Requirements::set_backend($this->originalRequirements);
		}

		// Mark test as no longer being run - we use originalIsRunningTest to allow for nested SapphireTest calls
		self::$is_running_test = $this->originalIsRunningTest;
		$this->originalIsRunningTest = null;

		// Reset mocked datetime
		SS_Datetime::clear_mock_now();

		// Stop the redirection that might have been requested in the test.
		// Note: Ideally a clean Controller should be created for each test.
		// Now all tests executed in a batch share the same controller.
		$controller = Controller::has_curr() ? Controller::curr() : null;
		if ( $controller && $controller->response && $controller->response->getHeader('Location') ) {
			$controller->response->setStatusCode(200);
			$controller->response->removeHeader('Location');
		}
		//unnest injector / config now that tests are over
		Injector::unnest();
		Config::unnest();
	}

	public static function assertContains(
		$needle,
		$haystack,
		$message = '',
		$ignoreCase = FALSE,
		$checkForObjectIdentity = TRUE,
		$checkForNonObjectIdentity = false
	) {
		if ($haystack instanceof DBField) $haystack = (string)$haystack;
		parent::assertContains($needle, $haystack, $message, $ignoreCase, $checkForObjectIdentity, $checkForNonObjectIdentity);
	}

	public static function assertNotContains(
		$needle,
		$haystack,
		$message = '',
		$ignoreCase = FALSE,
		$checkForObjectIdentity = TRUE,
		$checkForNonObjectIdentity = false
	) {
		if ($haystack instanceof DBField) $haystack = (string)$haystack;
		parent::assertNotContains($needle, $haystack, $message, $ignoreCase, $checkForObjectIdentity, $checkForNonObjectIdentity);
	}

	/**
	 * Clear the log of emails sent
	 */
	public function clearEmails() {
		return $this->mailer->clearEmails();
	}

	/**
	 * Search for an email that was sent.
	 * All of the parameters can either be a string, or, if they start with "/", a PREG-compatible regular expression.
	 * @param $to
	 * @param $from
	 * @param $subject
	 * @param $content
	 * @return array Contains keys: 'type', 'to', 'from', 'subject','content', 'plainContent', 'attachedFiles',
	 *               'customHeaders', 'htmlContent', 'inlineImages'
	 */
	public function findEmail($to, $from = null, $subject = null, $content = null) {
		return $this->mailer->findEmail($to, $from, $subject, $content);
	}

	/**
	 * Assert that the matching email was sent since the last call to clearEmails()
	 * All of the parameters can either be a string, or, if they start with "/", a PREG-compatible regular expression.
	 * @param $to
	 * @param $from
	 * @param $subject
	 * @param $content
	 * @return array Contains the keys: 'type', 'to', 'from', 'subject', 'content', 'plainContent', 'attachedFiles',
	 *               'customHeaders', 'htmlContent', inlineImages'
	 */
	public function assertEmailSent($to, $from = null, $subject = null, $content = null) {
		$found = (bool)$this->findEmail($to, $from, $subject, $content);

		$infoParts = "";
		$withParts = array();
		if($to) $infoParts .= " to '$to'";
		if($from) $infoParts .= " from '$from'";
		if($subject) $withParts[] = "subject '$subject'";
		if($content) $withParts[] = "content '$content'";
		if($withParts) $infoParts .= " with " . implode(" and ", $withParts);

		$this->assertTrue(
			$found,
			"Failed asserting that an email was sent$infoParts."
		);
	}


	/**
	 * Assert that the given {@link SS_List} includes DataObjects matching the given key-value
	 * pairs.  Each match must correspond to 1 distinct record.
	 *
	 * @param $matches The patterns to match.  Each pattern is a map of key-value pairs.  You can
	 * either pass a single pattern or an array of patterns.
	 * @param $dataObjectSet The {@link SS_List} to test.
	 *
	 * Examples
	 * --------
	 * Check that $members includes an entry with Email = sam@example.com:
	 *      $this->assertDOSContains(array('Email' => '...@example.com'), $members);
	 *
	 * Check that $members includes entries with Email = sam@example.com and with
	 * Email = ingo@example.com:
	 *      $this->assertDOSContains(array(
	 *         array('Email' => '...@example.com'),
	 *         array('Email' => 'i...@example.com'),
	 *      ), $members);
	 */
	public function assertDOSContains($matches, $dataObjectSet) {
		$extracted = array();
		foreach($dataObjectSet as $item) $extracted[] = $item->toMap();

		foreach($matches as $match) {
			$matched = false;
			foreach($extracted as $i => $item) {
				if($this->dataObjectArrayMatch($item, $match)) {
					// Remove it from $extracted so that we don't get duplicate mapping.
					unset($extracted[$i]);
					$matched = true;
					break;
				}
			}

			// We couldn't find a match - assertion failed
			$this->assertTrue(
				$matched,
				"Failed asserting that the SS_List contains an item matching "
				. var_export($match, true) . "\n\nIn the following SS_List:\n"
				. $this->DOSSummaryForMatch($dataObjectSet, $match)
			);
		}
	}

	/**
	 * Assert that the given {@link SS_List} includes only DataObjects matching the given
	 * key-value pairs.  Each match must correspond to 1 distinct record.
	 *
	 * @param $matches The patterns to match.  Each pattern is a map of key-value pairs.  You can
	 * either pass a single pattern or an array of patterns.
	 * @param $dataObjectSet The {@link SS_List} to test.
	 *
	 * Example
	 * --------
	 * Check that *only* the entries Sam Minnee and Ingo Schommer exist in $members.  Order doesn't
	 * matter:
	 *     $this->assertDOSEquals(array(
	 *        array('FirstName' =>'Sam', 'Surname' => 'Minnee'),
	 *        array('FirstName' => 'Ingo', 'Surname' => 'Schommer'),
	 *      ), $members);
	 */
	public function assertDOSEquals($matches, $dataObjectSet) {
		if(!$dataObjectSet) return false;

		$extracted = array();
		foreach($dataObjectSet as $item) $extracted[] = $item->toMap();

		foreach($matches as $match) {
			$matched = false;
			foreach($extracted as $i => $item) {
				if($this->dataObjectArrayMatch($item, $match)) {
					// Remove it from $extracted so that we don't get duplicate mapping.
					unset($extracted[$i]);
					$matched = true;
					break;
				}
			}

			// We couldn't find a match - assertion failed
			$this->assertTrue(
				$matched,
				"Failed asserting that the SS_List contains an item matching "
				. var_export($match, true) . "\n\nIn the following SS_List:\n"
				. $this->DOSSummaryForMatch($dataObjectSet, $match)
			);
		}

		// If we have leftovers than the DOS has extra data that shouldn't be there
		$this->assertTrue(
			(count($extracted) == 0),
			// If we didn't break by this point then we couldn't find a match
			"Failed asserting that the SS_List contained only the given items, the "
			. "following items were left over:\n" . var_export($extracted, true)
		);
	}

	/**
	 * Assert that the every record in the given {@link SS_List} matches the given key-value
	 * pairs.
	 *
	 * @param $match The pattern to match.  The pattern is a map of key-value pairs.
	 * @param $dataObjectSet The {@link SS_List} to test.
	 *
	 * Example
	 * --------
	 * Check that every entry in $members has a Status of 'Active':
	 *     $this->assertDOSAllMatch(array('Status' => 'Active'), $members);
	 */
	public function assertDOSAllMatch($match, $dataObjectSet) {
		$extracted = array();
		foreach($dataObjectSet as $item) $extracted[] = $item->toMap();

		foreach($extracted as $i => $item) {
			$this->assertTrue(
				$this->dataObjectArrayMatch($item, $match),
				"Failed asserting that the the following item matched "
				. var_export($match, true) . ": " . var_export($item, true)
			);
		}
<<<<<<< HEAD
	} 

	/**
	 * Removes sequences of repeated whitespace characters from SQL queries
	 * making them suitable for string comparison
	 * 
	 * @param string $sql
	 * @return string The cleaned and normalised SQL string
	 */
	protected function normaliseSQL($sql) {
		return trim(preg_replace('/\s+/m', ' ', $sql));
	}
	
	/**
	 * Asserts that two SQL queries are equivalent
	 * 
	 * @param string $expectedSQL
	 * @param string $actualSQL
	 * @param string $message
	 * @param float $delta
	 * @param integer $maxDepth
	 * @param boolean $canonicalize
	 * @param boolean $ignoreCase
	 */
	public function assertSQLEquals($expectedSQL, $actualSQL, $message = '', $delta = 0, $maxDepth = 10,
		$canonicalize = false, $ignoreCase = false
	) {
		// Normalise SQL queries to remove patterns of repeating whitespace
		$expectedSQL = $this->normaliseSQL($expectedSQL);
		$actualSQL = $this->normaliseSQL($actualSQL);
		
		$this->assertEquals($expectedSQL, $actualSQL, $message, $delta, $maxDepth, $canonicalize, $ignoreCase);
	}

	/**
	 * Asserts that a SQL query contains a SQL fragment
	 *
	 * @param string $needleSQL
	 * @param string $haystackSQL
	 * @param string $message
	 * @param boolean $ignoreCase
	 * @param boolean $checkForObjectIdentity
	 */
	public function assertSQLContains($needleSQL, $haystackSQL, $message = '', $ignoreCase = false,
		$checkForObjectIdentity = true
	) {
		$needleSQL = $this->normaliseSQL($needleSQL);
		$haystackSQL = $this->normaliseSQL($haystackSQL);

		$this->assertContains($needleSQL, $haystackSQL, $message, $ignoreCase, $checkForObjectIdentity);
	}

	/**
	 * Asserts that a SQL query contains a SQL fragment
	 *
	 * @param string $needleSQL
	 * @param string $haystackSQL
	 * @param string $message
	 * @param boolean $ignoreCase
	 * @param boolean $checkForObjectIdentity
	 */
	public function assertSQLNotContains($needleSQL, $haystackSQL, $message = '', $ignoreCase = false,
		$checkForObjectIdentity = true
	) {
		$needleSQL = $this->normaliseSQL($needleSQL);
		$haystackSQL = $this->normaliseSQL($haystackSQL);

		$this->assertNotContains($needleSQL, $haystackSQL, $message, $ignoreCase, $checkForObjectIdentity);
	}
	
=======
	}

>>>>>>> aa3871d7
	/**
	 * Helper function for the DOS matchers
	 */
	private function dataObjectArrayMatch($item, $match) {
		foreach($match as $k => $v) {
			if(!array_key_exists($k, $item) || $item[$k] != $v) return false;
		}
		return true;
	}

	/**
	 * Helper function for the DOS matchers
	 */
	private function DOSSummaryForMatch($dataObjectSet, $match) {
		$extracted = array();
		foreach($dataObjectSet as $item) $extracted[] = array_intersect_key($item->toMap(), $match);
		return var_export($extracted, true);
	}

	/**
	 * Returns true if we are currently using a temporary database
	 */
	public static function using_temp_db() {
		$dbConn = DB::get_conn();
		$prefix = defined('SS_DATABASE_PREFIX') ? SS_DATABASE_PREFIX : 'ss_';
<<<<<<< HEAD
		return $dbConn && (substr($dbConn->getSelectedDatabase(), 0, strlen($prefix) + 5) 
=======
		return $dbConn && (substr($dbConn->currentDatabase(), 0, strlen($prefix) + 5)
>>>>>>> aa3871d7
			== strtolower(sprintf('%stmpdb', $prefix)));
	}

	public static function kill_temp_db() {
		// Delete our temporary database
		if(self::using_temp_db()) {
<<<<<<< HEAD
			$dbConn = DB::get_conn();
			$dbName = $dbConn->getSelectedDatabase();
			if($dbName && DB::get_conn()->databaseExists($dbName)) {
				// Some DataExtensions keep a static cache of information that needs to 
=======
			$dbConn = DB::getConn();
			$dbName = $dbConn->currentDatabase();
			if($dbName && DB::getConn()->databaseExists($dbName)) {
				// Some DataExtensions keep a static cache of information that needs to
>>>>>>> aa3871d7
				// be reset whenever the database is killed
				foreach(ClassInfo::subclassesFor('DataExtension') as $class) {
					$toCall = array($class, 'on_db_reset');
					if(is_callable($toCall)) call_user_func($toCall);
				}

				// echo "Deleted temp database " . $dbConn->currentDatabase() . "\n";
				$dbConn->dropSelectedDatabase();
			}
		}
	}

	/**
	 * Remove all content from the temporary database.
	 */
	public static function empty_temp_db() {
		if(self::using_temp_db()) {
<<<<<<< HEAD
			DB::get_conn()->clearAllData();
			
			// Some DataExtensions keep a static cache of information that needs to 
=======
			$dbadmin = new DatabaseAdmin();
			$dbadmin->clearAllData();

			// Some DataExtensions keep a static cache of information that needs to
>>>>>>> aa3871d7
			// be reset whenever the database is cleaned out
			$classes = array_merge(ClassInfo::subclassesFor('DataExtension'), ClassInfo::subclassesFor('DataObject'));
			foreach($classes as $class) {
				$toCall = array($class, 'on_db_reset');
				if(is_callable($toCall)) call_user_func($toCall);
			}
		}
	}

	public static function create_temp_db() {
		// Disable PHPUnit error handling
		restore_error_handler();

		// Create a temporary database, and force the connection to use UTC for time
		global $databaseConfig;
		$databaseConfig['timezone'] = '+0:00';
		DB::connect($databaseConfig);
		$dbConn = DB::get_conn();
		$prefix = defined('SS_DATABASE_PREFIX') ? SS_DATABASE_PREFIX : 'ss_';
		$dbname = strtolower(sprintf('%stmpdb', $prefix)) . rand(1000000,9999999);
		while(!$dbname || $dbConn->databaseExists($dbname)) {
			$dbname = strtolower(sprintf('%stmpdb', $prefix)) . rand(1000000,9999999);
		}

		$dbConn->selectDatabase($dbname, true);

		$st = Injector::inst()->create('SapphireTest');
		$st->resetDBSchema();

		// Reinstate PHPUnit error handling
		set_error_handler(array('PHPUnit_Util_ErrorHandler', 'handleError'));

		return $dbname;
	}

	public static function delete_all_temp_dbs() {
		$prefix = defined('SS_DATABASE_PREFIX') ? SS_DATABASE_PREFIX : 'ss_';
		foreach(DB::get_schema()->databaseList() as $dbName) {
			if(preg_match(sprintf('/^%stmpdb[0-9]+$/', $prefix), $dbName)) {
				DB::get_schema()->dropDatabase($dbName);
				if(Director::is_cli()) {
					echo "Dropped database \"$dbName\"" . PHP_EOL;
				} else {
					echo "<li>Dropped database \"$dbName\"</li>" . PHP_EOL;
				}
				flush();
			}
		}
	}

	/**
	 * Reset the testing database's schema.
	 * @param $includeExtraDataObjects If true, the extraDataObjects tables will also be included
	 */
	public function resetDBSchema($includeExtraDataObjects = false) {
		if(self::using_temp_db()) {
			DataObject::reset();

			// clear singletons, they're caching old extension info which is used in DatabaseAdmin->doBuild()
			Injector::inst()->unregisterAllObjects();

			$dataClasses = ClassInfo::subclassesFor('DataObject');
			array_shift($dataClasses);

			DB::quiet();
			$schema = DB::get_schema();
			$extraDataObjects = $includeExtraDataObjects ? $this->extraDataObjects : null;
			$schema->schemaUpdate(function() use($dataClasses, $extraDataObjects){
				foreach($dataClasses as $dataClass) {
					// Check if class exists before trying to instantiate - this sidesteps any manifest weirdness
					if(class_exists($dataClass)) {
						$SNG = singleton($dataClass);
						if(!($SNG instanceof TestOnly)) $SNG->requireTable();
					}
				}
				
				// If we have additional dataobjects which need schema, do so here:
				if($extraDataObjects) {
					foreach($extraDataObjects as $dataClass) {
						$SNG = singleton($dataClass);
						if(singleton($dataClass) instanceof DataObject) $SNG->requireTable();
					}
				}
			});

			ClassInfo::reset_db_cache();
			singleton('DataObject')->flushCache();
		}
	}

	/**
	 * Create a member and group with the given permission code, and log in with it.
	 * Returns the member ID.
	 */
	public function logInWithPermission($permCode = "ADMIN") {
		if(!isset($this->cache_generatedMembers[$permCode])) {
			$group = Injector::inst()->create('Group');
			$group->Title = "$permCode group";
			$group->write();

			$permission = Injector::inst()->create('Permission');
			$permission->Code = $permCode;
			$permission->write();
			$group->Permissions()->add($permission);
<<<<<<< HEAD
			
			$member = DataObject::get_one('Member', array(
				'"Member"."Email"' => "$permCode@example.org"
			));
=======

			$member = DataObject::get_one('Member', sprintf('"Email" = \'%s\'', "$permCode@example.org"));
>>>>>>> aa3871d7
			if(!$member) $member = Injector::inst()->create('Member');

			$member->FirstName = $permCode;
			$member->Surname = "User";
			$member->Email = "$permCode@example.org";
			$member->write();
			$group->Members()->add($member);

			$this->cache_generatedMembers[$permCode] = $member;
		}

		$this->cache_generatedMembers[$permCode]->logIn();
		return $this->cache_generatedMembers[$permCode]->ID;
	}

	/**
	 * Cache for logInWithPermission()
	 */
	protected $cache_generatedMembers = array();


	/**
	 * Test against a theme.
	 *
	 * @param $themeBaseDir string - themes directory
	 * @param $theme string - theme name
	 * @param $callback Closure
	 */
	protected function useTestTheme($themeBaseDir, $theme, $callback) {
		Config::nest();
		global $project;

		$manifest = new SS_TemplateManifest($themeBaseDir, $project, true, true);

		SS_TemplateLoader::instance()->pushManifest($manifest);

		Config::inst()->update('SSViewer', 'theme', $theme);

		$e = null;

		try { $callback(); }
		catch (Exception $e) { /* NOP for now, just save $e */ }

		// Remove all the test themes we created
		SS_TemplateLoader::instance()->popManifest();
		
		Config::unnest();

		if ($e) throw $e;
	}

}

<|MERGE_RESOLUTION|>--- conflicted
+++ resolved
@@ -157,15 +157,12 @@
 		return static::$fixture_file;
 	}
 
-<<<<<<< HEAD
-=======
 	/**
 	 * @var array $fixtures Array of {@link YamlFixture} instances
 	 * @deprecated 3.1 Use $fixtureFactory instad
 	 */
 	protected $fixtures = array();
 
->>>>>>> aa3871d7
 	protected $model;
 
 	public function setUp() {
@@ -212,14 +209,11 @@
 		if(Controller::has_curr()) Controller::curr()->setSession(Injector::inst()->create('Session', array()));
 		Security::$database_is_ready = null;
 
-<<<<<<< HEAD
 		// Add controller-name auto-routing
 		Config::inst()->update('Director', 'rules', array(
 			'$Controller//$Action/$ID/$OtherID' => '*'
 		));
 		
-=======
->>>>>>> aa3871d7
 		$fixtureFile = static::get_fixture_file();
 
 		$prefix = defined('SS_DATABASE_PREFIX') ? SS_DATABASE_PREFIX : 'ss_';
@@ -235,11 +229,7 @@
 
 		// Set up fixture
 		if($fixtureFile || $this->usesDatabase || !self::using_temp_db()) {
-<<<<<<< HEAD
 			if(substr(DB::get_conn()->getSelectedDatabase(), 0, strlen($prefix) + 5) 
-=======
-			if(substr(DB::getConn()->currentDatabase(), 0, strlen($prefix) + 5)
->>>>>>> aa3871d7
 					!= strtolower(sprintf('%stmpdb', $prefix))) {
 
 				//echo "Re-creating temp database... ";
@@ -710,7 +700,6 @@
 				. var_export($match, true) . ": " . var_export($item, true)
 			);
 		}
-<<<<<<< HEAD
 	} 
 
 	/**
@@ -780,11 +769,6 @@
 
 		$this->assertNotContains($needleSQL, $haystackSQL, $message, $ignoreCase, $checkForObjectIdentity);
 	}
-	
-=======
-	}
-
->>>>>>> aa3871d7
 	/**
 	 * Helper function for the DOS matchers
 	 */
@@ -810,28 +794,17 @@
 	public static function using_temp_db() {
 		$dbConn = DB::get_conn();
 		$prefix = defined('SS_DATABASE_PREFIX') ? SS_DATABASE_PREFIX : 'ss_';
-<<<<<<< HEAD
 		return $dbConn && (substr($dbConn->getSelectedDatabase(), 0, strlen($prefix) + 5) 
-=======
-		return $dbConn && (substr($dbConn->currentDatabase(), 0, strlen($prefix) + 5)
->>>>>>> aa3871d7
 			== strtolower(sprintf('%stmpdb', $prefix)));
 	}
 
 	public static function kill_temp_db() {
 		// Delete our temporary database
 		if(self::using_temp_db()) {
-<<<<<<< HEAD
 			$dbConn = DB::get_conn();
 			$dbName = $dbConn->getSelectedDatabase();
 			if($dbName && DB::get_conn()->databaseExists($dbName)) {
-				// Some DataExtensions keep a static cache of information that needs to 
-=======
-			$dbConn = DB::getConn();
-			$dbName = $dbConn->currentDatabase();
-			if($dbName && DB::getConn()->databaseExists($dbName)) {
 				// Some DataExtensions keep a static cache of information that needs to
->>>>>>> aa3871d7
 				// be reset whenever the database is killed
 				foreach(ClassInfo::subclassesFor('DataExtension') as $class) {
 					$toCall = array($class, 'on_db_reset');
@@ -849,16 +822,9 @@
 	 */
 	public static function empty_temp_db() {
 		if(self::using_temp_db()) {
-<<<<<<< HEAD
 			DB::get_conn()->clearAllData();
-			
-			// Some DataExtensions keep a static cache of information that needs to 
-=======
-			$dbadmin = new DatabaseAdmin();
-			$dbadmin->clearAllData();
 
 			// Some DataExtensions keep a static cache of information that needs to
->>>>>>> aa3871d7
 			// be reset whenever the database is cleaned out
 			$classes = array_merge(ClassInfo::subclassesFor('DataExtension'), ClassInfo::subclassesFor('DataObject'));
 			foreach($classes as $class) {
@@ -963,15 +929,10 @@
 			$permission->Code = $permCode;
 			$permission->write();
 			$group->Permissions()->add($permission);
-<<<<<<< HEAD
-			
+
 			$member = DataObject::get_one('Member', array(
 				'"Member"."Email"' => "$permCode@example.org"
 			));
-=======
-
-			$member = DataObject::get_one('Member', sprintf('"Email" = \'%s\'', "$permCode@example.org"));
->>>>>>> aa3871d7
 			if(!$member) $member = Injector::inst()->create('Member');
 
 			$member->FirstName = $permCode;
