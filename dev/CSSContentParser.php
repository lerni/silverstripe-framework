<?php

/**
 * CSSContentParser enables parsing & assertion running of HTML content via CSS selectors.
 * It works by converting the content to XHTML using tidy, rewriting the CSS selectors as XPath queries, and executing
 * those using SimpeXML.
 *
 * It was built to facilitate testing using PHPUnit and contains a number of assert methods that will throw PHPUnit
 * assertion exception when applicable.
<<<<<<< HEAD
 *
 * Tries to use the PHP Tidy extension (http://php.net/tidy),
=======
 * 
 * Tries to use the PHP tidy extension (http://php.net/tidy),
>>>>>>> 7b89c173
 * and falls back to the "tidy" CLI tool. If none of those exists,
 * the string is parsed directly without sanitization.
 *
 * Caution: Doesn't fully support HTML elements like <header>
 * due to them being declared illegal by the "tidy" preprocessing step.
 *
 * @package framework
 * @subpackage core
 */
class CSSContentParser extends Object {
	protected $simpleXML = null;

	public function __construct($content) {
		if(extension_loaded('tidy')) {
			// using the tidy php extension
			$tidy = new tidy();
			$tidy->parseString(
				$content,
				array(
					'output-xhtml' => true,
					'numeric-entities' => true,
<<<<<<< HEAD
					'wrap' => 99999, // We need this to be consistent for functional test string comparisons
				),
=======
					'wrap' => 0, // We need this to be consistent for functional test string comparisons
				), 
>>>>>>> 7b89c173
				'utf8'
			);
			$tidy->cleanRepair();
			$tidy = str_replace('xmlns="http://www.w3.org/1999/xhtml"','',$tidy);
			$tidy = str_replace('&#160;','',$tidy);

		} elseif(@shell_exec('which tidy')) {
			// using tiny through cli
			$CLI_content = escapeshellarg($content);
			$tidy = `echo $CLI_content | tidy --force-output 1 -n -q -utf8 -asxhtml -w 0 2> /dev/null`;
			$tidy = str_replace('xmlns="http://www.w3.org/1999/xhtml"','',$tidy);
			$tidy = str_replace('&#160;','',$tidy);
		} else {
			// no tidy library found, hence no sanitizing
			$tidy = $content;
		}

		$this->simpleXML = @simplexml_load_string($tidy, 'SimpleXMLElement', LIBXML_NOWARNING);
		if(!$this->simpleXML) {
			throw new Exception('CSSContentParser::__construct(): Could not parse content.'
				. ' Please check the PHP extension tidy is installed.');
		}

		parent::__construct();
	}

	/**
	 * Returns a number of SimpleXML elements that match the given CSS selector.
	 * Currently the selector engine only supports querying by tag, id, and class.
	 * See {@link getByXpath()} for a more direct selector syntax.
	 *
	 * @param String $selector
	 * @return SimpleXMLElement
	 */
	public function getBySelector($selector) {
		$xpath = $this->selector2xpath($selector);
		return $this->getByXpath($xpath);
	}

	/**
	 * Allows querying the content through XPATH selectors.
	 *
	 * @param String $xpath SimpleXML compatible XPATH statement
	 * @return SimpleXMLElement|false
	 */
	public function getByXpath($xpath) {
		return $this->simpleXML->xpath($xpath);
	}

	/**
	 * Converts a CSS selector into an equivalent xpath expression.
	 * Currently the selector engine only supports querying by tag, id, and class.
	 *
	 * @param String $selector See {@link getBySelector()}
	 * @return String XPath expression
	 */
	public function selector2xpath($selector) {
		$parts = preg_split('/\\s+/', $selector);
		$xpath = "";
		foreach($parts as $part) {
			if(preg_match('/^([A-Za-z][A-Za-z0-9]*)/', $part, $matches)) {
				$xpath .= "//$matches[1]";
			} else {
				$xpath .= "//*";
			}
			$xfilters = array();
			if(preg_match('/#([^#.\[]+)/', $part, $matches)) {
				$xfilters[] = "@id='$matches[1]'";
			}
			if(preg_match('/\.([^#.\[]+)/', $part, $matches)) {
				$xfilters[] = "contains(@class,'$matches[1]')";
			}
			if($xfilters) $xpath .= '[' . implode(',', $xfilters) . ']';
		}
		return $xpath;
	}


}<|MERGE_RESOLUTION|>--- conflicted
+++ resolved
@@ -7,13 +7,8 @@
  *
  * It was built to facilitate testing using PHPUnit and contains a number of assert methods that will throw PHPUnit
  * assertion exception when applicable.
-<<<<<<< HEAD
  *
- * Tries to use the PHP Tidy extension (http://php.net/tidy),
-=======
- * 
  * Tries to use the PHP tidy extension (http://php.net/tidy),
->>>>>>> 7b89c173
  * and falls back to the "tidy" CLI tool. If none of those exists,
  * the string is parsed directly without sanitization.
  *
@@ -35,13 +30,8 @@
 				array(
 					'output-xhtml' => true,
 					'numeric-entities' => true,
-<<<<<<< HEAD
-					'wrap' => 99999, // We need this to be consistent for functional test string comparisons
+					'wrap' => 0, // We need this to be consistent for functional test string comparisons
 				),
-=======
-					'wrap' => 0, // We need this to be consistent for functional test string comparisons
-				), 
->>>>>>> 7b89c173
 				'utf8'
 			);
 			$tidy->cleanRepair();
