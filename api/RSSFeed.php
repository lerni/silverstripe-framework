--- conflicted
+++ resolved
@@ -186,14 +186,8 @@
 	 * Output the feed to the browser
 	 */
 	public function outputToBrowser() {
-<<<<<<< HEAD
-		$prevState = SSViewer::get_source_file_comments();
-		SSViewer::set_source_file_comments(false);
-		$response = Controller::curr()->getResponse();
-=======
 		$prevState = Config::inst()->get('SSViewer', 'source_file_comments');
 		Config::inst()->update('SSViewer', 'source_file_comments', false);
->>>>>>> 4ea98ae4
 
 		$response = Controller::curr()->getResponse();
 
