<?php
/**
 * Utility class to render views of the differences between two data objects (or two versions of the
 * same data object).
 *
 * Construcing a diff object is done as follows:
 * <code>
 * $fromRecord = Versioned::get_version('SiteTree', $pageID, $fromVersion);
 * $toRecord = Versioned::get_version('SiteTree, $pageID, $toVersion);
 * $diff = new DataDifferencer($fromRecord, $toRecord);
 * </code>
 *
 * And then it can be used in a number of ways.  You can use the ChangedFields() method in a template:
 * <pre>
 * <dl class="diff">
 * <% with Diff %>
 * <% loop ChangedFields %>
 *    <dt>$Title</dt>
 *    <dd>$Diff</dd>
 * <% end_loop %>
 * <% end_with %>
 * </dl>
 * </pre>
 *
 * Or you can get the diff'ed content as another DataObject, that you can insert into a form.
 * <code>
 * $form->loadDataFrom($diff->diffedData());
 * </code>
 *
 * If there are fields whose changes you aren't interested in, you can ignore them like so:
 * <code>
 * $diff->ignoreFields('AuthorID', 'Status');
 * </code>
 *
 * @package framework
 * @subpackage misc
 */
class DataDifferencer extends ViewableData {
	protected $fromRecord;
	protected $toRecord;

	protected $ignoredFields = array("ID","Version","RecordID");

	/**
	 * Construct a DataDifferencer to show the changes between $fromRecord and $toRecord.
	 * If $fromRecord is null, this will represent a "creation".
	 *
	 * @param DataObject (Optional)
	 * @param DataObject
	 */
	public function __construct($fromRecord, DataObject $toRecord) {
		if(!$toRecord) user_error("DataDifferencer constructed without a toRecord", E_USER_WARNING);
		$this->fromRecord = $fromRecord;
		$this->toRecord = $toRecord;
		parent::__construct();
	}

	/**
	 * Specify some fields to ignore changes from.  Repeated calls are cumulative.
	 * @param $ignoredFields An array of field names to ignore.  Alternatively, pass the field names as
	 * separate args.
	 */
	public function ignoreFields($ignoredFields) {
		if(!is_array($ignoredFields)) $ignoredFields = func_get_args();
		$this->ignoredFields = array_merge($this->ignoredFields, $ignoredFields);
	}

	/**
	 * Get a DataObject with altered values replaced with HTML diff strings, incorporating
	 * <ins> and <del> tags.
	 */
	public function diffedData() {
		if($this->fromRecord) {
			$diffed = clone $this->fromRecord;
			$fields = array_keys($diffed->toMap() + $this->toRecord->toMap());
		} else {
			$diffed = clone $this->toRecord;
			$fields = array_keys($this->toRecord->toMap());
		}

<<<<<<< HEAD
		$hasOnes = $this->fromRecord->has_one();
=======
		$hasOnes = array_merge($this->fromRecord->has_one(), $this->toRecord->has_one());
>>>>>>> 50d80e58

		// Loop through properties
		foreach($fields as $field) {
			if(in_array($field, $this->ignoredFields)) continue;
			if(in_array($field, array_keys($hasOnes))) continue;

			if(!$this->fromRecord) {
				$diffed->setField($field, "<ins>" . $this->toRecord->$field . "</ins>");
			} else if($this->fromRecord->$field != $this->toRecord->$field) {
				$diffed->setField($field, Diff::compareHTML($this->fromRecord->$field, $this->toRecord->$field));
			}
		}

		// Loop through has_one
		foreach($hasOnes as $relName => $relSpec) {
			if(in_array($relName, $this->ignoredFields)) continue;

<<<<<<< HEAD
			$relField = "{$relName}ID";
			$relObjTo = $this->toRecord->$relName();
=======
			// Create the actual column name
			$relField = "{$relName}ID";
			$toTitle = '';
			if($this->toRecord->hasMethod($relName)) {
				$relObjTo = $this->toRecord->$relName();
				$toTitle = $relObjTo->hasMethod('Title') || $relObjTo->hasField('Title') ? $relObjTo->Title : '';
			}
>>>>>>> 50d80e58

			if(!$this->fromRecord) {
				if($relObjTo) {
					if($relObjTo instanceof Image) {
						// Using relation name instead of database column name, because of FileField etc.
						// TODO Use CMSThumbnail instead to limit max size, blocked by DataDifferencerTest and GC
						// not playing nice with mocked images
						$diffed->setField($relName, "<ins>" . $relObjTo->getTag() . "</ins>");
					} else {
						$diffed->setField($relField, "<ins>" . $toTitle . "</ins>");
					}
				}
			} else if($this->fromRecord->$relField != $this->toRecord->$relField) {
				$fromTitle = '';
				if($this->fromRecord->hasMethod($relName)) {
					$relObjFrom = $this->fromRecord->$relName();
					$fromTitle = $relObjFrom->hasMethod('Title') || $relObjFrom->hasField('Title') ? $relObjFrom->Title : '';
				}
				if(isset($relObjFrom) && $relObjFrom instanceof Image) {
					// TODO Use CMSThumbnail (see above)
					$diffed->setField(
<<<<<<< HEAD
						// Using relation name instead of database column name, because of FileField etc.
=======
					// Using relation name instead of database column name, because of FileField etc.
>>>>>>> 50d80e58
						$relName,
						Diff::compareHTML($relObjFrom->getTag(), $relObjTo->getTag())
					);
				} else {
					// Set the field.
					$diffed->setField(
						$relField,
<<<<<<< HEAD
						Diff::compareHTML($relObjFrom->getTitle(), $relObjTo->getTitle())
					);
				}

=======
						Diff::compareHTML($fromTitle, $toTitle)
					);
				}
>>>>>>> 50d80e58
			}
		}

		return $diffed;
	}

	/**
	 * Get a SS_List of the changed fields.
	 * Each element is an array data containing
	 *  - Name: The field name
	 *  - Title: The human-readable field title
	 *  - Diff: An HTML diff showing the changes
	 *  - From: The older version of the field
	 *  - To: The newer version of the field
	 */
	public function ChangedFields() {
		$changedFields = new ArrayList();

		if($this->fromRecord) {
			$base = $this->fromRecord;
			$fields = array_keys($this->fromRecord->toMap());
		} else {
			$base = $this->toRecord;
			$fields = array_keys($this->toRecord->toMap());
		}

		foreach($fields as $field) {
			if(in_array($field, $this->ignoredFields)) continue;

			if(!$this->fromRecord || $this->fromRecord->$field != $this->toRecord->$field) {
				// Only show HTML diffs for fields which allow HTML values in the first place
				$fieldObj = $this->toRecord->dbObject($field);
				if($this->fromRecord) {
					$fieldDiff = Diff::compareHTML(
						$this->fromRecord->$field,
						$this->toRecord->$field,
						(!$fieldObj || $fieldObj->stat('escape_type') != 'xml')
					);
				} else {
					if($fieldObj && $fieldObj->stat('escape_type') == 'xml') {
						$fieldDiff = "<ins>" . $this->toRecord->$field . "</ins>";
					} else {
						$fieldDiff = "<ins>" . Convert::raw2xml($this->toRecord->$field) . "</ins>";
					}
				}
				$changedFields->push(new ArrayData(array(
					'Name' => $field,
					'Title' => $base->fieldLabel($field),
					'Diff' => $this->fromRecord
						? Diff::compareHTML($this->fromRecord->$field, $this->toRecord->$field)
						: "<ins>" . $this->toRecord->$field . "</ins>",
					'From' => $this->fromRecord ? $this->fromRecord->$field : null,
					'To' => $this->toRecord ? $this->toRecord->$field : null,
				)));
			}
		}

		return $changedFields;
	}

	/**
	 * Get an array of the names of every fields that has changed.
	 * This is simpler than {@link ChangedFields()}
	 */
	public function changedFieldNames() {
		$diffed = clone $this->fromRecord;
		$fields = array_keys($diffed->toMap());

		$changedFields = array();

		foreach($fields as $field) {
			if(in_array($field, $this->ignoredFields)) continue;
			if($this->fromRecord->$field != $this->toRecord->$field) {
				$changedFields[] = $field;
			}
		}

		return $changedFields;
	}
}<|MERGE_RESOLUTION|>--- conflicted
+++ resolved
@@ -78,11 +78,7 @@
 			$fields = array_keys($this->toRecord->toMap());
 		}
 
-<<<<<<< HEAD
-		$hasOnes = $this->fromRecord->has_one();
-=======
 		$hasOnes = array_merge($this->fromRecord->has_one(), $this->toRecord->has_one());
->>>>>>> 50d80e58
 
 		// Loop through properties
 		foreach($fields as $field) {
@@ -100,10 +96,6 @@
 		foreach($hasOnes as $relName => $relSpec) {
 			if(in_array($relName, $this->ignoredFields)) continue;
 
-<<<<<<< HEAD
-			$relField = "{$relName}ID";
-			$relObjTo = $this->toRecord->$relName();
-=======
 			// Create the actual column name
 			$relField = "{$relName}ID";
 			$toTitle = '';
@@ -111,7 +103,6 @@
 				$relObjTo = $this->toRecord->$relName();
 				$toTitle = $relObjTo->hasMethod('Title') || $relObjTo->hasField('Title') ? $relObjTo->Title : '';
 			}
->>>>>>> 50d80e58
 
 			if(!$this->fromRecord) {
 				if($relObjTo) {
@@ -133,11 +124,7 @@
 				if(isset($relObjFrom) && $relObjFrom instanceof Image) {
 					// TODO Use CMSThumbnail (see above)
 					$diffed->setField(
-<<<<<<< HEAD
 						// Using relation name instead of database column name, because of FileField etc.
-=======
-					// Using relation name instead of database column name, because of FileField etc.
->>>>>>> 50d80e58
 						$relName,
 						Diff::compareHTML($relObjFrom->getTag(), $relObjTo->getTag())
 					);
@@ -145,16 +132,10 @@
 					// Set the field.
 					$diffed->setField(
 						$relField,
-<<<<<<< HEAD
-						Diff::compareHTML($relObjFrom->getTitle(), $relObjTo->getTitle())
-					);
-				}
-
-=======
 						Diff::compareHTML($fromTitle, $toTitle)
 					);
 				}
->>>>>>> 50d80e58
+
 			}
 		}
 
