--- conflicted
+++ resolved
@@ -237,13 +237,8 @@
 	 * @param array $filteredIds list of ids that will be used to filter list items (reduce the result set before processing)
 	 * @return int The actual number of nodes marked.
 	 */
-<<<<<<< HEAD
-	public function markPartialTree($nodeCountThreshold = 30, $context = null,
+	public function markPartialTree($nodeCountThreshold = null, $context = null,
 			$childrenMethod = "AllChildrenIncludingDeleted", $numChildrenMethod = "numChildren", array $filteredIds = array()) {
-=======
-	public function markPartialTree($nodeCountThreshold = null, $context = null,
-			$childrenMethod = "AllChildrenIncludingDeleted", $numChildrenMethod = "numChildren") {
->>>>>>> a3b72c50
 
 		if(!is_numeric($nodeCountThreshold)) {
 			$nodeCountThreshold = Config::inst()->get('Hierarchy', 'node_threshold_total');
