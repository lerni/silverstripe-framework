<?php
/**
 * Abstract database connectivity class.
 * Sub-classes of this implement the actual database connection libraries
 * @package framework
 * @subpackage model
 */
abstract class SS_Database {
	/**
	 * Connection object to the database.
	 * @param resource
	 */
	static $globalConn;
	
	/**
	 * @var boolean Check tables when running /dev/build, and repair them if necessary. 
	 * In case of large databases or more fine-grained control on how to handle
	 * data corruption in tables, you can disable this behaviour and handle it
	 * outside of this class, e.g. through a nightly system task with extended logging capabilities.
	 */
	static $check_and_repair_on_build = true;
	
	/**
	 * If this is false, then information about database operations
	 * will be displayed, eg creation of tables.
	 * @param boolean
	 */
	protected $supressOutput = false;
	
	/**
	 * Execute the given SQL query.
	 * This abstract function must be defined by subclasses as part of the actual implementation.
	 * It should return a subclass of SS_Query as the result.
	 * @param string $sql The SQL query to execute
	 * @param int $errorLevel The level of error reporting to enable for the query
	 * @return SS_Query
	 */
	abstract public function query($sql, $errorLevel = E_USER_ERROR);
	
	/**
	 * Get the autogenerated ID from the previous INSERT query.
	 * @return int
	 */
	abstract public function getGeneratedID($table);
	
	/**
	 * Check if the connection to the database is active.
	 * @return boolean
	 */
	abstract public function isActive();
	
	/**
	 * Create the database and connect to it. This can be called if the
	 * initial database connection is not successful because the database
	 * does not exist.
	 * 
	 * It takes no parameters, and should create the database from the information
	 * specified in the constructor.
	 * 
	 * @return boolean Returns true if successful
	 */
	abstract public function createDatabase();
	
	/**
	 * Build the connection string from input
	 * @param array $parameters The connection details
	 * @return string $connect The connection string
	 **/
	abstract public function getConnect($parameters);
	
	/**
	 * Create a new table.
	 * @param $tableName The name of the table
	 * @param $fields A map of field names to field types
	 * @param $indexes A map of indexes
	 * @param $options An map of additional options.  The available keys are as follows:
	 *   - 'MSSQLDatabase'/'MySQLDatabase'/'PostgreSQLDatabase' - database-specific options such as "engine" for MySQL.
	 *   - 'temporary' - If true, then a temporary table will be created
	 * @return The table name generated.  This may be different from the table name, for example with temporary tables.
	 */
	abstract public function createTable($table, $fields = null, $indexes = null, $options = null,
			$advancedOptions = null);
	
	/**
	 * Alter a table's schema.
	 */
	abstract public function alterTable($table, $newFields = null, $newIndexes = null, $alteredFields = null,
			$alteredIndexes = null, $alteredOptions=null, $advancedOptions=null);
	
	/**
	 * Rename a table.
	 * @param string $oldTableName The old table name.
	 * @param string $newTableName The new table name.
	 */
	abstract public function renameTable($oldTableName, $newTableName);
	
	/**
	 * Create a new field on a table.
	 * @param string $table Name of the table.
	 * @param string $field Name of the field to add.
	 * @param string $spec The field specification, eg 'INTEGER NOT NULL'
	 */
	abstract public function createField($table, $field, $spec);
	
	/**
	 * Change the database column name of the given field.
	 * 
	 * @param string $tableName The name of the tbale the field is in.
	 * @param string $oldName The name of the field to change.
	 * @param string $newName The new name of the field
	 */
	abstract public function renameField($tableName, $oldName, $newName);

	/**
	 * Get a list of all the fields for the given table.
	 * Returns a map of field name => field spec.
	 * @param string $table The table name.
	 * @return array
	 */
	abstract protected function fieldList($table);
	
	/**
	 * Returns a list of all tables in the database.
	 * Keys are table names in lower case, values are table names in case that
	 * database expects.
	 * @return array
	 */
	
	/**
	 *
	 * This is a stub function.  Postgres caches the fieldlist results.
	 *
	 * @param string $tableName
	 *
	 * @return boolean
	 */
	public function clearCachedFieldlist($tableName=false){
		return true;
	}
	
	abstract protected function tableList();
	
	
	/**
	 * Returns true if the given table exists in the database
	 */
	abstract public function hasTable($tableName);

	/**
	 * Returns the enum values available on the given field
	 */
	abstract public function enumValuesForField($tableName, $fieldName);
	
	/**
	 * Returns an escaped string.
	 *
	 * @param string
	 * @return string - escaped string
	 */
	abstract public function addslashes($val);
	
	/**
	 * The table list, generated by the tableList() function.
	 * Used by the requireTable() function.
	 * @var array
	 */
	protected $tableList;
	
	/**
	 * The field list, generated by the fieldList() function.
	 * An array of maps of field name => field spec, indexed
	 * by table name.
	 * @var array
	 */
	protected $fieldList;
	
	/**
	 * The index list for each table, generated by the indexList() function.
	 * An map from table name to an array of index names.
	 * @var array
	 */
	protected $indexList;
	
	
	/**
	 * Large array structure that represents a schema update transaction
	 */
	protected $schemaUpdateTransaction;

	/**
	 * Start a schema-updating transaction.
	 * All calls to requireTable/Field/Index will keep track of the changes requested, but not actually do anything.
	 * Once	
	 */
	public function beginSchemaUpdate() {
		$this->tableList = array();
		$tables = $this->tableList();
		foreach($tables as $table) $this->tableList[strtolower($table)] = $table;

		$this->indexList = null;
		$this->fieldList = null;
		$this->schemaUpdateTransaction = array();
	}
	
	/**
	 * Completes a schema-updated transaction, executing all the schema chagnes.
	 */
	public function endSchemaUpdate() {
		foreach($this->schemaUpdateTransaction as $tableName => $changes) {
			switch($changes['command']) {
			case 'create':
				$this->createTable($tableName, $changes['newFields'], $changes['newIndexes'], $changes['options'],
					@$changes['advancedOptions']);
				break;
			
			case 'alter':
				$this->alterTable($tableName, $changes['newFields'], $changes['newIndexes'],
					$changes['alteredFields'], $changes['alteredIndexes'], $changes['alteredOptions'],
					@$changes['advancedOptions']);
				break;
			}
		}
		$this->schemaUpdateTransaction = null;
	}

	/**
	 * Cancels the schema updates requested after a beginSchemaUpdate() call.
	 */
	public function cancelSchemaUpdate() {
		$this->schemaUpdateTransaction = null;
	}

	/**
	 * Returns true if schema modifications were requested after a beginSchemaUpdate() call.
	 */
	public function doesSchemaNeedUpdating() {
		return (bool)$this->schemaUpdateTransaction;
	}
	
	// Transactional schema altering functions - they don't do anyhting except for update schemaUpdateTransaction
	
	/**
	 * @param string $table
	 * @param string $options
	 */
	public function transCreateTable($table, $options = null, $advanced_options = null) {
		$this->schemaUpdateTransaction[$table] = array(
			'command' => 'create',
			'newFields' => array(),
			'newIndexes' => array(),
			'options' => $options,
			'advancedOptions' => $advanced_options
		);
	}
	
	/**
	 * @param string $table
	 * @param array $options
	 */
	public function transAlterTable($table, $options, $advanced_options) {
		$this->transInitTable($table);
		$this->schemaUpdateTransaction[$table]['alteredOptions'] = $options;
		$this->schemaUpdateTransaction[$table]['advancedOptions'] = $advanced_options;
	}
	
	public function transCreateField($table, $field, $schema) {
		$this->transInitTable($table);
		$this->schemaUpdateTransaction[$table]['newFields'][$field] = $schema;
	}
	public function transCreateIndex($table, $index, $schema) {
		$this->transInitTable($table);
		$this->schemaUpdateTransaction[$table]['newIndexes'][$index] = $schema;
	}
	public function transAlterField($table, $field, $schema) {
		$this->transInitTable($table);
		$this->schemaUpdateTransaction[$table]['alteredFields'][$field] = $schema;
	}
	public function transAlterIndex($table, $index, $schema) {
		$this->transInitTable($table);
		$this->schemaUpdateTransaction[$table]['alteredIndexes'][$index] = $schema;
	}
	
	/**
	 * Handler for the other transXXX methods - mark the given table as being altered
	 * if it doesn't already exist
	 */
	protected function transInitTable($table) {
		if(!isset($this->schemaUpdateTransaction[$table])) {
			$this->schemaUpdateTransaction[$table] = array(
				'command' => 'alter',
				'newFields' => array(),
				'newIndexes' => array(),
				'alteredFields' => array(),
				'alteredIndexes' => array(),
				'alteredOptions' => ''
			);
		}		
	}
	
	
	/**
	 * Generate the following table in the database, modifying whatever already exists
	 * as necessary.
	 * @todo Change detection for CREATE TABLE $options other than "Engine"
	 * 
	 * @param string $table The name of the table
	 * @param string $fieldSchema A list of the fields to create, in the same form as DataObject::$db
	 * @param string $indexSchema A list of indexes to create. See {@link requireIndex()}
	 * @param array $options
	 */
	public function requireTable($table, $fieldSchema = null, $indexSchema = null, $hasAutoIncPK=true,
			$options = Array(), $extensions=false) {
		
		if(!isset($this->tableList[strtolower($table)])) {
			$this->transCreateTable($table, $options, $extensions);
			$this->alterationMessage("Table $table: created","created");
		} else {
			if(self::$check_and_repair_on_build) $this->checkAndRepairTable($table, $options);
			
			// Check if options changed
			$tableOptionsChanged = false;
			if(isset($options[get_class($this)]) || true) {
				if(isset($options[get_class($this)])) {
					if(preg_match('/ENGINE=([^\s]*)/', $options[get_class($this)], $alteredEngineMatches)) {
						$alteredEngine = $alteredEngineMatches[1];
						$tableStatus = DB::query(sprintf(
							'SHOW TABLE STATUS LIKE \'%s\'',
							$table
						))->first();
						$tableOptionsChanged = ($tableStatus['Engine'] != $alteredEngine);
					}
				}
			}
			
			if($tableOptionsChanged || ($extensions && DB::getConn()->supportsExtensions())) 
				$this->transAlterTable($table, $options, $extensions);
			
		}

		//DB ABSTRACTION: we need to convert this to a db-specific version:
		$this->requireField($table, 'ID', DB::getConn()->IdColumn(false, $hasAutoIncPK));
		
		// Create custom fields
		if($fieldSchema) {
			foreach($fieldSchema as $fieldName => $fieldSpec) {
				
				//Is this an array field?
				$arrayValue='';
				if(strpos($fieldSpec, '[')!==false){
					//If so, remove it and store that info separately
					$pos=strpos($fieldSpec, '[');
					$arrayValue=substr($fieldSpec, $pos);
					$fieldSpec=substr($fieldSpec, 0, $pos);
				}
				
				$fieldObj = Object::create_from_string($fieldSpec, $fieldName);
				$fieldObj->arrayValue=$arrayValue;
				
				$fieldObj->setTable($table);
				$fieldObj->requireField();
			}
		}
		
		// Create custom indexes
		if($indexSchema) {
			foreach($indexSchema as $indexName => $indexDetails) {
				$this->requireIndex($table, $indexName, $indexDetails);
			}
		}
	}

	/**
	 * If the given table exists, move it out of the way by renaming it to _obsolete_(tablename).
	 * @param string $table The table name.
	 */
	public function dontRequireTable($table) {
		if(isset($this->tableList[strtolower($table)])) {
			$suffix = '';
			while(isset($this->tableList[strtolower("_obsolete_{$table}$suffix")])) {
				$suffix = $suffix ? ($suffix+1) : 2;
			}
			$this->renameTable($table, "_obsolete_{$table}$suffix");
			$this->alterationMessage("Table $table: renamed to _obsolete_{$table}$suffix","obsolete");
		}
	}
	
	/**
	 * Generate the given index in the database, modifying whatever already exists as necessary.
	 * 
	 * The keys of the array are the names of the index.
	 * The values of the array can be one of:
	 *  - true: Create a single column index on the field named the same as the index.
	 *  - array('type' => 'index|unique|fulltext', 'value' => 'FieldA, FieldB'): This gives you full
	 *    control over the index.
	 * 
	 * @param string $table The table name.
	 * @param string $index The index name.
	 * @param string|boolean $spec The specification of the index. See requireTable() for more information.
	 */
	public function requireIndex($table, $index, $spec) {
		$newTable = false;
		
		//DB Abstraction: remove this ===true option as a possibility?
		if($spec === true) {
			$spec = "(\"$index\")";
		}
		
		//Indexes specified as arrays cannot be checked with this line: (it flattens out the array)
		if(!is_array($spec)) {
			$spec = preg_replace('/\s*,\s*/', ',', $spec);
        }

		if(!isset($this->tableList[strtolower($table)])) $newTable = true;

		if(!$newTable && !isset($this->indexList[$table])) {
			$this->indexList[$table] = $this->indexList($table);
		}
						
		//Fix up the index for database purposes
		$index=DB::getConn()->getDbSqlDefinition($table, $index, null, true);
		
		//Fix the key for database purposes
		$index_alt=DB::getConn()->modifyIndex($index, $spec);
				
		if(!$newTable) {
			if(isset($this->indexList[$table][$index_alt])) {
				if(is_array($this->indexList[$table][$index_alt])) {
					$array_spec = $this->indexList[$table][$index_alt]['spec'];
				} else {
					$array_spec = $this->indexList[$table][$index_alt];
				}
			}
		}
		
		if($newTable || !isset($this->indexList[$table][$index_alt])) {
			$this->transCreateIndex($table, $index, $spec);
			$this->alterationMessage("Index $table.$index: created as "
				. DB::getConn()->convertIndexSpec($spec),"created");
		} else if($array_spec != DB::getConn()->convertIndexSpec($spec)) {
			$this->transAlterIndex($table, $index, $spec);
			$spec_msg=DB::getConn()->convertIndexSpec($spec);
			$this->alterationMessage("Index $table.$index: changed to $spec_msg"
				. " <i style=\"color: #AAA\">(from {$array_spec})</i>","changed");			
		}
	}

	/**
	 * Return true if the table exists and already has a the field specified
	 * @param string $tableName - The table to check
	 * @param string $fieldName - The field to check
	 * @return bool - True if the table exists and the field exists on the table
	 */
	public function hasField($tableName, $fieldName) {
		if (!$this->hasTable($tableName)) return false;
		$fields = $this->fieldList($tableName);
		return array_key_exists($fieldName, $fields);
	}

	/**
	 * Generate the given field on the table, modifying whatever already exists as necessary.
	 * @param string $table The table name.
	 * @param string $field The field name.
	 * @param array|string $spec The field specification. If passed in array syntax, the specific database
	 * 	driver takes care of the ALTER TABLE syntax. If passed as a string, its assumed to
	 * 	be prepared as a direct SQL framgment ready for insertion into ALTER TABLE. In this case you'll
	 * 	need to take care of database abstraction in your DBField subclass.  
	 */
	public function requireField($table, $field, $spec) {
		//TODO: this is starting to get extremely fragmented.
		//There are two different versions of $spec floating around, and their content changes depending
		//on how they are structured.  This needs to be tidied up.
		$fieldValue = null;
		$newTable = false;
		
		// backwards compatibility patch for pre 2.4 requireField() calls
		$spec_orig=$spec;
		
		if(!is_string($spec)) {
			$spec['parts']['name'] = $field;
			$spec_orig['parts']['name'] = $field;
			//Convert the $spec array into a database-specific string
			$spec=DB::getConn()->$spec['type']($spec['parts'], true);
		}
		
		// Collations didn't come in until MySQL 4.1.  Anything earlier will throw a syntax error if you try and use
		// collations.
		// TODO: move this to the MySQLDatabase file, or drop it altogether?
		if(!$this->supportsCollations()) {
			$spec = preg_replace('/ *character set [^ ]+( collate [^ ]+)?( |$)/', '\\2', $spec);
		}
		
		if(!isset($this->tableList[strtolower($table)])) $newTable = true;

		if(!$newTable && !isset($this->fieldList[$table])) {
			$this->fieldList[$table] = $this->fieldList($table);
		}

		if(is_array($spec)) {
			$specValue = DB::getConn()->$spec_orig['type']($spec_orig['parts']);
		} else {
			$specValue = $spec;
		}

		// We need to get db-specific versions of the ID column:
		if($spec_orig==DB::getConn()->IdColumn() || $spec_orig==DB::getConn()->IdColumn(true))
			$specValue=DB::getConn()->IdColumn(true);
		
		if(!$newTable) {
			if(isset($this->fieldList[$table][$field])) {
				if(is_array($this->fieldList[$table][$field])) {
					$fieldValue = $this->fieldList[$table][$field]['data_type'];
				} else {
					$fieldValue = $this->fieldList[$table][$field];
				}
			}
		}
		
		// Get the version of the field as we would create it. This is used for comparison purposes to see if the
		// existing field is different to what we now want
		if(is_array($spec_orig)) {
			$spec_orig=DB::getConn()->$spec_orig['type']($spec_orig['parts']);
		}
		
		if($newTable || $fieldValue=='') {
			$this->transCreateField($table, $field, $spec_orig);
			$this->alterationMessage("Field $table.$field: created as $spec_orig","created");
		} else if($fieldValue != $specValue) {
			// If enums/sets are being modified, then we need to fix existing data in the table.
			// Update any records where the enum is set to a legacy value to be set to the default.
			// One hard-coded exception is SiteTree - the default for this is Page.
			foreach(array('enum','set') as $enumtype) {
				if(preg_match("/^$enumtype/i",$specValue)) {
					$newStr = preg_replace("/(^$enumtype\s*\(')|('$\).*)/i","",$spec_orig);
					$new = preg_split("/'\s*,\s*'/", $newStr);
				
					$oldStr = preg_replace("/(^$enumtype\s*\(')|('$\).*)/i","", $fieldValue);
					$old = preg_split("/'\s*,\s*'/", $newStr);

					$holder = array();
					foreach($old as $check) {
						if(!in_array($check, $new)) {
							$holder[] = $check;
						}
					}
					if(count($holder)) {
						$default = explode('default ', $spec_orig);
						$default = $default[1];
						if($default == "'SiteTree'") $default = "'Page'";
						$query = "UPDATE \"$table\" SET $field=$default WHERE $field IN (";
						for($i=0;$i+1<count($holder);$i++) {
							$query .= "'{$holder[$i]}', ";
						}
						$query .= "'{$holder[$i]}')";
						DB::query($query);
						$amount = DB::affectedRows();
						$this->alterationMessage("Changed $amount rows to default value of field $field"
							. " (Value: $default)");
					}
				}
			}
			$this->transAlterField($table, $field, $spec_orig);
<<<<<<< HEAD
			$this->alterationMessage("Field $table.$field: changed to $specValue <i style=\"color: #AAA\">(from {$fieldValue})</i>","changed");
=======
			Profiler::unmark('alterField');
			$this->alterationMessage("Field $table.$field: changed to $specValue"
				. " <i style=\"color: #AAA\">(from {$fieldValue})</i>","changed");
>>>>>>> 323fd4aa
		}
	}
	
	/**
	 * If the given field exists, move it out of the way by renaming it to _obsolete_(fieldname).
	 * 
	 * @param string $table
	 * @param string $fieldName
	 */
	public function dontRequireField($table, $fieldName) {
		$fieldList = $this->fieldList($table);
		if(array_key_exists($fieldName, $fieldList)) {
			$suffix = '';
			while(isset($fieldList[strtolower("_obsolete_{$fieldName}$suffix")])) {
				$suffix = $suffix ? ($suffix+1) : 2;
			}
			$this->renameField($table, $fieldName, "_obsolete_{$fieldName}$suffix");
			$this->alterationMessage("Field $table.$fieldName: renamed to $table._obsolete_{$fieldName}$suffix",
				"obsolete");
		}
	}

	/**
	 * Execute a complex manipulation on the database.
	 * A manipulation is an array of insert / or update sequences.  The keys of the array are table names,
	 * and the values are map containing 'command' and 'fields'.  Command should be 'insert' or 'update',
	 * and fields should be a map of field names to field values, including quotes.  The field value can
	 * also be a SQL function or similar.
	 * @param array $manipulation
	 */
	public function manipulate($manipulation) {
		if($manipulation) foreach($manipulation as $table => $writeInfo) {
			
			if(isset($writeInfo['fields']) && $writeInfo['fields']) {
				$fieldList = $columnList = $valueList = array();
				foreach($writeInfo['fields'] as $fieldName => $fieldVal) {
					$fieldList[] = "\"$fieldName\" = $fieldVal";
					$columnList[] = "\"$fieldName\"";

					// Empty strings inserted as null in INSERTs.  Replacement of SS_Database::replace_with_null().
					if($fieldVal === "''") $valueList[] = "null";
					else $valueList[] = $fieldVal;
				}
				
				if(!isset($writeInfo['where']) && isset($writeInfo['id'])) {
					$writeInfo['where'] = "\"ID\" = " . (int)$writeInfo['id'];
				}
				
				switch($writeInfo['command']) {
					case "update":
						// Test to see if this update query shouldn't, in fact, be an insert
						if($this->query("SELECT \"ID\" FROM \"$table\" WHERE $writeInfo[where]")->value()) {
							$fieldList = implode(", ", $fieldList);
							$sql = "UPDATE \"$table\" SET $fieldList where $writeInfo[where]";
							$this->query($sql);
							break;
						}
						
						// ...if not, we'll skip on to the insert code

					case "insert":
						if(!isset($writeInfo['fields']['ID']) && isset($writeInfo['id'])) {
							$columnList[] = "\"ID\"";
							$valueList[] = (int)$writeInfo['id'];
						}
						
						$columnList = implode(", ", $columnList);
						$valueList = implode(", ", $valueList);
						$sql = "INSERT INTO \"$table\" ($columnList) VALUES ($valueList)";
						$this->query($sql);
						break;

					default:
						$sql = null;
						user_error("SS_Database::manipulate() Can't recognise command '$writeInfo[command]'",
							E_USER_ERROR);
				}
			}
		}
	}
	
	/** Replaces "\'\'" with "null", recursively walks through the given array. 
	 * @param string $array Array where the replacement should happen
	 */
	public static function replace_with_null(&$array) {
		$array = preg_replace('/= *\'\'/', '= null', $array);

		if(is_array($array)) {
			foreach($array as $key => $value) {
				if(is_array($value)) {
					array_walk($array, array(SS_Database, 'replace_with_null'));
				}
			}
		}
		
		return $array;
	} 

	/**
	 * Error handler for database errors.
	 * All database errors will call this function to report the error.  It isn't a static function;
	 * it will be called on the object itself and as such can be overridden in a subclass.
	 * @todo hook this into a more well-structured error handling system.
	 * @param string $msg The error message.
	 * @param int $errorLevel The level of the error to throw.
	 */
	public function databaseError($msg, $errorLevel = E_USER_ERROR) {
		user_error($msg, $errorLevel);
	}
	
	/**
	 * Enable supression of database messages.
	 */
	public function quiet() {
		$this->supressOutput = true;
	}
	
	/**
	 * Show a message about database alteration	
	 *
	 * @param string message to display
	 * @param string type one of [created|changed|repaired|obsolete|deleted|error]
	 */
	public function alterationMessage($message,$type=""){
		if(!$this->supressOutput) {
			if(Director::is_cli()) {
				switch ($type){
					case "created":
					case "changed":
					case "repaired":
						$sign = "+";
						break;
					case "obsolete":
					case "deleted":
						$sign = '-';
						break;
					case "error":
						$sign = "!";
						break;
					default:
						$sign=" ";
				}
				$message = strip_tags($message);
				echo "  $sign $message\n";
			} else {
				switch ($type){
					case "created":
						$color = "green";
						break;
					case "obsolete":
						$color = "red";
						break;
					case "error":
						$color = "red";
						break;
					case "deleted":
						$color = "red";
						break;
					case "changed":
						$color = "blue";
						break;
					case "repaired":
						$color = "blue";
						break;
					default:
						$color="";
				}
				echo "<li style=\"color: $color\">$message</li>";
			}
		}
	}

	/**
	 * Returns the SELECT clauses ready for inserting into a query.
	 * @param array $select Select columns
	 * @param boolean $distinct Distinct select?
	 * @return string
	 */
	public function sqlSelectToString($select, $distinct = false) {
		$clauses = array();

		foreach($select as $alias => $field) {
			// Don't include redundant aliases.
			if($alias === $field || preg_match('/"' . preg_quote($alias) . '"$/', $field)) $clauses[] = $field;
			else $clauses[] = "$field AS \"$alias\"";
		}

		$text = 'SELECT ';
		if($distinct) $text .= 'DISTINCT ';
		return $text .= implode(', ', $clauses);
	}

	/**
	 * Return the FROM clause ready for inserting into a query.
	 * @return string
	 */
	public function sqlFromToString($from) {
		return ' FROM ' . implode(' ', $from);
	}

	/**
	 * Returns the WHERE clauses ready for inserting into a query.
	 * @return string
	 */
	public function sqlWhereToString($where, $connective) {
		return ' WHERE (' . implode(") {$connective} (" , $where) . ')';
	}

	/**
	 * Returns the ORDER BY clauses ready for inserting into a query.
	 * @return string
	 */
	public function sqlOrderByToString($orderby) {
		$statements = array();

		foreach($orderby as $clause => $dir) {
			$statements[] = trim($clause . ' ' . $dir);
		}

		return ' ORDER BY ' . implode(', ', $statements);
	}

	/**
	 * Returns the GROUP BY clauses ready for inserting into a query.
	 * @return string
	 */
	public function sqlGroupByToString($groupby) {
		return ' GROUP BY ' . implode(', ', $groupby);
	}

	/**
	 * Returns the HAVING clauses ready for inserting into a query.
	 * @return string
	 */
	public function sqlHavingToString($having) {
		return ' HAVING ( ' . implode(' ) AND ( ', $having) . ')';
	}

	/**
	 * Return the LIMIT clause ready for inserting into a query.
	 * @return string
	 */
	public function sqlLimitToString($limit) {
		$clause = '';

		// Pass limit as array or SQL string value
		if(is_array($limit)) {
			if(!array_key_exists('limit', $limit)) {
				throw new InvalidArgumentException('Database::sqlLimitToString(): Wrong format for $limit: '
					. var_export($limit, true));
			}

			if(isset($limit['start']) && is_numeric($limit['start']) && isset($limit['limit'])
					&& is_numeric($limit['limit'])) {

				$combinedLimit = $limit['start'] ? "$limit[limit] OFFSET $limit[start]" : "$limit[limit]";
			} elseif(isset($limit['limit']) && is_numeric($limit['limit'])) {
				$combinedLimit = (int) $limit['limit'];
			} else {
				$combinedLimit = false;
			}
			if(!empty($combinedLimit)) $clause .= ' LIMIT ' . $combinedLimit;
		} else {
			$clause .= ' LIMIT ' . $limit;
		}

		return $clause;
	}

	/**
	 * Convert a SQLQuery object into a SQL statement
	 * @param $query SQLQuery
	 */
	public function sqlQueryToString(SQLQuery $query) {
		if($query->getDelete()) {
			$text = 'DELETE ';
		} else {
			$text = $this->sqlSelectToString($query->getSelect(), $query->getDistinct());
		}

		if($query->getFrom()) $text .= $this->sqlFromToString($query->getFrom());
		if($query->getWhere()) $text .= $this->sqlWhereToString($query->getWhere(), $query->getConnective());

		// these clauses only make sense in SELECT queries, not DELETE
		if(!$query->getDelete()) {
			if($query->getGroupBy()) $text .= $this->sqlGroupByToString($query->getGroupBy());
			if($query->getHaving()) $text .= $this->sqlHavingToString($query->getHaving());
			if($query->getOrderBy()) $text .= $this->sqlOrderByToString($query->getOrderBy());
			if($query->getLimit()) $text .= $this->sqlLimitToString($query->getLimit());
		}

		return $text;
	}

	/**
	 * Wrap a string into DB-specific quotes. MySQL, PostgreSQL and SQLite3 only need single quotes around the string.
	 * MSSQL will overload this and include it's own N prefix to mark the string as unicode, so characters like macrons
	 * are saved correctly.
	 *
	 * @param string $string String to be prepared for database query
	 * @return string Prepared string
	 */
	public function prepStringForDB($string) {
		return "'" . Convert::raw2sql($string) . "'";
	}

	/**
	 * function to return an SQL datetime expression that can be used with the adapter in use
	 * used for querying a datetime in a certain format
	 * @param string $date to be formated, can be either 'now', literal datetime like '1973-10-14 10:30:00' or
	 *                     field name, e.g. '"SiteTree"."Created"'
	 * @param string $format to be used, supported specifiers:
	 * %Y = Year (four digits)
	 * %m = Month (01..12)
	 * %d = Day (01..31)
	 * %H = Hour (00..23)
	 * %i = Minutes (00..59)
	 * %s = Seconds (00..59)
	 * %U = unix timestamp, can only be used on it's own
	 * @return string SQL datetime expression to query for a formatted datetime
	 */
	abstract public function formattedDatetimeClause($date, $format);

	/**
	 * function to return an SQL datetime expression that can be used with the adapter in use
	 * used for querying a datetime addition
	 * @param string $date, can be either 'now', literal datetime like '1973-10-14 10:30:00' or field name,
	 *                      e.g. '"SiteTree"."Created"'
	 * @param string $interval to be added, use the format [sign][integer] [qualifier], e.g. -1 Day, +15 minutes,
	 *                         +1 YEAR
	 * supported qualifiers:
	 * - years
	 * - months
	 * - days
	 * - hours
	 * - minutes
	 * - seconds
	 * This includes the singular forms as well
	 * @return string SQL datetime expression to query for a datetime (YYYY-MM-DD hh:mm:ss) which is the result of
	 *                the addition
	 */
	abstract public function datetimeIntervalClause($date, $interval);

	/**
	 * function to return an SQL datetime expression that can be used with the adapter in use
	 * used for querying a datetime substraction
	 * @param string $date1, can be either 'now', literal datetime like '1973-10-14 10:30:00' or field name
	 *                       e.g. '"SiteTree"."Created"'
	 * @param string $date2 to be substracted of $date1, can be either 'now', literal datetime
	 *                      like '1973-10-14 10:30:00' or field name, e.g. '"SiteTree"."Created"'
	 * @return string SQL datetime expression to query for the interval between $date1 and $date2 in seconds which
	 *                is the result of the substraction
	 */
	abstract public function datetimeDifferenceClause($date1, $date2);

	/**
	 * Can the database override timezone as a connection setting,
	 * or does it use the system timezone exclusively?
	 * 
	 * @return Boolean
	 */
	abstract public function supportsTimezoneOverride();

	/*
	 * Does this database support transactions?
	 * 
	 * @return boolean
	 */
	abstract public function supportsTransactions();
	
	/*
	 * Start a prepared transaction
	 * See http://developer.postgresql.org/pgdocs/postgres/sql-set-transaction.html for details on
	 * transaction isolation options
	 */
	abstract public function transactionStart($transaction_mode=false, $session_characteristics=false);

	/*
	 * Create a savepoint that you can jump back to if you encounter problems
	 */
	abstract public function transactionSavepoint($savepoint);

	/*
	 * Rollback or revert to a savepoint if your queries encounter problems
	 * If you encounter a problem at any point during a transaction, you may
	 * need to rollback that particular query, or return to a savepoint
	 */
	abstract public function transactionRollback($savepoint=false);

	/*
	 * Commit everything inside this transaction so far
	 */
	abstract public function transactionEnd();

	/**
	 * Determines if the used database supports application-level locks,
	 * which is different from table- or row-level locking.
	 * See {@link getLock()} for details.
	 * 
	 * @return boolean
	 */
	public function supportsLocks() {
		return false;
	}
	
	/**
	 * Returns if the lock is available.
	 * See {@link supportsLocks()} to check if locking is generally supported.
	 * 
	 * @return Boolean
	 */
	public function canLock($name) {
		return false;
	}
	
	/** 
	 * Sets an application-level lock so that no two processes can run at the same time,
	 * also called a "cooperative advisory lock".
	 * 
	 * Return FALSE if acquiring the lock fails; otherwise return TRUE, if lock was acquired successfully.
	 * Lock is automatically released if connection to the database is broken (either normally or abnormally),
	 * making it less prone to deadlocks than session- or file-based locks.
	 * Should be accompanied by a {@link releaseLock()} call after the logic requiring the lock has completed.
	 * Can be called multiple times, in which case locks "stack" (PostgreSQL, SQL Server),
	 * or auto-releases the previous lock (MySQL).
	 * 
	 * Note that this might trigger the database to wait for the lock to be released, delaying further execution.
	 * 
	 * @param String
	 * @param Int Timeout in seconds
	 * @return Boolean
	 */
	public function getLock($name, $timeout = 5) {
		return false;
	}
	
	/** 
	 * Remove an application-level lock file to allow another process to run 
	 * (if the execution aborts (e.g. due to an error) all locks are automatically released).
	 * 
	 * @param String
	 * @return Boolean
	 */
	public function releaseLock($name) {
		return false;
	}
}

/**
 * Abstract query-result class.
 * Once again, this should be subclassed by an actual database implementation.  It will only
 * ever be constructed by a subclass of SS_Database.  The result of a database query - an iteratable object
 * that's returned by DB::SS_Query
 *
 * Primarily, the SS_Query class takes care of the iterator plumbing, letting the subclasses focusing
 * on providing the specific data-access methods that are required: {@link nextRecord()}, {@link numRecords()}
 * and {@link seek()}
 * @package framework
 * @subpackage model
 */
abstract class SS_Query implements Iterator {
	/**
	 * The current record in the interator.
	 * @var array
	 */
	private $currentRecord = null;
	
	/**
	 * The number of the current row in the interator.
	 * @var int
	 */
	private $rowNum = -1;
	
	/**
	 * Flag to keep track of whether iteration has begun, to prevent unnecessary seeks
	 */
	private $queryHasBegun = false;

	/**
	 * Return an array containing all the values from a specific column. If no column is set, then the first will be
	 * returned
	 *
	 * @param string $column
	 * @return array
	 */
	public function column($column = null) {
		$result = array();
		
		while($record = $this->next()) {
			if($column) $result[] = $record[$column];
			else $result[] = $record[key($record)];
		}

		return $result;
	}

	/**
	 * Return an array containing all values in the leftmost column, where the keys are the
	 * same as the values.
	 * @return array
	 */
	public function keyedColumn() {
		$column = array();
		foreach($this as $record) {
			$val = $record[key($record)];
			$column[$val] = $val;
		}
		return $column;
	}

	/**
	 * Return a map from the first column to the second column.
	 * @return array
	 */
	public function map() {
		$column = array();
		foreach($this as $record) {
			$key = reset($record);
			$val = next($record);
			$column[$key] = $val;
		}
		return $column;
	}

	/**
	 * Returns the next record in the iterator.
	 * @return array
	 */
	public function record() {
		return $this->next();
	}

	/**
	 * Returns the first column of the first record.
	 * @return string
	 */
	public function value() {
		$record = $this->next();
		if($record) return $record[key($record)];
	}

	/**
	 * Return an HTML table containing the full result-set
	 */
	public function table() {
		$first = true;
		$result = "<table>\n";
		
		foreach($this as $record) {
			if($first) {
				$result .= "<tr>";
				foreach($record as $k => $v) {
					$result .= "<th>" . Convert::raw2xml($k) . "</th> ";
 				}
				$result .= "</tr> \n";
			}

			$result .= "<tr>";
			foreach($record as $k => $v) {
				$result .= "<td>" . Convert::raw2xml($v) . "</td> ";
			}
			$result .= "</tr> \n";
			
			$first = false;
		}
		$result .= "</table>\n";
		
		if($first) return "No records found";
		return $result;
	}
	
	/**
	 * Iterator function implementation. Rewind the iterator to the first item and return it.
	 * Makes use of {@link seek()} and {@link numRecords()}, takes care of the plumbing.
	 * @return array
	 */
	public function rewind() {
		if($this->queryHasBegun && $this->numRecords() > 0) {
			$this->queryHasBegun = false;
			return $this->seek(0);
		}
	}

	/**
	 * Iterator function implementation. Return the current item of the iterator.
	 * @return array
	 */
	public function current() {
		if(!$this->currentRecord) {
			return $this->next();
		} else {
			return $this->currentRecord;
		}
	}

	/**
	 * Iterator function implementation. Return the first item of this iterator.
	 * @return array
	 */
	public function first() {
		$this->rewind();
		return $this->current();
	}

	/**
	 * Iterator function implementation. Return the row number of the current item.
	 * @return int
	 */
	public function key() {
		return $this->rowNum;
	}

	/**
	 * Iterator function implementation. Return the next record in the iterator.
	 * Makes use of {@link nextRecord()}, takes care of the plumbing.
	 * @return array
	 */
	public function next() {
		$this->queryHasBegun = true;
		$this->currentRecord = $this->nextRecord();
		$this->rowNum++;
		return $this->currentRecord;
	}

	/**
	 * Iterator function implementation. Check if the iterator is pointing to a valid item.
	 * @return boolean
	 */
	public function valid() {
		if(!$this->queryHasBegun) $this->next();
	 	return $this->currentRecord !== false;
	}

	/**
	 * Return the next record in the query result.
	 * @return array
	 */
	abstract public function nextRecord();

	/**
	 * Return the total number of items in the query result.
	 * @return int
	 */
	abstract public function numRecords();

	/**
	 * Go to a specific row number in the query result and return the record.
	 * @param int $rowNum Tow number to go to.
	 * @return array
	 */
	abstract public function seek($rowNum);
}

<|MERGE_RESOLUTION|>--- conflicted
+++ resolved
@@ -559,13 +559,7 @@
 				}
 			}
 			$this->transAlterField($table, $field, $spec_orig);
-<<<<<<< HEAD
 			$this->alterationMessage("Field $table.$field: changed to $specValue <i style=\"color: #AAA\">(from {$fieldValue})</i>","changed");
-=======
-			Profiler::unmark('alterField');
-			$this->alterationMessage("Field $table.$field: changed to $specValue"
-				. " <i style=\"color: #AAA\">(from {$fieldValue})</i>","changed");
->>>>>>> 323fd4aa
 		}
 	}
 	
