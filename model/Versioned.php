--- conflicted
+++ resolved
@@ -8,13 +8,7 @@
  * @package framework
  * @subpackage model
  */
-<<<<<<< HEAD
-class Versioned extends DataExtension {
-
-=======
 class Versioned extends DataExtension implements TemplateGlobalProvider {
-	
->>>>>>> 3e05ccb9
 	/**
 	 * An array of possible stages.
 	 * @var array
@@ -1329,7 +1323,6 @@
 		return 'versionedmode-'.self::get_reading_mode();
 	}
 
-<<<<<<< HEAD
 	/**
 	 * Returns an array of possible stages.
 	 *
@@ -1345,14 +1338,12 @@
 	public function getDefaultStage() {
 		return $this->defaultStage;
 	}
-=======
+
 	public static function get_template_global_variables() {
 		return array(
 			'CurrentReadingMode' => 'get_reading_mode'
 		);
 	}
-
->>>>>>> 3e05ccb9
 }
 
 /**
