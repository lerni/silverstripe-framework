<?php

/**
 * Subclass of {@link DataList} representing a many_many relation.
 *
 * @package framework
 * @subpackage model
 */
class ManyManyList extends RelationList {

	/**
	 * @var string $joinTable
	 */
	protected $joinTable;

	/**
	 * @var string $localKey
	 */
	protected $localKey;

	/**
	 * @var string $foreignKey
	 */
	protected $foreignKey;

	/**
	 * @var array $extraFields
	 */
	protected $extraFields;

	/**
	 * @var array $_compositeExtraFields
	 */
	protected $_compositeExtraFields = array();

	/**
	 * Create a new ManyManyList object.
	 *
	 * A ManyManyList object represents a list of {@link DataObject} records
	 * that correspond to a many-many relationship.
	 *
	 * Generation of the appropriate record set is left up to the caller, using
	 * the normal {@link DataList} methods. Addition arguments are used to
	 * support {@@link add()} and {@link remove()} methods.
	 *
	 * @param string $dataClass The class of the DataObjects that this will list.
	 * @param string $joinTable The name of the table whose entries define the content of this many_many relation.
	 * @param string $localKey The key in the join table that maps to the dataClass' PK.
	 * @param string $foreignKey The key in the join table that maps to joined class' PK.
	 * @param string $extraFields A map of field => fieldtype of extra fields on the join table.
	 *
	 * @example new ManyManyList('Group','Group_Members', 'GroupID', 'MemberID');
	 */
	public function __construct($dataClass, $joinTable, $localKey, $foreignKey, $extraFields = array()) {
		parent::__construct($dataClass);

		$this->joinTable = $joinTable;
		$this->localKey = $localKey;
		$this->foreignKey = $foreignKey;
		$this->extraFields = $extraFields;

		$this->linkJoinTable();
	}

	/**
	 * Setup the join between this dataobject and the necessary mapping table
	 */
	protected function linkJoinTable() {
		// Join to the many-many join table
		$baseClass = ClassInfo::baseDataClass($this->dataClass);
		$this->dataQuery->innerJoin($this->joinTable, "\"{$this->joinTable}\".\"{$this->localKey}\" = \"{$baseClass}\".\"ID\"");

		// Add the extra fields to the query
		if($this->extraFields) {
			$this->appendExtraFieldsToQuery();
		}
	}

	/**
	 * Adds the many_many_extraFields to the select of the underlying
	 * {@link DataQuery}.
	 *
	 * @return void
	 */
	protected function appendExtraFieldsToQuery() {
		$finalized = array();

		foreach($this->extraFields as $field => $spec) {
			$obj = Object::create_from_string($spec);

			if($obj instanceof CompositeDBField) {
				$this->_compositeExtraFields[$field] = array();

				// append the composite field names to the select
				foreach($obj->compositeDatabaseFields() as $subField => $subSpec) {
					$col = $field . $subField;
					$finalized[] = $col;

					// cache
					$this->_compositeExtraFields[$field][] = $subField;
				}
			} else {
				$finalized[] = $field;
			}
		}

		$this->dataQuery->selectFromTable($this->joinTable, $finalized);
	}

	/**
	 * Create a DataObject from the given SQL row.
	 *
	 * @param array $row
	 * @return DataObject
	 */
	protected function createDataObject($row) {
		// remove any composed fields
		$add = array();

		if($this->_compositeExtraFields) {
			foreach($this->_compositeExtraFields as $fieldName => $composed) {
				// convert joined extra fields into their composite field types.
				$value = array();

				foreach($composed as $subField => $subSpec) {
					if(isset($row[$fieldName . $subSpec])) {
						$value[$subSpec] = $row[$fieldName . $subSpec];

						// don't duplicate data in the record
						unset($row[$fieldName . $subSpec]);
					}
				}

				$obj = Object::create_from_string($this->extraFields[$fieldName], $fieldName);
				$obj->setValue($value, null, false);

				$add[$fieldName] = $obj;
			}
		}

		$dataObject = parent::createDataObject($row);

		foreach($add as $fieldName => $obj) {
			$dataObject->$fieldName = $obj;
		}

		return $dataObject;
	}

	/**
	 * Return a filter expression for when getting the contents of the
	 * relationship for some foreign ID
	 *
	 * @param int $id
	 *
	 * @return string
	 */
	protected function foreignIDFilter($id = null) {
		if ($id === null) {
			$id = $this->getForeignID();
		}

		// Apply relation filter
		$key = "\"{$this->joinTable}\".\"{$this->foreignKey}\"";
		if(is_array($id)) {
			return array("$key IN (".DB::placeholders($id).")"  => $id);
		} else if($id !== null){
			return array($key => $id);
		}
	}

	/**
	 * Return a filter expression for the join table when writing to the join table
	 *
	 * When writing (add, remove, removeByID), we need to filter the join table to just the relevant
	 * entries. However some subclasses of ManyManyList (Member_GroupSet) modify foreignIDFilter to
	 * include additional calculated entries, so we need different filters when reading and when writing
	 *
	 * @param array|integer $id (optional) An ID or an array of IDs - if not provided, will use the current ids
	 * as per getForeignID
	 * @return array Condition In array(SQL => parameters format)
	 */
	protected function foreignIDWriteFilter($id = null) {
		return $this->foreignIDFilter($id);
	}

	/**
	 * Add an item to this many_many relationship
	 * Does so by adding an entry to the joinTable.
	 *
	 * @param mixed $item
	 * @param array $extraFields A map of additional columns to insert into the joinTable.
	 * Column names should be ANSI quoted.
	 */
	public function add($item, $extraFields = array()) {
		// Ensure nulls or empty strings are correctly treated as empty arrays
		if(empty($extraFields)) $extraFields = array();

		// Determine ID of new record
		if(is_numeric($item)) {
			$itemID = $item;
		} elseif($item instanceof $this->dataClass) {
			$itemID = $item->ID;
		} else {
			throw new InvalidArgumentException("ManyManyList::add() expecting a $this->dataClass object, or ID value",
				E_USER_ERROR);
		}

		// Validate foreignID
		$foreignIDs = $this->getForeignID();
		if(empty($foreignIDs)) {
			throw new Exception("ManyManyList::add() can't be called until a foreign ID is set", E_USER_WARNING);
		}

		// Apply this item to each given foreign ID record
		if(!is_array($foreignIDs)) $foreignIDs = array($foreignIDs);
		foreach($foreignIDs as $foreignID) {
			// Check for existing records for this item
			if($foreignFilter = $this->foreignIDWriteFilter($foreignID)) {
				// With the current query, simply add the foreign and local conditions
				// The query can be a bit odd, especially if custom relation classes
				// don't join expected tables (@see Member_GroupSet for example).
				$query = new SQLSelect("*", "\"{$this->joinTable}\"");
				$query->addWhere($foreignFilter);
				$query->addWhere(array(
					"\"{$this->joinTable}\".\"{$this->localKey}\"" => $itemID
				));
				$hasExisting = ($query->count() > 0);
			} else {
				$hasExisting = false;
			}

			// Blank manipulation
			$manipulation = array(
				$this->joinTable => array(
					'command' => $hasExisting ? 'update' : 'insert',
					'fields' => array()
				)
			);
			if($hasExisting) {
				$manipulation[$this->joinTable]['where'] = array(
					"\"{$this->joinTable}\".\"{$this->foreignKey}\"" => $foreignID,
					"\"{$this->joinTable}\".\"{$this->localKey}\"" => $itemID
				);
			}

			if($extraFields && $this->extraFields) {
				// Write extra field to manipluation in the same way
				// that DataObject::prepareManipulationTable writes fields
				foreach($this->extraFields as $fieldName => $fieldSpec) {
					// Skip fields without an assignment
					if(array_key_exists($fieldName, $extraFields)) {
						$fieldObject = Object::create_from_string($fieldSpec, $fieldName);
						$fieldObject->setValue($extraFields[$fieldName]);
						$fieldObject->writeToManipulation($manipulation[$this->joinTable]);
					}
				}
			}

			$manipulation[$this->joinTable]['fields'][$this->localKey] = $itemID;
			$manipulation[$this->joinTable]['fields'][$this->foreignKey] = $foreignID;

			DB::manipulate($manipulation);
		}
	}

	/**
	 * Remove the given item from this list.
	 *
	 * Note that for a ManyManyList, the item is never actually deleted, only
	 * the join table is affected.
	 *
	 * @param DataObject $item
	 */
	public function remove($item) {
		if(!($item instanceof $this->dataClass)) {
			throw new InvalidArgumentException("ManyManyList::remove() expecting a $this->dataClass object");
		}

		return $this->removeByID($item->ID);
	}

	/**
	 * Remove the given item from this list.
	 *
	 * Note that for a ManyManyList, the item is never actually deleted, only
	 * the join table is affected
	 *
	 * @param int $itemID The item ID
	 */
	public function removeByID($itemID) {
		if(!is_numeric($itemID)) throw new InvalidArgumentException("ManyManyList::removeById() expecting an ID");

		$query = new SQLDelete("\"{$this->joinTable}\"");

		if($filter = $this->foreignIDWriteFilter($this->getForeignID())) {
			$query->setWhere($filter);
		} else {
			user_error("Can't call ManyManyList::remove() until a foreign ID is set", E_USER_WARNING);
		}

		$query->addWhere(array("\"{$this->localKey}\"" => $itemID));
		$query->execute();
	}

	/**
	 * Remove all items from this many-many join.  To remove a subset of items,
	 * filter it first.
	 *
	 * @return void
	 */
	public function removeAll() {
		$base = ClassInfo::baseDataClass($this->dataClass());

		// Remove the join to the join table to avoid MySQL row locking issues.
		$query = $this->dataQuery();
		$foreignFilter = $query->getQueryParam('Foreign.Filter');
		$query->removeFilterOn($foreignFilter);

		$selectQuery = $query->query();
		$selectQuery->setSelect("\"{$base}\".\"ID\"");

		$from = $selectQuery->getFrom();
		unset($from[$this->joinTable]);
		$selectQuery->setFrom($from);
		$selectQuery->setOrderBy(); // ORDER BY in subselects breaks MS SQL Server and is not necessary here
		$selectQuery->setDistinct(false);

		// Use a sub-query as SQLite does not support setting delete targets in
		// joined queries.
		$delete = new SQLDelete();
		$delete->setFrom("\"{$this->joinTable}\"");
		$delete->addWhere($this->foreignIDFilter());
		$subSelect = $selectQuery->sql($parameters);
		$delete->addWhere(array(
			"\"{$this->joinTable}\".\"{$this->localKey}\" IN ($subSelect)" => $parameters
		));
		$delete->execute();
	}

	/**
	 * Find the extra field data for a single row of the relationship join
	 * table, given the known child ID.
	 *
	 * @param string $componentName The name of the component
	 * @param int $itemID The ID of the child for the relationship
	 *
	 * @return array Map of fieldName => fieldValue
	 */
	public function getExtraData($componentName, $itemID) {
		$result = array();
		
		// Skip if no extrafields or unsaved record
		if(empty($this->extraFields) || empty($itemID)) {
			return $result;
		}

		if(!is_numeric($itemID)) {
			user_error('ComponentSet::getExtraData() passed a non-numeric child ID', E_USER_ERROR);
		}

<<<<<<< HEAD
		if($this->extraFields) {
			$cleanExtraFields = array();
			foreach ($this->extraFields as $fieldName => $dbFieldSpec) {
				$cleanExtraFields[] = "\"{$fieldName}\"";
			}
			$query = new SQLSelect($cleanExtraFields, "\"{$this->joinTable}\"");
			if($filter = $this->foreignIDWriteFilter($this->getForeignID())) {
				$query->setWhere($filter);
			} else {
				user_error("Can't call ManyManyList::getExtraData() until a foreign ID is set", E_USER_WARNING);
			}
			$query->addWhere("\"{$this->localKey}\" = {$itemID}");
			$queryResult = $query->execute()->current();
=======
		$cleanExtraFields = array();
		foreach ($this->extraFields as $fieldName => $dbFieldSpec) {
			$cleanExtraFields[] = "\"{$fieldName}\"";
		}
		$query = new SQLQuery($cleanExtraFields, "\"{$this->joinTable}\"");
		$filter = $this->foreignIDWriteFilter($this->getForeignID());
		if($filter) {
			$query->setWhere($filter);
		} else {
			user_error("Can't call ManyManyList::getExtraData() until a foreign ID is set", E_USER_WARNING);
		}
		$query->addWhere(array(
			"\"{$this->localKey}\"" => $itemID
		));
		$queryResult = $query->execute()->current();
		if ($queryResult) {
>>>>>>> b95fdc7b
			foreach ($queryResult as $fieldName => $value) {
				$result[$fieldName] = $value;
			}
		}

		return $result;
	}

	/**
	 * Gets the join table used for the relationship.
	 *
	 * @return string the name of the table
	 */
	public function getJoinTable() {
		return $this->joinTable;
	}

	/**
	 * Gets the key used to store the ID of the local/parent object.
	 *
	 * @return string the field name
	 */
	public function getLocalKey() {
		return $this->localKey;
	}

	/**
	 * Gets the key used to store the ID of the foreign/child object.
	 *
	 * @return string the field name
	 */
	public function getForeignKey() {
		return $this->foreignKey;
	}

	/**
	 * Gets the extra fields included in the relationship.
	 *
	 * @return array a map of field names to types
	 */
	public function getExtraFields() {
		return $this->extraFields;
	}

}<|MERGE_RESOLUTION|>--- conflicted
+++ resolved
@@ -359,21 +359,6 @@
 			user_error('ComponentSet::getExtraData() passed a non-numeric child ID', E_USER_ERROR);
 		}
 
-<<<<<<< HEAD
-		if($this->extraFields) {
-			$cleanExtraFields = array();
-			foreach ($this->extraFields as $fieldName => $dbFieldSpec) {
-				$cleanExtraFields[] = "\"{$fieldName}\"";
-			}
-			$query = new SQLSelect($cleanExtraFields, "\"{$this->joinTable}\"");
-			if($filter = $this->foreignIDWriteFilter($this->getForeignID())) {
-				$query->setWhere($filter);
-			} else {
-				user_error("Can't call ManyManyList::getExtraData() until a foreign ID is set", E_USER_WARNING);
-			}
-			$query->addWhere("\"{$this->localKey}\" = {$itemID}");
-			$queryResult = $query->execute()->current();
-=======
 		$cleanExtraFields = array();
 		foreach ($this->extraFields as $fieldName => $dbFieldSpec) {
 			$cleanExtraFields[] = "\"{$fieldName}\"";
@@ -390,7 +375,6 @@
 		));
 		$queryResult = $query->execute()->current();
 		if ($queryResult) {
->>>>>>> b95fdc7b
 			foreach ($queryResult as $fieldName => $value) {
 				$result[$fieldName] = $value;
 			}
