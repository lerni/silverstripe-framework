<?php
/**
 * Global database interface, complete with static methods.
 * Use this class for interacting with the database.
 *
 * @package framework
 * @subpackage model
 */
class DB {

	/**
	 * This constant was added in SilverStripe 2.4 to indicate that SQL-queries
	 * should now use ANSI-compatible syntax.  The most notable affect of this
	 * change is that table and field names should be escaped with double quotes
	 * and not backticks
	 */
	const USE_ANSI_SQL = true;


	/**
	 * The global database connection.
	 * @var SS_Database
	 */
	private static $connections = array();

	/**
	 * The last SQL query run.
	 * @var string
	 */
	public static $lastQuery;

	/**
	 * Internal flag to keep track of when db connection was attempted.
	 */
	private static $connection_attempted = false;

	/**
	 * Set the global database connection.
	 * Pass an object that's a subclass of SS_Database.  This object will be used when {@link DB::query()}
	 * is called.
	 *
	 * @param $connection The connecton object to set as the connection.
	 * @param $name The name to give to this connection.  If you omit this argument, the connection
	 * will be the default one used by the ORM.  However, you can store other named connections to
	 * be accessed through DB::get_conn($name).  This is useful when you have an application that
	 * needs to connect to more than one database.
	 */
	public static function set_conn(SS_Database $connection, $name = 'default') {
		self::$connections[$name] = $connection;
	}

	/**
	 * @deprecated since version 3.3 Use DB::set_conn instead
	 */
	public static function setConn(SS_Database $connection, $name = 'default') {
		Deprecation::notice('3.3', 'Use DB::set_conn instead');
		self::set_conn($connection, $name);
	}

	/**
	 * Get the global database connection.
	 *
	 * @param string $name An optional name given to a connection in the DB::setConn() call.  If omitted,
	 * the default connection is returned.
	 * @return SS_Database
	 */
	public static function get_conn($name = 'default') {
		if(isset(self::$connections[$name])) {
			return self::$connections[$name];
		}
	}

	/**
	 * @deprecated since version 3.3 Use DB::get_conn instead
	 */
	public static function getConn($name = 'default') {
		Deprecation::notice('3.3', 'Use DB::get_conn instead');
		return self::get_conn($name);
	}

	/**
	 * Retrieves the schema manager for the current database
	 *
	 * @param string $name An optional name given to a connection in the DB::setConn() call.  If omitted,
	 * the default connection is returned.
	 * @return DBSchemaManager
	 */
	public static function get_schema($name = 'default') {
		$connection = self::get_conn($name);
		if($connection) return $connection->getSchemaManager();
	}

	/**
	 * Builds a sql query with the specified connection
	 *
	 * @param SQLExpression $expression The expression object to build from
	 * @param array $parameters Out parameter for the resulting query parameters
	 * @param string $name An optional name given to a connection in the DB::setConn() call.  If omitted,
	 * the default connection is returned.
	 * @return string The resulting SQL as a string
	 */
	public static function build_sql(SQLExpression $expression, &$parameters, $name = 'default') {
		$connection = self::get_conn($name);
		if($connection) {
			return $connection->getQueryBuilder()->buildSQL($expression, $parameters);
		} else {
			$parameters = array();
			return null;
		}
	}

	/**
	 * Retrieves the connector object for the current database
	 *
	 * @param string $name An optional name given to a connection in the DB::setConn() call.  If omitted,
	 * the default connection is returned.
	 * @return DBConnector
	 */
	public static function get_connector($name = 'default') {
		$connection = self::get_conn($name);
		if($connection) return $connection->getConnector();
	}

	/**
	 * Set an alternative database in a browser cookie,
	 * with the cookie lifetime set to the browser session.
	 * This is useful for integration testing on temporary databases.
	 *
	 * There is a strict naming convention for temporary databases to avoid abuse:
	 * <prefix> (default: 'ss_') + tmpdb + <7 digits>
	 * As an additional security measure, temporary databases will
	 * be ignored in "live" mode.
	 *
	 * Note that the database will be set on the next request.
	 * Set it to null to revert to the main database.
	 */
	public static function set_alternative_database_name($name = null) {
		if($name) {
			if(!self::valid_alternative_database_name($name)) {
				throw new InvalidArgumentException(sprintf(
					'Invalid alternative database name: "%s"',
					$name
				));
			}

			$key = Config::inst()->get('Security', 'token');
			if(!$key) {
				throw new LogicException('"Security.token" not found, run "sake dev/generatesecuretoken"');
			}
			if(!function_exists('mcrypt_encrypt')) {
				throw new LogicException('DB::set_alternative_database_name() requires the mcrypt PHP extension');
			}

			$key = md5($key); // Ensure key is correct length for chosen cypher
			$ivSize = mcrypt_get_iv_size(MCRYPT_RIJNDAEL_256, MCRYPT_MODE_CFB);
			$iv = mcrypt_create_iv($ivSize);
			$encrypted = mcrypt_encrypt(
				MCRYPT_RIJNDAEL_256, $key, $name, MCRYPT_MODE_CFB, $iv
			);

			// Set to browser session lifetime, and restricted to HTTP access only
			Cookie::set("alternativeDatabaseName", base64_encode($encrypted), 0, null, null, false, true);
			Cookie::set("alternativeDatabaseNameIv", base64_encode($iv), 0, null, null, false, true);
		} else {
			Cookie::set("alternativeDatabaseName", null, 0, null, null, false, true);
			Cookie::set("alternativeDatabaseNameIv", null, 0, null, null, false, true);
		}
	}

	/**
	 * Get the name of the database in use
	 */
	public static function get_alternative_database_name() {
		$name = Cookie::get("alternativeDatabaseName");
		$iv = Cookie::get("alternativeDatabaseNameIv");

		if($name) {
			$key = Config::inst()->get('Security', 'token');
			if(!$key) {
				throw new LogicException('"Security.token" not found, run "sake dev/generatesecuretoken"');
			}
			if(!function_exists('mcrypt_encrypt')) {
				throw new LogicException('DB::set_alternative_database_name() requires the mcrypt PHP extension');
			}
			$key = md5($key); // Ensure key is correct length for chosen cypher
			$decrypted = mcrypt_decrypt(
				MCRYPT_RIJNDAEL_256, $key, base64_decode($name), MCRYPT_MODE_CFB, base64_decode($iv)
			);
			return (self::valid_alternative_database_name($decrypted)) ? $decrypted : false;
		} else {
			return false;
		}
	}

	/**
	 * Determines if the name is valid, as a security
	 * measure against setting arbitrary databases.
	 *
	 * @param  String $name
	 * @return Boolean
	 */
	public static function valid_alternative_database_name($name) {
		if(Director::isLive()) return false;

		$prefix = defined('SS_DATABASE_PREFIX') ? SS_DATABASE_PREFIX : 'ss_';
		$pattern = strtolower(sprintf('/^%stmpdb\d{7}$/', $prefix));
		return (bool)preg_match($pattern, $name);
	}

	/**
	 * Connect to a database.
	 *
	 * Given the database configuration, this method will create the correct
	 * subclass of {@link SS_Database}.
	 *
	 * @param array $database A map of options. The 'type' is the name of the subclass of SS_Database to use. For the
	 *                        rest of the options, see the specific class.
	 * @param string $name identifier for the connection
	 *
	 * @return SS_Database
	 */
	public static function connect($databaseConfig, $label = 'default') {

		// This is used by the "testsession" module to test up a test session using an alternative name
		if($name = self::get_alternative_database_name()) {
			$databaseConfig['database'] = $name;
		}

		if(!isset($databaseConfig['type']) || empty($databaseConfig['type'])) {
			user_error("DB::connect: Not passed a valid database config", E_USER_ERROR);
		}

		self::$connection_attempted = true;

		$dbClass = $databaseConfig['type'];
<<<<<<< HEAD
=======
		$conn = Injector::inst()->create($dbClass, $databaseConfig);
>>>>>>> 0b6c68f9

		// Using Injector->get allows us to use registered configurations
		// which may or may not map to explicit objects
		$conn = Injector::inst()->get($dbClass);
		$conn->connect($databaseConfig);

		self::set_conn($conn, $label);

		return $conn;
	}

	/**
	 * Returns true if a database connection has been attempted.
	 * In particular, it lets the caller know if we're still so early in the execution pipeline that
	 * we haven't even tried to connect to the database yet.
	 */
	public static function connection_attempted() {
		return self::$connection_attempted;
	}

	/**
	 * @deprecated since version 3.2 DB::getConnect was never implemented and is obsolete
	 */
	public static function getConnect($parameters) {
		Deprecation::notice('3.2', 'DB::getConnect was never implemented and is obsolete');
	}

	/**
	 * Execute the given SQL query.
	 * @param string $sql The SQL query to execute
	 * @param int $errorLevel The level of error reporting to enable for the query
	 * @return SS_Query
	 */
	public static function query($sql, $errorLevel = E_USER_ERROR) {
		self::$lastQuery = $sql;

		return self::get_conn()->query($sql, $errorLevel);
	}

	/**
	 * Helper function for generating a list of parameter placeholders for the
	 * given argument(s)
	 *
	 * @param array|integer $input An array of items needing placeholders, or a
	 * number to specify the number of placeholders
	 * @param string The string to join each placeholder together with
	 * @return string|null Either a list of placeholders, or null
	 */
	public static function placeholders($input, $join = ', ') {
		if(is_array($input)) {
			$number = count($input);
		} elseif(is_numeric($input)) {
			$number = intval($input);
		} else {
			return null;
		}
		if($number === 0) return null;
		return implode($join, array_fill(0, $number, '?'));
	}

	/**
	 * Execute the given SQL parameterised query with the specified arguments
	 *
	 * @param string $sql The SQL query to execute. The ? character will denote parameters.
	 * @param array $parameters An ordered list of arguments.
	 * @param int $errorLevel The level of error reporting to enable for the query
	 * @return SS_Query
	 */
	public static function prepared_query($sql, $parameters, $errorLevel = E_USER_ERROR) {
		self::$lastQuery = $sql;

		return self::get_conn()->preparedQuery($sql, $parameters, $errorLevel);
	}

	/**
	 * Execute a complex manipulation on the database.
	 * A manipulation is an array of insert / or update sequences.  The keys of the array are table names,
	 * and the values are map containing 'command' and 'fields'.  Command should be 'insert' or 'update',
	 * and fields should be a map of field names to field values, including quotes.  The field value can
	 * also be a SQL function or similar.
	 *
	 * Example:
	 * <code>
	 * array(
	 *   // Command: insert
	 *   "table name" => array(
	 *      "command" => "insert",
	 *      "fields" => array(
	 *         "ClassName" => "'MyClass'", // if you're setting a literal, you need to escape and provide quotes
	 *         "Created" => "now()", // alternatively, you can call DB functions
	 *         "ID" => 234,
	 *       ),
	 *      "id" => 234 // an alternative to providing ID in the fields list
	 *    ),
	 *
	 *   // Command: update
	 *   "other table" => array(
	 *      "command" => "update",
	 *      "fields" => array(
	 *         "ClassName" => "'MyClass'",
	 *         "LastEdited" => "now()",
	 *       ),
	 *      "where" => "ID = 234",
	 *      "id" => 234 // an alternative to providing a where clause
	 *    ),
	 * )
	 * </code>
	 *
	 * You'll note that only one command on a given table can be called.
	 * That's a limitation of the system that's due to it being written for {@link DataObject::write()},
	 * which needs to do a single write on a number of different tables.
	 *
	 * @todo Update this to support paramaterised queries
	 *
	 * @param array $manipulation
	 */
	public static function manipulate($manipulation) {
		self::$lastQuery = $manipulation;
		return self::get_conn()->manipulate($manipulation);
	}

	/**
	 * Get the autogenerated ID from the previous INSERT query.
	 * @return int
	 */
	public static function get_generated_id($table) {
		return self::get_conn()->getGeneratedID($table);
	}

	/**
	 * @deprecated since version 3.3 Use DB::get_generated_id instead
	 */
	public static function getGeneratedID($table) {
		Deprecation::notice('3.3', 'Use DB::get_generated_id instead');
		return self::get_generated_id($table);
	}

	/**
	 * Check if the connection to the database is active.
	 *
	 * @return boolean
	 */
	public static function is_active() {
		return ($conn = self::get_conn()) && $conn->isActive();
	}

	/**
	 * @deprecated since version 3.3 Use DB::is_active instead
	 */
	public static function isActive() {
		Deprecation::notice('3.3', 'Use DB::is_active instead');
		return self::is_active();
	}

	/**
	 * Create the database and connect to it. This can be called if the
	 * initial database connection is not successful because the database
	 * does not exist.
	 *
	 * @param string $database Name of database to create
	 * @return boolean Returns true if successful
	 */
	public static function create_database($database) {
		return self::get_conn()->selectDatabase($database, true);
	}

	/**
	 * @deprecated since version 3.3 Use DB::create_database instead
	 */
	public static function createDatabase($connect, $username, $password, $database) {
		Deprecation::notice('3.3', 'Use DB::create_database instead');
		return self::create_database($database);
	}

	/**
	 * Create a new table.
	 * @param string $tableName The name of the table
	 * @param array$fields A map of field names to field types
	 * @param array $indexes A map of indexes
	 * @param array $options An map of additional options.  The available keys are as follows:
	 *   - 'MSSQLDatabase'/'MySQLDatabase'/'PostgreSQLDatabase' - database-specific options such as "engine"
	 *     for MySQL.
	 *   - 'temporary' - If true, then a temporary table will be created
	 * @return string The table name generated.  This may be different from the table name, for example with
	 * temporary tables.
	 */
	public static function create_table($table, $fields = null, $indexes = null, $options = null,
		$advancedOptions = null
	) {
		return self::get_schema()->createTable($table, $fields, $indexes, $options, $advancedOptions);
	}

	/**
	 * @deprecated since version 3.3 Use DB::create_table instead
	 */
	public static function createTable($table, $fields = null, $indexes = null, $options = null) {
		Deprecation::notice('3.3', 'Use DB::create_table instead');
		return self::create_table($table, $fields, $indexes, $options);
	}

	/**
	 * Create a new field on a table.
	 * @param string $table Name of the table.
	 * @param string $field Name of the field to add.
	 * @param string $spec The field specification, eg 'INTEGER NOT NULL'
	 */
	public static function create_field($table, $field, $spec) {
		return self::get_schema()->createField($table, $field, $spec);
	}

	/**
	 * @deprecated since version 3.3 Use DB::create_field instead
	 */
	public static function createField($table, $field, $spec) {
		Deprecation::notice('3.3', 'Use DB::create_field instead');
		return self::create_field($table, $field, $spec);
	}

	/**
	 * Generate the following table in the database, modifying whatever already exists
	 * as necessary.
	 *
	 * @param string $table The name of the table
	 * @param string $fieldSchema A list of the fields to create, in the same form as DataObject::$db
	 * @param string $indexSchema A list of indexes to create.  The keys of the array are the names of the index.
	 * The values of the array can be one of:
	 *   - true: Create a single column index on the field named the same as the index.
	 *   - array('fields' => array('A','B','C'), 'type' => 'index/unique/fulltext'): This gives you full
	 *     control over the index.
	 * @param boolean $hasAutoIncPK A flag indicating that the primary key on this table is an autoincrement type
	 * @param string $options SQL statement to append to the CREATE TABLE call.
	 * @param array $extensions List of extensions
	 */
	public static function require_table($table, $fieldSchema = null, $indexSchema = null, $hasAutoIncPK = true,
		$options = null, $extensions = null
	) {
		return self::get_schema()->requireTable($table, $fieldSchema, $indexSchema, $hasAutoIncPK, $options,
												$extensions);
	}

	/**
	 * @deprecated since version 3.3 Use DB::require_table instead
	 */
	public static function requireTable($table, $fieldSchema = null, $indexSchema = null, $hasAutoIncPK = true,
		$options = null, $extensions = null
	) {
		Deprecation::notice('3.3', 'Use DB::require_table instead');
		return self::require_table($table, $fieldSchema, $indexSchema, $hasAutoIncPK, $options, $extensions);
	}

	/**
	 * Generate the given field on the table, modifying whatever already exists as necessary.
	 *
	 * @param string $table The table name.
	 * @param string $field The field name.
	 * @param string $spec The field specification.
	 */
	public static function require_field($table, $field, $spec) {
		return self::get_schema()->requireField($table, $field, $spec);
	}

	/**
	 * @deprecated since version 3.3 Use DB::require_field instead
	 */
	public static function requireField($table, $field, $spec) {
		Deprecation::notice('3.3', 'Use DB::require_field instead');
		return self::require_field($table, $field, $spec);
	}

	/**
	 * Generate the given index in the database, modifying whatever already exists as necessary.
	 *
	 * @param string $table The table name.
	 * @param string $index The index name.
	 * @param string|boolean $spec The specification of the index. See requireTable() for more information.
	 */
	public static function require_index($table, $index, $spec) {
		self::get_schema()->requireIndex($table, $index, $spec);
	}

	/**
	 * @deprecated since version 3.3 Use DB::require_index instead
	 */
	public static function requireIndex($table, $index, $spec) {
		Deprecation::notice('3.3', 'Use DB::require_index instead');
		self::require_index($table, $index, $spec);
	}

	/**
	 * If the given table exists, move it out of the way by renaming it to _obsolete_(tablename).
	 *
	 * @param string $table The table name.
	 */
	public static function dont_require_table($table) {
		self::get_schema()->dontRequireTable($table);
	}

	/**
	 * @deprecated since version 3.3 Use DB::dont_require_table instead
	 */
	public static function dontRequireTable($table) {
		Deprecation::notice('3.3', 'Use DB::dont_require_table instead');
		self::dont_require_table($table);
	}

	/**
	 * See {@link SS_Database->dontRequireField()}.
	 *
	 * @param string $table The table name.
	 * @param string $fieldName The field name not to require
	 */
	public static function dont_require_field($table, $fieldName) {
		self::get_schema()->dontRequireField($table, $fieldName);
	}

	/**
	 * @deprecated since version 3.3 Use DB::dont_require_field instead
	 */
	public static function dontRequireField($table, $fieldName) {
		Deprecation::notice('3.3', 'Use DB::dont_require_field instead');
		self::dont_require_field($table, $fieldName);
	}

	/**
	 * Checks a table's integrity and repairs it if necessary.
	 *
	 * @param string $tableName The name of the table.
	 * @return boolean Return true if the table has integrity after the method is complete.
	 */
	public static function check_and_repair_table($table) {
		return self::get_schema()->checkAndRepairTable($table);
	}

	/**
	 * @deprecated since version 3.3 Use DB::check_and_repair_table instead
	 */
	public static function checkAndRepairTable($table) {
		Deprecation::notice('3.3', 'Use DB::check_and_repair_table instead');
		self::check_and_repair_table($table);
	}

	/**
	 * Return the number of rows affected by the previous operation.
	 *
	 * @return integer The number of affected rows
	 */
	public static function affected_rows() {
		return self::get_conn()->affectedRows();
	}

	/**
	 * @deprecated since version 3.3 Use DB::affected_rows instead
	 */
	public static function affectedRows() {
		Deprecation::notice('3.3', 'Use DB::affected_rows instead');
		return self::affected_rows();
	}

	/**
	 * Returns a list of all tables in the database.
	 * The table names will be in lower case.
	 *
	 * @return array The list of tables
	 */
	public static function table_list() {
		return self::get_schema()->tableList();
	}

	/**
	 * @deprecated since version 3.3 Use DB::table_list instead
	 */
	public static function tableList() {
		Deprecation::notice('3.3', 'Use DB::table_list instead');
		return self::table_list();
	}

	/**
	 * Get a list of all the fields for the given table.
	 * Returns a map of field name => field spec.
	 *
	 * @param string $table The table name.
	 * @return array The list of fields
	 */
	public static function field_list($table) {
		return self::get_schema()->fieldList($table);
	}

	/**
	 * @deprecated since version 3.3 Use DB::field_list instead
	 */
	public static function fieldList($table) {
		Deprecation::notice('3.3', 'Use DB::field_list instead');
		return self::field_list($table);
	}

	/**
	 * Enable supression of database messages.
	 */
	public static function quiet() {
		self::get_schema()->quiet();
	}

	/**
	 * Show a message about database alteration
	 *
	 * @param string $message to display
	 * @param string $type one of [created|changed|repaired|obsolete|deleted|error]
	 */
	public static function alteration_message($message, $type = "") {
		self::get_schema()->alterationMessage($message, $type);
	}

}<|MERGE_RESOLUTION|>--- conflicted
+++ resolved
@@ -233,14 +233,10 @@
 		self::$connection_attempted = true;
 
 		$dbClass = $databaseConfig['type'];
-<<<<<<< HEAD
-=======
-		$conn = Injector::inst()->create($dbClass, $databaseConfig);
->>>>>>> 0b6c68f9
-
-		// Using Injector->get allows us to use registered configurations
+
+		// Using Injector->create allows us to use registered configurations
 		// which may or may not map to explicit objects
-		$conn = Injector::inst()->get($dbClass);
+		$conn = Injector::inst()->create($dbClass);
 		$conn->connect($databaseConfig);
 
 		self::set_conn($conn, $label);
