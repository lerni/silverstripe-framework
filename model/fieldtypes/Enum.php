<?php
/**
 * Class Enum represents an enumeration of a set of strings.
 *
 * See {@link DropdownField} for a {@link FormField} to select enum values.
 *
 * @package framework
 * @subpackage model
 */
class Enum extends StringField {

	/**
	 * List of enum values
	 *
	 * @var array
	 */
	protected $enum = array();
			
	/**
	 * Default value
	 *
	 * @var string|null
	 */
	protected $default = null;

	private static $default_search_filter_class = 'ExactMatchFilter';

	/**
	 * Create a new Enum field.
	 *
	 * Example usage in {@link DataObject::$db} with comma-separated string
	 * notation ('Val1' is default)
	 *
	 * <code>
	 *  "MyField" => "Enum('Val1, Val2, Val3', 'Val1')"
	 * </code>
	 *
	 * Example usage in in {@link DataObject::$db} with array notation
	 * ('Val1' is default)
	 *
	 * <code>
	 * "MyField" => "Enum(array('Val1', 'Val2', 'Val3'), 'Val1')"
	 * </code>
	 *
	 * @param enum: A string containing a comma separated list of options or an
	 *				array of Vals.
	 * @param string The default option, which is either NULL or one of the
	 *				 items in the enumeration.
	 */
	public function __construct($name = null, $enum = NULL, $default = NULL) {
		if($enum) {
<<<<<<< HEAD
			$this->setEnum($enum);
=======
			if(!is_array($enum)) {
				$enum = preg_split("/\s*,\s*/", trim($enum, ", \t\n\r\0\x0B"));
			}

			$this->enum = $enum;
>>>>>>> c4dc10b2

			// If there's a default, then
			if($default) {
				if(in_array($default, $this->getEnum())) {
					$this->setDefault($default);
				} else {
					user_error("Enum::__construct() The default value '$default' does not match any item in the"
						. " enumeration", E_USER_ERROR);
				}

			// By default, set the default value to the first item
			} else {
				$enum = $this->getEnum();
				$this->setDefault(reset($enum));
			}
		}

		parent::__construct($name);
	}

	/**
	 * @return void
	 */
	public function requireField() {
		$parts = array(
			'datatype' => 'enum',
			'enums' => $this->getEnum(),
			'character set' => 'utf8',
			'collate' => 'utf8_general_ci',
			'default' => $this->getDefault(),
			'table' => $this->getTable(),
			'arrayValue' => $this->arrayValue
		);

		$values = array(
			'type' => 'enum',
			'parts' => $parts
		);

		DB::require_field($this->getTable(), $this->getName(), $values);
	}

	/**
	 * Return a dropdown field suitable for editing this field.
	 *
	 * @return DropdownField
	 */
	public function formField($title = null, $name = null, $hasEmpty = false, $value = "", $form = null,
			$emptyString = null) {

		if(!$title) {
			$title = $this->getName();
		}
		if(!$name) {
			$name = $this->getName();
		}

		$field = new DropdownField($name, $title, $this->enumValues(false), $value, $form);
		if($hasEmpty) {
			$field->setEmptyString($emptyString);
		}

		return $field;
	}

	/**
	 * @return DropdownField
	 */
	public function scaffoldFormField($title = null, $params = null) {
		return $this->formField($title);
	}

	/**
	 * @param string
	 *
	 * @return DropdownField
	 */
	public function scaffoldSearchField($title = null) {
		$anyText = _t('Enum.ANY', 'Any');
		return $this->formField($title, null, true, $anyText, null, "($anyText)");
	}

	/**
	 * Returns the values of this enum as an array, suitable for insertion into
	 * a {@link DropdownField}
	 *
	 * @param boolean
	 *
	 * @return array
	 */
	public function enumValues($hasEmpty = false) {
		return ($hasEmpty)
			? array_merge(array('' => ''), ArrayLib::valuekey($this->getEnum()))
			: ArrayLib::valuekey($this->getEnum());
	}

	/**
	 * Get list of enum values
	 *
	 * @return array
	 */
	public function getEnum() {
		return $this->enum;
	}

	/**
	 * Set enum options
	 *
	 * @param string|array $enum
	 * @return $this
	 */
	public function setEnum($enum) {
		if(!is_array($enum)) {
			$enum = preg_split("/ *, */", trim($enum));
		}
		$this->enum = $enum;
		return $this;
	}

	/**
	 * Get default vwalue
	 *
	 * @return string|null
	 */
	public function getDefault() {
		return $this->default;
	}

	/**
	 * Set default value
	 *
	 * @param string $default
	 * @return $this
	 */
	public function setDefault($default) {
		$this->default = $default;
		return $this;
	}
}<|MERGE_RESOLUTION|>--- conflicted
+++ resolved
@@ -49,15 +49,7 @@
 	 */
 	public function __construct($name = null, $enum = NULL, $default = NULL) {
 		if($enum) {
-<<<<<<< HEAD
 			$this->setEnum($enum);
-=======
-			if(!is_array($enum)) {
-				$enum = preg_split("/\s*,\s*/", trim($enum, ", \t\n\r\0\x0B"));
-			}
-
-			$this->enum = $enum;
->>>>>>> c4dc10b2
 
 			// If there's a default, then
 			if($default) {
@@ -171,7 +163,7 @@
 	 */
 	public function setEnum($enum) {
 		if(!is_array($enum)) {
-			$enum = preg_split("/ *, */", trim($enum));
+			$enum = preg_split("/\s*,\s*/", trim($enum, ", \t\n\r\0\x0B"));
 		}
 		$this->enum = $enum;
 		return $this;
