--- conflicted
+++ resolved
@@ -331,11 +331,6 @@
 				} else {
 					$qualCol = '"' . implode('"."', $parts) . '"';
 
-<<<<<<< HEAD
-					// To-do: Remove this if block once SQLSelect::$select has been refactored to store getSelect()
-					// format internally; then this check can be part of selectField()
-=======
->>>>>>> 7b89c173
 					if(!in_array($qualCol, $query->getSelect())) {
 						unset($newOrderby[$k]);
 						
@@ -662,13 +657,8 @@
 					$foreignKey = $has_one[$component];
 					$realModelClass = ClassInfo::table_for_object_field($modelClass, "{$foreignKey}ID");
 					$this->query->addLeftJoin($component,
-<<<<<<< HEAD
-						"\"$component\".\"ID\" = \"{$modelClass}\".\"{$foreignKey}ID\"");
-
-=======
 						"\"$component\".\"ID\" = \"{$realModelClass}\".\"{$foreignKey}ID\"");
-				
->>>>>>> 7b89c173
+
 					/**
 					 * add join clause to the component's ancestry classes so that the search filter could search on
 					 * its ancestor fields.
