<?php

/**
 * An object representing a query of data from the DataObject's supporting database.
 * Acts as a wrapper over {@link SQLQuery} and performs all of the query generation.
 * Used extensively by {@link DataList}.
 *
 * Unlike DataList, modifiers on DataQuery modify the object rather than returning a clone.
 * DataList is immutable, DataQuery is mutable.
 *
 * @subpackage model
 * @package framework
 */
class DataQuery {
	
	/**
	 * @var String
	 */
	protected $dataClass;
	
	/**
	 * @var SQLQuery
	 */
	protected $query;
	
	/**
	 * @var array
	 */
	protected $collidingFields = array();

	private $queriedColumns = null;
	
	/**
	 * @var Boolean
	 */
	private $queryFinalised = false;
	
	// TODO: replace subclass_access with this
	protected $querySubclasses = true;
	// TODO: replace restrictclasses with this
	protected $filterByClassName = true;
	
	/**
	 * Create a new DataQuery.
	 *
	 * @param String The name of the DataObject class that you wish to query
	 */
	public function __construct($dataClass) {
		$this->dataClass = $dataClass;
		$this->initialiseQuery();
	}
	
	/**
	 * Clone this object
	 */
	public function __clone() {
		$this->query = clone $this->query;
	}
	
	/**
	 * Return the {@link DataObject} class that is being queried.
	 */
	public function dataClass() {
		return $this->dataClass;
	}

	/**
	 * Return the {@link SQLQuery} object that represents the current query; note that it will
	 * be a clone of the object.
	 */
	public function query() {
		return $this->getFinalisedQuery();
	}
	
	
	/**
	 * Remove a filter from the query
	 */
	public function removeFilterOn($fieldExpression) {
		$matched = false;

		$where = $this->query->getWhere();
		foreach($where as $i => $clause) {
			if(strpos($clause, $fieldExpression) !== false) {
				unset($where[$i]);
				$matched = true;
			}
		}

		// set the entire where clause back, but clear the original one first
		if($matched) {
			$this->query->setWhere($where);
		} else {
			throw new InvalidArgumentException("Couldn't find $fieldExpression in the query filter.");
		}

		return $this;
	}
	
	/**
	 * Set up the simplest initial query
	 */
	public function initialiseQuery() {
		// Get the tables to join to.
		// Don't get any subclass tables - let lazy loading do that.
		$tableClasses = ClassInfo::ancestry($this->dataClass, true);
		
		// Error checking
		if(!$tableClasses) {
			if(!SS_ClassLoader::instance()->hasManifest()) {
				user_error("DataObjects have been requested before the manifest is loaded. Please ensure you are not"
					. " querying the database in _config.php.", E_USER_ERROR);
			} else {
				user_error("DataList::create Can't find data classes (classes linked to tables) for"
					. " $this->dataClass. Please ensure you run dev/build after creating a new DataObject.",
					E_USER_ERROR);
			}
		}

		$baseClass = array_shift($tableClasses);

		// Build our intial query
		$this->query = new SQLQuery(array());
		$this->query->setDistinct(true);
		
		if($sort = singleton($this->dataClass)->stat('default_sort')) {
			$this->sort($sort);
		}

		$this->query->setFrom("\"$baseClass\"");

		$obj = Injector::inst()->get($baseClass);
		$obj->extend('augmentDataQueryCreation', $this->query, $this);
	}

	public function setQueriedColumns($queriedColumns) {
		$this->queriedColumns = $queriedColumns;
	}

	/**
	 * Ensure that the query is ready to execute.
	 *
	 * @return SQLQuery
	 */
	public function getFinalisedQuery($queriedColumns = null) {
		if(!$queriedColumns) $queriedColumns = $this->queriedColumns;
		if($queriedColumns) {
			$queriedColumns = array_merge($queriedColumns, array('Created', 'LastEdited', 'ClassName'));
		}

		$query = clone $this->query;

		// Generate the list of tables to iterate over and the list of columns required by any existing where clauses.
		// This second step is skipped if we're fetching the whole dataobject as any required columns will get selected
		// regardless.
		if($queriedColumns) {
			$tableClasses = ClassInfo::dataClassesFor($this->dataClass);

			foreach ($query->getWhere() as $where) {
				// Check for just the column, in the form '"Column" = ?' and the form '"Table"."Column"' = ?
				if (preg_match('/^"([^"]+)"/', $where, $matches) ||
					preg_match('/^"([^"]+)"\."[^"]+"/', $where, $matches)) {
					if (!in_array($matches[1], $queriedColumns)) $queriedColumns[] = $matches[1];
				}
			}
		}
		else $tableClasses = ClassInfo::ancestry($this->dataClass, true);

		$tableNames = array_keys($tableClasses);
		$baseClass = $tableNames[0];

		// Iterate over the tables and check what we need to select from them. If any selects are made (or the table is
		// required for a select)
		foreach($tableClasses as $tableClass) {
			$joinTable = false;

			// If queriedColumns is set, then check if any of the fields are in this table.
			if ($queriedColumns) {
				$tableFields = DataObject::database_fields($tableClass);
				$selectColumns = array();
				// Look through columns specifically requested in query (or where clause)
				foreach ($queriedColumns as $queriedColumn) {
					if (array_key_exists($queriedColumn, $tableFields)) {
						$selectColumns[] = $queriedColumn;
					}
				}

				$this->selectColumnsFromTable($query, $tableClass, $selectColumns);
				if ($selectColumns && $tableClass != $baseClass) {
					$joinTable = true;
				}
			} else {
				$this->selectColumnsFromTable($query, $tableClass);
				if ($tableClass != $baseClass) $joinTable = true;
			}

			if ($joinTable) {
				$query->addLeftJoin($tableClass, "\"$tableClass\".\"ID\" = \"$baseClass\".\"ID\"", $tableClass, 10) ;
			}
		}
		
		// Resolve colliding fields
		if($this->collidingFields) {
			foreach($this->collidingFields as $k => $collisions) {
				$caseClauses = array();
				foreach($collisions as $collision) {
					if(preg_match('/^"([^"]+)"/', $collision, $matches)) {
						$collisionBase = $matches[1];
						$collisionClasses = ClassInfo::subclassesFor($collisionBase);
						$collisionClasses = array_map(array(DB::getConn(), 'prepStringForDB'), $collisionClasses);
						$caseClauses[] = "WHEN \"$baseClass\".\"ClassName\" IN ("
							. implode(", ", $collisionClasses) . ") THEN $collision";
					} else {
						user_error("Bad collision item '$collision'", E_USER_WARNING);
					}
				}
				$query->selectField("CASE " . implode( " ", $caseClauses) . " ELSE NULL END", $k);
			}
		}


		if($this->filterByClassName) {
			// If querying the base class, don't bother filtering on class name
			if($this->dataClass != $baseClass) {
				// Get the ClassName values to filter to
				$classNames = ClassInfo::subclassesFor($this->dataClass);
				if(!$classNames) user_error("DataList::create() Can't find data sub-classes for '$callerClass'");
				$classNames = array_map(array(DB::getConn(), 'prepStringForDB'), $classNames);
				$query->addWhere("\"$baseClass\".\"ClassName\" IN (" . implode(",", $classNames) . ")");
			}
		}

		$query->selectField("\"$baseClass\".\"ID\"", "ID");
		$query->selectField("CASE WHEN \"$baseClass\".\"ClassName\" IS NOT NULL THEN \"$baseClass\".\"ClassName\""
			. " ELSE ".DB::getConn()->prepStringForDB($baseClass)." END", "RecordClassName");

		// TODO: Versioned, Translatable, SiteTreeSubsites, etc, could probably be better implemented as subclasses
		// of DataQuery

		$obj = Injector::inst()->get($this->dataClass);
		$obj->extend('augmentSQL', $query, $this);

		$this->ensureSelectContainsOrderbyColumns($query);

		return $query;
	}

	/**
	 * Ensure that if a query has an order by clause, those columns are present in the select.
	 * 
	 * @param SQLQuery $query
	 * @return null
	 */
	protected function ensureSelectContainsOrderbyColumns($query, $originalSelect = array()) {
		$tableClasses = ClassInfo::dataClassesFor($this->dataClass);
		$baseClass = array_shift($tableClasses);

		if($orderby = $query->getOrderBy()) {
			foreach($orderby as $k => $dir) {
				// don't touch functions in the ORDER BY or public function calls
				// selected as fields
				if(strpos($k, '(') !== false) continue;

				$col = str_replace('"', '', trim($k));
				$parts = explode('.', $col);

				// Pull through SortColumn references from the originalSelect variables
				if(preg_match('/_SortColumn/', $col)) {
					if(isset($originalSelect[$col])) $query->selectField($originalSelect[$col], $col);
					continue;
				}
				
				if(count($parts) == 1) {
					$databaseFields = DataObject::database_fields($baseClass);
	
					// database_fields() doesn't return ID, so we need to 
					// manually add it here
					$databaseFields['ID'] = true;
				
					if(isset($databaseFields[$parts[0]])) {
						$qualCol = "\"$baseClass\".\"{$parts[0]}\"";
					} else {
						$qualCol = "\"$parts[0]\"";
					}

					// remove original sort
					unset($orderby[$k]);
					// add new columns sort
					$orderby[$qualCol] = $dir;
					
					// To-do: Remove this if block once SQLQuery::$select has been refactored to store getSelect()
					// format internally; then this check can be part of selectField()
					$selects = $query->getSelect();
					if(!isset($selects[$col]) && !in_array($qualCol, $selects)) {
						$query->selectField($qualCol);
					}
				} else {
					$qualCol = '"' . implode('"."', $parts) . '"';
					
					// To-do: Remove this if block once SQLQuery::$select has been refactored to store getSelect()
					// format internally; then this check can be part of selectField()
					if(!in_array($qualCol, $query->getSelect())) {
						$query->selectField($qualCol);
					}
				}
			}

			$query->setOrderBy($orderby);
		}
	}

	/**
	 * Execute the query and return the result as {@link Query} object.
	 */
	public function execute() {
		return $this->getFinalisedQuery()->execute();
	}

	/**
	 * Return this query's SQL
	 */
	public function sql() {
		return $this->getFinalisedQuery()->sql();
	}

	/**
	 * Return the number of records in this query.
	 * Note that this will issue a separate SELECT COUNT() query.
	 */
	public function count() {
		$baseClass = ClassInfo::baseDataClass($this->dataClass);
		return $this->getFinalisedQuery()->count("DISTINCT \"$baseClass\".\"ID\"");
	}

	/**
	 * Return the maximum value of the given field in this DataList
	 * 
	 * @param String $field Unquoted database column name (will be escaped automatically)
	 */
	public function max($field) {
		return $this->aggregate(sprintf('MAX("%s")', Convert::raw2sql($field)));
	}

	/**
	 * Return the minimum value of the given field in this DataList
	 * 
	 * @param String $field Unquoted database column name (will be escaped automatically)
	 */
	public function min($field) {
		return $this->aggregate(sprintf('MIN("%s")', Convert::raw2sql($field)));
	}
	
	/**
	 * Return the average value of the given field in this DataList
	 * 
	 * @param String $field Unquoted database column name (will be escaped automatically)
	 */
	public function avg($field) {
		return $this->aggregate(sprintf('AVG("%s")', Convert::raw2sql($field)));
	}

	/**
	 * Return the sum of the values of the given field in this DataList
	 * 
	 * @param String $field Unquoted database column name (will be escaped automatically)
	 */
	public function sum($field) {
		return $this->aggregate(sprintf('SUM("%s")', Convert::raw2sql($field)));
	}
	
	/**
	 * Runs a raw aggregate expression.  Please handle escaping yourself
	 */
	public function aggregate($expression) {
		return $this->getFinalisedQuery()->aggregate($expression)->execute()->value();
	}

	/**
	 * Return the first row that would be returned by this full DataQuery
	 * Note that this will issue a separate SELECT ... LIMIT 1 query.
	 */
	public function firstRow() {
		return $this->getFinalisedQuery()->firstRow();
	}

	/**
	 * Return the last row that would be returned by this full DataQuery
	 * Note that this will issue a separate SELECT ... LIMIT query.
	 */
	public function lastRow() {
		return $this->getFinalisedQuery()->lastRow();
	}

	/**
	 * Update the SELECT clause of the query with the columns from the given table
	 */
	protected function selectColumnsFromTable(SQLQuery &$query, $tableClass, $columns = null) {
		// Add SQL for multi-value fields
		$databaseFields = DataObject::database_fields($tableClass);
		$compositeFields = DataObject::composite_fields($tableClass, false);
		if($databaseFields) foreach($databaseFields as $k => $v) {
			if((is_null($columns) || in_array($k, $columns)) && !isset($compositeFields[$k])) {
				// Update $collidingFields if necessary
				if($expressionForField = $query->expressionForField($k)) {
					if(!isset($this->collidingFields[$k])) $this->collidingFields[$k] = array($expressionForField);
					$this->collidingFields[$k][] = "\"$tableClass\".\"$k\"";
				
				} else {
					$query->selectField("\"$tableClass\".\"$k\"", $k);
				}
			}
		}
		if($compositeFields) foreach($compositeFields as $k => $v) {
			if((is_null($columns) || in_array($k, $columns)) && $v) {
				$dbO = Object::create_from_string($v, $k);
				$dbO->addToQuery($query);
			}
		}
	}
	
	/**
	 * Set the HAVING clause of this query.
	 * 
	 * @param String $having Escaped SQL statement
	 */
	public function having($having) {
		if($having) {
<<<<<<< HEAD
			$this->query->addHaving($having);
		}
		return $this;
	}

	/**
	 * Create a disjunctive subgroup.
	 *
	 * That is a subgroup joined by OR
	 *
	 * @return DataQuery_SubGroup
	 */
	public function disjunctiveGroup() {
		return new DataQuery_SubGroup($this, 'OR');
	}

	/**
	 * Create a conjunctive subgroup
	 *
	 * That is a subgroup joined by AND
	 *
	 * @return DataQuery_SubGroup
	 */
	public function conjunctiveGroup() {
		return new DataQuery_SubGroup($this, 'AND');
=======
			$clone = $this;
			$clone->query->addHaving($having);
			return $clone;
		} else {
		return $this;
	}
>>>>>>> e26090a8
	}

	/**
	 * Set the WHERE clause of this query.
	 * There are two different ways of doing this:
	 *
	 * <code>
	 *  // the entire predicate as a single string
	 *  $query->where("\"Column\" = 'Value'");
	 *
	 *  // multiple predicates as an array
	 *  $query->where(array("\"Column\" = 'Value'", "\"Column\" != 'Value'"));
	 * </code>
	 *
	 * @param string|array $where Predicate(s) to set, as escaped SQL statements.
	 */
	public function where($filter) {
		if($filter) {
<<<<<<< HEAD
			$this->query->addWhere($filter);
		}
		return $this;
=======
			$clone = $this;
			$clone->query->addWhere($filter);
			return $clone;
		} else {
		return $this;
	}
>>>>>>> e26090a8
	}

	/**
	 * Set a WHERE with OR.
	 * 
	 * @example $dataQuery->whereAny(array("\"Monkey\" = 'Chimp'", "\"Color\" = 'Brown'"));
	 * @see where()
	 *
	 * @param array $filter Escaped SQL statement.
	 * @return DataQuery
	 */
	public function whereAny($filter) {
		if($filter) {
<<<<<<< HEAD
			$this->query->addWhereAny($filter);
		}
		return $this;
=======
			$clone = $this;
			$clone->query->addWhereAny($filter);
			return $clone;
		} else {
		return $this;
	}
>>>>>>> e26090a8
	}
	
	/**
	 * Set the ORDER BY clause of this query
	 *
	 * @see SQLQuery::orderby()
	 *
	 * @param String $sort Column to sort on (escaped SQL statement)
	 * @param String $direction Direction ("ASC" or "DESC", escaped SQL statement)
	 * @param Boolean $clear Clear existing values
	 * @return DataQuery
	 */
	public function sort($sort = null, $direction = null, $clear = true) {
		if($clear) {
			$this->query->setOrderBy($sort, $direction);
		} else {
			$this->query->addOrderBy($sort, $direction);
		}
			
		return $this;
	}
	
	/**
	 * Reverse order by clause
	 *
	 * @return DataQuery
	 */
	public function reverseSort() {
		$this->query->reverseOrderBy();
		return $this;
	}
	
	/**
	 * Set the limit of this query.
	 * 
	 * @param int $limit
	 * @param int $offset
	 */
	public function limit($limit, $offset = 0) {
		$this->query->setLimit($limit, $offset);
		return $this;
	}

	/**
<<<<<<< HEAD
=======
	 * Add a join clause to this query
	 * @deprecated 3.0 Use innerJoin() or leftJoin() instead.
	 */
	public function join($join) {
		Deprecation::notice('3.0', 'Use innerJoin() or leftJoin() instead.');
		if($join) {
			$clone = $this;
			$clone->query->addFrom($join);
			// TODO: This needs to be resolved for all databases

			if(DB::getConn() instanceof MySQLDatabase) {
				$from = $clone->query->getFrom();
				$clone->query->setGroupBy(reset($from) . ".\"ID\"");
			}
			return $clone;
		} else {
		return $this;
	}
	}

	/**
>>>>>>> e26090a8
	 * Add an INNER JOIN clause to this query.
	 * 
	 * @param String $table The unquoted table name to join to.
	 * @param String $onClause The filter for the join (escaped SQL statement)
	 * @param String $alias An optional alias name (unquoted)
	 */
	public function innerJoin($table, $onClause, $alias = null) {
		if($table) {
<<<<<<< HEAD
			$this->query->addInnerJoin($table, $onClause, $alias);
		}
		return $this;
=======
			$clone = $this;
			$clone->query->addInnerJoin($table, $onClause, $alias);
			return $clone;
		} else {
		return $this;
	}
>>>>>>> e26090a8
	}

	/**
	 * Add a LEFT JOIN clause to this query.
	 * 
	 * @param String $table The unquoted table to join to.
	 * @param String $onClause The filter for the join (escaped SQL statement).
	 * @param String $alias An optional alias name (unquoted)
	 */
	public function leftJoin($table, $onClause, $alias = null) {
		if($table) {
<<<<<<< HEAD
			$this->query->addLeftJoin($table, $onClause, $alias);
		}
		return $this;
=======
			$clone = $this;
			$clone->query->addLeftJoin($table, $onClause, $alias);
			return $clone;
		} else {
		return $this;
	}
>>>>>>> e26090a8
	}

	/**
	 * Traverse the relationship fields, and add the table
	 * mappings to the query object state. This has to be called
	 * in any overloaded {@link SearchFilter->apply()} methods manually.
	 * 
	 * @param String|array $relation The array/dot-syntax relation to follow
	 * @return The model class of the related item
	 */
	public function applyRelation($relation) {
		// NO-OP
		if(!$relation) return $this->dataClass;
		
		if(is_string($relation)) $relation = explode(".", $relation);

		$modelClass = $this->dataClass;
		
		foreach($relation as $rel) {
			$model = singleton($modelClass);
			if ($component = $model->has_one($rel)) {
				if(!$this->query->isJoinedTo($component)) {
					$foreignKey = $model->getReverseAssociation($component);
					$this->query->addLeftJoin($component,
						"\"$component\".\"ID\" = \"{$modelClass}\".\"{$foreignKey}ID\"");
				
					/**
					 * add join clause to the component's ancestry classes so that the search filter could search on
					 * its ancestor fields.
					 */
					$ancestry = ClassInfo::ancestry($component, true);
					if(!empty($ancestry)){
						$ancestry = array_reverse($ancestry);
						foreach($ancestry as $ancestor){
							if($ancestor != $component){
								$this->query->addInnerJoin($ancestor, "\"$component\".\"ID\" = \"$ancestor\".\"ID\"");
							}
						}
					}
				}
				$modelClass = $component;

			} elseif ($component = $model->has_many($rel)) {
				if(!$this->query->isJoinedTo($component)) {
					$ancestry = $model->getClassAncestry();
					$foreignKey = $model->getRemoteJoinField($rel);
					$this->query->addLeftJoin($component,
						"\"$component\".\"{$foreignKey}\" = \"{$ancestry[0]}\".\"ID\"");
					/**
					 * add join clause to the component's ancestry classes so that the search filter could search on
					 * its ancestor fields.
					 */
					$ancestry = ClassInfo::ancestry($component, true);
					if(!empty($ancestry)){
						$ancestry = array_reverse($ancestry);
						foreach($ancestry as $ancestor){
							if($ancestor != $component){
								$this->query->addInnerJoin($ancestor, "\"$component\".\"ID\" = \"$ancestor\".\"ID\"");
							}
						}
					}
				}
				$modelClass = $component;

			} elseif ($component = $model->many_many($rel)) {
				list($parentClass, $componentClass, $parentField, $componentField, $relationTable) = $component;
				$parentBaseClass = ClassInfo::baseDataClass($parentClass);
				$componentBaseClass = ClassInfo::baseDataClass($componentClass);
				$this->query->addInnerJoin($relationTable,
					"\"$relationTable\".\"$parentField\" = \"$parentBaseClass\".\"ID\"");
				$this->query->addLeftJoin($componentBaseClass,
					"\"$relationTable\".\"$componentField\" = \"$componentBaseClass\".\"ID\"");
				if(ClassInfo::hasTable($componentClass)) {
					$this->query->addLeftJoin($componentClass,
						"\"$relationTable\".\"$componentField\" = \"$componentClass\".\"ID\"");
				}
				$modelClass = $componentClass;

			}
		}
		
		return $modelClass;
	}
	
	/**
	 * Removes the result of query from this query.
	 * 
	 * @param DataQuery $subtractQuery
	 * @param string $field 
	 */
	public function subtract(DataQuery $subtractQuery, $field='ID') {
<<<<<<< HEAD
		$fieldExpression = $subtractQuery->expressionForField($field);
		$subSelect = $subtractQuery->getFinalisedQuery();
=======
		$subSelect = $subtractQuery->getFinalisedQuery();
		$fieldExpression = $this->expressionForField($field, $subSelect);
>>>>>>> e26090a8
		$subSelect->setSelect(array());
		$subSelect->selectField($fieldExpression, $field);
		$subSelect->setOrderBy(null);
		$this->where($this->expressionForField($field).' NOT IN ('.$subSelect->sql().')');

		return $this;
	}

	/**
	 * Select the given fields from the given table.
	 * 
	 * @param String $table Unquoted table name (will be escaped automatically)
	 * @param Array $fields Database column names (will be escaped automatically)
	 */
	public function selectFromTable($table, $fields) {
		$table = Convert::raw2sql($table);
		$fieldExpressions = array_map(create_function('$item', 
			"return '\"$table\".\"' . Convert::raw2sql(\$item) . '\"';"), $fields);
		
		$this->query->setSelect($fieldExpressions);

		return $this;
	}

	/**
	 * Query the given field column from the database and return as an array.
	 * 
	 * @param String $field See {@link expressionForField()}.
	 */
	public function column($field = 'ID') {
		$fieldExpression = $this->expressionForField($field);
		$query = $this->getFinalisedQuery(array($field));
		$originalSelect = $query->getSelect();
		$query->setSelect(array());
		$query->selectField($fieldExpression, $field);
		$this->ensureSelectContainsOrderbyColumns($query, $originalSelect);

		return $query->execute()->column($field);
	}
	
	/**
	 * @param  String $field Select statement identifier, either the unquoted column name,
	 * the full composite SQL statement, or the alias set through {@link SQLQuery->selectField()}.
	 * @return String The expression used to query this field via this DataQuery
	 */
	protected function expressionForField($field) {
		
		// Prepare query object for selecting this field
		$query = $this->getFinalisedQuery(array($field));
		
		// Allow query to define the expression for this field
		$expression = $query->expressionForField($field);
		if(!empty($expression)) return $expression;
		
		// Special case for ID, if not provided
		if($field === 'ID') {
			$baseClass = ClassInfo::baseDataClass($this->dataClass);
			return "\"$baseClass\".\"ID\"";	
<<<<<<< HEAD
=======

		} else {
			return $query->expressionForField($field);
>>>>>>> e26090a8
		}
	}

	/**
	 * Select the given field expressions.
	 * 
	 * @param $fieldExpression String The field to select (escaped SQL statement)
	 * @param $alias String The alias of that field (escaped SQL statement)
	 */
	protected function selectField($fieldExpression, $alias = null) {
		$this->query->selectField($fieldExpression, $alias);
	}

	//// QUERY PARAMS

	/**
	 * An arbitrary store of query parameters that can be used by decorators.
	 * @todo This will probably be made obsolete if we have subclasses of DataList and/or DataQuery.
	 */
	private $queryParams;
	
	/**
	 * Set an arbitrary query parameter, that can be used by decorators to add additional meta-data to the query.
	 * It's expected that the $key will be namespaced, e.g, 'Versioned.stage' instead of just 'stage'.
	 */
	public function setQueryParam($key, $value) {
		$this->queryParams[$key] = $value;
	}
	
	/**
	 * Set an arbitrary query parameter, that can be used by decorators to add additional meta-data to the query.
	 */
	public function getQueryParam($key) {
		if(isset($this->queryParams[$key])) return $this->queryParams[$key];
		else return null;
	}

	/**
	 * Returns all query parameters
	 * @return array query parameters array
	 */
	public function getQueryParams() {
		return $this->queryParams;
	}
<<<<<<< HEAD
}

/**
 * Represents a subgroup inside a WHERE clause in a {@link DataQuery}
 *
 * Stores the clauses for the subgroup inside a specific {@link SQLQuery} object.
 * All non-where methods call their DataQuery versions, which uses the base
 * query object.
 */
class DataQuery_SubGroup extends DataQuery {
	protected $whereQuery;

	public function __construct(DataQuery $base, $connective) {
		$this->dataClass = $base->dataClass;
		$this->query = $base->query;
		$this->whereQuery = new SQLQuery;
		$this->whereQuery->setConnective($connective);

		$base->where($this);
	}

	/**
	 * Set the WHERE clause of this query.
	 * There are two different ways of doing this:
	 *
	 * <code>
	 *  // the entire predicate as a single string
	 *  $query->where("\"Column\" = 'Value'");
	 *
	 *  // multiple predicates as an array
	 *  $query->where(array("\"Column\" = 'Value'", "\"Column\" != 'Value'"));
	 * </code>
	 *
	 * @param string|array $where Predicate(s) to set, as escaped SQL statements.
	 */
	public function where($filter) {
		if($filter) {
			$this->whereQuery->addWhere($filter);
		}
		return $this;
	}

	/**
	 * Set a WHERE with OR.
	 * 
	 * @example $dataQuery->whereAny(array("\"Monkey\" = 'Chimp'", "\"Color\" = 'Brown'"));
	 * @see where()
	 *
	 * @param array $filter Escaped SQL statement.
	 * @return DataQuery
	 */
	public function whereAny($filter) {
		if($filter) {
			$this->whereQuery->addWhereAny($filter);
		}
		return $this;
	}

	public function __toString() {
		if(!$this->whereQuery->getWhere()) {
			// We always need to have something so we don't end up with something like '... AND () AND ...'
			return '1=1';
		}
		$sql = DB::getConn()->sqlWhereToString($this->whereQuery->getWhere(), $this->whereQuery->getConnective());
		$sql = preg_replace('[^\s*WHERE\s*]', '', $sql);
		return $sql;
	}
=======

>>>>>>> e26090a8
}<|MERGE_RESOLUTION|>--- conflicted
+++ resolved
@@ -282,12 +282,12 @@
 					} else {
 						$qualCol = "\"$parts[0]\"";
 					}
-
-					// remove original sort
-					unset($orderby[$k]);
-					// add new columns sort
-					$orderby[$qualCol] = $dir;
-					
+						
+						// remove original sort
+						unset($orderby[$k]);
+						// add new columns sort
+						$orderby[$qualCol] = $dir;
+							
 					// To-do: Remove this if block once SQLQuery::$select has been refactored to store getSelect()
 					// format internally; then this check can be part of selectField()
 					$selects = $query->getSelect();
@@ -425,7 +425,6 @@
 	 */
 	public function having($having) {
 		if($having) {
-<<<<<<< HEAD
 			$this->query->addHaving($having);
 		}
 		return $this;
@@ -451,14 +450,6 @@
 	 */
 	public function conjunctiveGroup() {
 		return new DataQuery_SubGroup($this, 'AND');
-=======
-			$clone = $this;
-			$clone->query->addHaving($having);
-			return $clone;
-		} else {
-		return $this;
-	}
->>>>>>> e26090a8
 	}
 
 	/**
@@ -477,18 +468,9 @@
 	 */
 	public function where($filter) {
 		if($filter) {
-<<<<<<< HEAD
 			$this->query->addWhere($filter);
 		}
 		return $this;
-=======
-			$clone = $this;
-			$clone->query->addWhere($filter);
-			return $clone;
-		} else {
-		return $this;
-	}
->>>>>>> e26090a8
 	}
 
 	/**
@@ -502,18 +484,9 @@
 	 */
 	public function whereAny($filter) {
 		if($filter) {
-<<<<<<< HEAD
 			$this->query->addWhereAny($filter);
 		}
 		return $this;
-=======
-			$clone = $this;
-			$clone->query->addWhereAny($filter);
-			return $clone;
-		} else {
-		return $this;
-	}
->>>>>>> e26090a8
 	}
 	
 	/**
@@ -558,30 +531,6 @@
 	}
 
 	/**
-<<<<<<< HEAD
-=======
-	 * Add a join clause to this query
-	 * @deprecated 3.0 Use innerJoin() or leftJoin() instead.
-	 */
-	public function join($join) {
-		Deprecation::notice('3.0', 'Use innerJoin() or leftJoin() instead.');
-		if($join) {
-			$clone = $this;
-			$clone->query->addFrom($join);
-			// TODO: This needs to be resolved for all databases
-
-			if(DB::getConn() instanceof MySQLDatabase) {
-				$from = $clone->query->getFrom();
-				$clone->query->setGroupBy(reset($from) . ".\"ID\"");
-			}
-			return $clone;
-		} else {
-		return $this;
-	}
-	}
-
-	/**
->>>>>>> e26090a8
 	 * Add an INNER JOIN clause to this query.
 	 * 
 	 * @param String $table The unquoted table name to join to.
@@ -590,18 +539,9 @@
 	 */
 	public function innerJoin($table, $onClause, $alias = null) {
 		if($table) {
-<<<<<<< HEAD
 			$this->query->addInnerJoin($table, $onClause, $alias);
 		}
 		return $this;
-=======
-			$clone = $this;
-			$clone->query->addInnerJoin($table, $onClause, $alias);
-			return $clone;
-		} else {
-		return $this;
-	}
->>>>>>> e26090a8
 	}
 
 	/**
@@ -613,18 +553,9 @@
 	 */
 	public function leftJoin($table, $onClause, $alias = null) {
 		if($table) {
-<<<<<<< HEAD
 			$this->query->addLeftJoin($table, $onClause, $alias);
 		}
 		return $this;
-=======
-			$clone = $this;
-			$clone->query->addLeftJoin($table, $onClause, $alias);
-			return $clone;
-		} else {
-		return $this;
-	}
->>>>>>> e26090a8
 	}
 
 	/**
@@ -716,13 +647,8 @@
 	 * @param string $field 
 	 */
 	public function subtract(DataQuery $subtractQuery, $field='ID') {
-<<<<<<< HEAD
 		$fieldExpression = $subtractQuery->expressionForField($field);
 		$subSelect = $subtractQuery->getFinalisedQuery();
-=======
-		$subSelect = $subtractQuery->getFinalisedQuery();
-		$fieldExpression = $this->expressionForField($field, $subSelect);
->>>>>>> e26090a8
 		$subSelect->setSelect(array());
 		$subSelect->selectField($fieldExpression, $field);
 		$subSelect->setOrderBy(null);
@@ -781,12 +707,6 @@
 		if($field === 'ID') {
 			$baseClass = ClassInfo::baseDataClass($this->dataClass);
 			return "\"$baseClass\".\"ID\"";	
-<<<<<<< HEAD
-=======
-
-		} else {
-			return $query->expressionForField($field);
->>>>>>> e26090a8
 		}
 	}
 
@@ -831,7 +751,6 @@
 	public function getQueryParams() {
 		return $this->queryParams;
 	}
-<<<<<<< HEAD
 }
 
 /**
@@ -899,7 +818,4 @@
 		$sql = preg_replace('[^\s*WHERE\s*]', '', $sql);
 		return $sql;
 	}
-=======
-
->>>>>>> e26090a8
 }