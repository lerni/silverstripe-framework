<?php
/**
 * @package framework
 * @subpackage tests
 */
class MemberTest extends FunctionalTest {
	protected static $fixture_file = 'MemberTest.yml';
	
	protected $orig = array();
	protected $local = null;
	
	protected $illegalExtensions = array(
		'Member' => array(
			// TODO Coupling with modules, this should be resolved by automatically
			// removing all applied extensions before a unit test
			'ForumRole',
			'OpenIDAuthenticatedRole'
		)
	);

	public function __construct() {
		parent::__construct();

		//Setting the locale has to happen in the constructor (using the setUp and tearDown methods doesn't work)
		//This is because the test relies on the yaml file being interpreted according to a particular date format
		//and this setup occurs before the setUp method is run 
		$this->local = i18n::default_locale();
		i18n::set_default_locale('en_US');
	}

	public function __destruct() {
		i18n::set_default_locale($this->local);
	}

	public function setUp() {
		parent::setUp();
		
		$this->orig['Member_unique_identifier_field'] = Member::config()->unique_identifier_field;
		Member::config()->unique_identifier_field = 'Email';
		Member::set_password_validator(null);
	}
	
	public function tearDown() {
		Member::config()->unique_identifier_field = $this->orig['Member_unique_identifier_field'];
		parent::tearDown();
	}



	/**
	 * @expectedException ValidationException
	 */
	public function testWriteDoesntMergeNewRecordWithExistingMember() {
		$m1 = new Member();
		$m1->Email = 'member@test.com';
		$m1->write();
		
		$m2 = new Member();
		$m2->Email = 'member@test.com';
		$m2->write();
	}
	
	/**
	 * @expectedException ValidationException
	 */
	public function testWriteDoesntMergeExistingMemberOnIdentifierChange() {
		$m1 = new Member();
		$m1->Email = 'member@test.com';
		$m1->write();
		
		$m2 = new Member();
		$m2->Email = 'member_new@test.com';
		$m2->write();
		
		$m2->Email = 'member@test.com';
		$m2->write();
	}
	
	public function testDefaultPasswordEncryptionOnMember() {
		$memberWithPassword = new Member();
		$memberWithPassword->Password = 'mypassword';
		$memberWithPassword->write();
		$this->assertEquals(
			$memberWithPassword->PasswordEncryption, 
			Security::config()->password_encryption_algorithm,
			'Password encryption is set for new member records on first write (with setting "Password")'
		);
		
		$memberNoPassword = new Member();
		$memberNoPassword->write();
		$this->assertNull(
			$memberNoPassword->PasswordEncryption,
			'Password encryption is not set for new member records on first write, when not setting a "Password")'
		);
	}
	
	public function testDefaultPasswordEncryptionDoesntChangeExistingMembers() {
		$member = new Member();
		$member->Password = 'mypassword';
		$member->PasswordEncryption = 'sha1_v2.4';
		$member->write();
		
		$origAlgo = Security::config()->password_encryption_algorithm;
		Security::config()->password_encryption_algorithm = 'none';
	
		$member->Password = 'mynewpassword';
		$member->write();
		
		$this->assertEquals(
			$member->PasswordEncryption, 
			'sha1_v2.4'
		);
		$result = $member->checkPassword('mynewpassword');
		$this->assertTrue($result->valid());
		
		Security::config()->password_encryption_algorithm = $origAlgo;
	}

	public function testKeepsEncryptionOnEmptyPasswords() {
		$member = new Member();
		$member->Password = 'mypassword';
		$member->PasswordEncryption = 'sha1_v2.4';
		$member->write();
		
		$member->Password = '';
		$member->write();
		
		$this->assertEquals(
			$member->PasswordEncryption, 
			'sha1_v2.4'
		);
		$result = $member->checkPassword('');
		$this->assertTrue($result->valid());
	}
	
	public function testSetPassword() {
		$member = $this->objFromFixture('Member', 'test');
		$member->Password = "test1";
		$member->write();
		$result = $member->checkPassword('test1');
		$this->assertTrue($result->valid());
	}
	
	/**
	 * Test that password changes are logged properly
	 */
	public function testPasswordChangeLogging() {
		$member = $this->objFromFixture('Member', 'test');
		$this->assertNotNull($member);
		$member->Password = "test1";
		$member->write();
	
		$member->Password = "test2";
		$member->write();
	
		$member->Password = "test3";
		$member->write();
	
		$passwords = DataObject::get("MemberPassword", "\"MemberID\" = $member->ID", "\"Created\" DESC, \"ID\" DESC")
			->getIterator();
		$this->assertNotNull($passwords);
		$passwords->rewind();
		$this->assertTrue($passwords->current()->checkPassword('test3'), "Password test3 not found in MemberRecord");
	
		$passwords->next();
		$this->assertTrue($passwords->current()->checkPassword('test2'), "Password test2 not found in MemberRecord");
	
		$passwords->next();
		$this->assertTrue($passwords->current()->checkPassword('test1'), "Password test1 not found in MemberRecord");
	
		$passwords->next();
		$this->assertInstanceOf('DataObject', $passwords->current());
		$this->assertTrue($passwords->current()->checkPassword('1nitialPassword'),
			"Password 1nitialPassword not found in MemberRecord");
	}
	
	/**
	 * Test that changed passwords will send an email
	 */
	public function testChangedPasswordEmaling() {
		$this->clearEmails();
	
		$member = $this->objFromFixture('Member', 'test');
		$this->assertNotNull($member);
		$valid = $member->changePassword('32asDF##$$%%');
		$this->assertTrue($valid->valid());
		/*
		$this->assertEmailSent("sam@silverstripe.com", null, "/changed password/",
		'/sam@silverstripe\.com.*32asDF##\$\$%%/');
		*/
	}
	
	/**
	 * Test that passwords validate against NZ e-government guidelines
	 *  - don't allow the use of the last 6 passwords
	 *  - require at least 3 of lowercase, uppercase, digits and punctuation
	 *  - at least 7 characters long
	 */
	public function testValidatePassword() {
		$member = $this->objFromFixture('Member', 'test');
		$this->assertNotNull($member);
		
		Member::set_password_validator(new MemberTest_PasswordValidator());
	
		// BAD PASSWORDS
		
		$valid = $member->changePassword('shorty');
		$this->assertFalse($valid->valid());
		$this->assertContains("TOO_SHORT", $valid->codeList());
	
		$valid = $member->changePassword('longone');
		$this->assertNotContains("TOO_SHORT", $valid->codeList());
		$this->assertContains("LOW_CHARACTER_STRENGTH", $valid->codeList());
		$this->assertFalse($valid->valid());
	
		$valid = $member->changePassword('w1thNumb3rs');
		$this->assertNotContains("LOW_CHARACTER_STRENGTH", $valid->codeList());
		$this->assertTrue($valid->valid());
		
		// Clear out the MemberPassword table to ensure that the system functions properly in that situation
		DB::query("DELETE FROM \"MemberPassword\"");
	
		// GOOD PASSWORDS
		
		$valid = $member->changePassword('withSym###Ls');
		$this->assertNotContains("LOW_CHARACTER_STRENGTH", $valid->codeList());
		$this->assertTrue($valid->valid());
	
		$valid = $member->changePassword('withSym###Ls2');
		$this->assertTrue($valid->valid());
	
		$valid = $member->changePassword('withSym###Ls3');
		$this->assertTrue($valid->valid());
	
		$valid = $member->changePassword('withSym###Ls4');
		$this->assertTrue($valid->valid());
	
		$valid = $member->changePassword('withSym###Ls5');
		$this->assertTrue($valid->valid());
	
		$valid = $member->changePassword('withSym###Ls6');
		$this->assertTrue($valid->valid());
	
		$valid = $member->changePassword('withSym###Ls7');
		$this->assertTrue($valid->valid());
	
		// CAN'T USE PASSWORDS 2-7, but I can use pasword 1
	
		$valid = $member->changePassword('withSym###Ls2');
		$this->assertFalse($valid->valid());
		$this->assertContains("PREVIOUS_PASSWORD", $valid->codeList());
	
		$valid = $member->changePassword('withSym###Ls5');
		$this->assertFalse($valid->valid());
		$this->assertContains("PREVIOUS_PASSWORD", $valid->codeList());
	
		$valid = $member->changePassword('withSym###Ls7');
		$this->assertFalse($valid->valid());
		$this->assertContains("PREVIOUS_PASSWORD", $valid->codeList());
		
		$valid = $member->changePassword('withSym###Ls');
		$this->assertTrue($valid->valid());
		
		// HAVING DONE THAT, PASSWORD 2 is now available from the list
	
		$valid = $member->changePassword('withSym###Ls2');
		$this->assertTrue($valid->valid());
	
		$valid = $member->changePassword('withSym###Ls3');
		$this->assertTrue($valid->valid());
	
		$valid = $member->changePassword('withSym###Ls4');
		$this->assertTrue($valid->valid());
	
		Member::set_password_validator(null);
	}
	
	/**
	 * Test that the PasswordExpiry date is set when passwords are changed
	 */
	public function testPasswordExpirySetting() {
		Member::config()->password_expiry_days = 90;
		
		$member = $this->objFromFixture('Member', 'test');
		$this->assertNotNull($member);
		$valid = $member->changePassword("Xx?1234234");
		$this->assertTrue($valid->valid());
		
		$expiryDate = date('Y-m-d', time() + 90*86400);		
		$this->assertEquals($expiryDate, $member->PasswordExpiry);
	
		Member::config()->password_expiry_days = null;
		$valid = $member->changePassword("Xx?1234235");
		$this->assertTrue($valid->valid());
	
		$this->assertNull($member->PasswordExpiry);
	}
	
	public function testIsPasswordExpired() {
		$member = $this->objFromFixture('Member', 'test');
		$this->assertNotNull($member);
		$this->assertFalse($member->isPasswordExpired());
	
		$member = $this->objFromFixture('Member', 'noexpiry');
		$member->PasswordExpiry = null;
		$this->assertFalse($member->isPasswordExpired());
	
		$member = $this->objFromFixture('Member', 'expiredpassword');
		$this->assertTrue($member->isPasswordExpired());
		
		// Check the boundary conditions
		// If PasswordExpiry == today, then it's expired
		$member->PasswordExpiry = date('Y-m-d');
		$this->assertTrue($member->isPasswordExpired());
	
		// If PasswordExpiry == tomorrow, then it's not
		$member->PasswordExpiry = date('Y-m-d', time() + 86400);
		$this->assertFalse($member->isPasswordExpired());
		
	}
	
	public function testMemberWithNoDateFormatFallsbackToGlobalLocaleDefaultFormat() {
		$member = $this->objFromFixture('Member', 'noformatmember');
		$this->assertEquals('MMM d, y', $member->DateFormat);
		$this->assertEquals('h:mm:ss a', $member->TimeFormat);
	}
	
	public function testMemberWithNoDateFormatFallsbackToTheirLocaleDefaultFormat() {
		$member = $this->objFromFixture('Member', 'delocalemember');
		$this->assertEquals('dd.MM.yyyy', $member->DateFormat);
		$this->assertEquals('HH:mm:ss', $member->TimeFormat);
	}
	
	public function testInGroups() {
		$staffmember = $this->objFromFixture('Member', 'staffmember');
		$managementmember = $this->objFromFixture('Member', 'managementmember');
		$accountingmember = $this->objFromFixture('Member', 'accountingmember');
		$ceomember = $this->objFromFixture('Member', 'ceomember');
		
		$staffgroup = $this->objFromFixture('Group', 'staffgroup');
		$managementgroup = $this->objFromFixture('Group', 'managementgroup');
		$accountinggroup = $this->objFromFixture('Group', 'accountinggroup');
		$ceogroup = $this->objFromFixture('Group', 'ceogroup');
		
		$this->assertTrue(
			$staffmember->inGroups(array($staffgroup, $managementgroup)),
			'inGroups() succeeds if a membership is detected on one of many passed groups'
		);
		$this->assertFalse(
			$staffmember->inGroups(array($ceogroup, $managementgroup)),
			'inGroups() fails if a membership is detected on none of the passed groups'
		);
		$this->assertFalse(
			$ceomember->inGroups(array($staffgroup, $managementgroup), true),
			'inGroups() fails if no direct membership is detected on any of the passed groups (in strict mode)'
		);
	}
	
	public function testAddToGroupByCode() {
		$grouplessMember = $this->objFromFixture('Member', 'grouplessmember');
		$memberlessGroup = $this->objFromFixture('Group','memberlessgroup');
		
		$this->assertFalse($grouplessMember->Groups()->exists());
		$this->assertFalse($memberlessGroup->Members()->exists());
	
		$grouplessMember->addToGroupByCode('memberless');
	
		$this->assertEquals($memberlessGroup->Members()->Count(), 1);
		$this->assertEquals($grouplessMember->Groups()->Count(), 1);
		
		$grouplessMember->addToGroupByCode('somegroupthatwouldneverexist', 'New Group');
		$this->assertEquals($grouplessMember->Groups()->Count(), 2);
		
		$group = DataObject::get_one('Group', "\"Code\" = 'somegroupthatwouldneverexist'");
		$this->assertNotNull($group);
		$this->assertEquals($group->Code, 'somegroupthatwouldneverexist');
		$this->assertEquals($group->Title, 'New Group');
		
	}
	
	public function testInGroup() {
		$staffmember = $this->objFromFixture('Member', 'staffmember');
		$managementmember = $this->objFromFixture('Member', 'managementmember');
		$accountingmember = $this->objFromFixture('Member', 'accountingmember');
		$ceomember = $this->objFromFixture('Member', 'ceomember');
		
		$staffgroup = $this->objFromFixture('Group', 'staffgroup');
		$managementgroup = $this->objFromFixture('Group', 'managementgroup');
		$accountinggroup = $this->objFromFixture('Group', 'accountinggroup');
		$ceogroup = $this->objFromFixture('Group', 'ceogroup');
		
		$this->assertTrue(
			$staffmember->inGroup($staffgroup),
			'Direct group membership is detected'
		);
		$this->assertTrue(
			$managementmember->inGroup($staffgroup),
			'Users of child group are members of a direct parent group (if not in strict mode)'
		);
		$this->assertTrue(
			$accountingmember->inGroup($staffgroup),
			'Users of child group are members of a direct parent group (if not in strict mode)'
		);
		$this->assertTrue(
			$ceomember->inGroup($staffgroup),
			'Users of indirect grandchild group are members of a parent group (if not in strict mode)'
		);
		$this->assertTrue(
			$ceomember->inGroup($ceogroup, true),
			'Direct group membership is dected (if in strict mode)'
		);
		$this->assertFalse(
			$ceomember->inGroup($staffgroup, true),
			'Users of child group are not members of a direct parent group (if in strict mode)'
		);
		$this->assertFalse(
			$staffmember->inGroup($managementgroup),
			'Users of parent group are not members of a direct child group'
		);
		$this->assertFalse(
			$staffmember->inGroup($ceogroup),
			'Users of parent group are not members of an indirect grandchild group'
		);
		$this->assertFalse(
			$accountingmember->inGroup($managementgroup),
			'Users of group are not members of any siblings'
		);
		$this->assertFalse(
			$staffmember->inGroup('does-not-exist'),
			'Non-existant group returns false'
		);
	}
	
	/**
	 * Tests that the user is able to view their own record, and in turn, they can
	 * edit and delete their own record too.
	 */
	public function testCanManipulateOwnRecord() {
		$extensions = $this->removeExtensions(Object::get_extensions('Member'));
		$member = $this->objFromFixture('Member', 'test');
		$member2 = $this->objFromFixture('Member', 'staffmember');
		
		$this->session()->inst_set('loggedInAs', null);
		
		/* Not logged in, you can't view, delete or edit the record */
		$this->assertFalse($member->canView());
		$this->assertFalse($member->canDelete());
		$this->assertFalse($member->canEdit());
		
		/* Logged in users can edit their own record */
		$this->session()->inst_set('loggedInAs', $member->ID);
		$this->assertTrue($member->canView());
		$this->assertFalse($member->canDelete());
		$this->assertTrue($member->canEdit());
		
		/* Other uses cannot view, delete or edit others records */
		$this->session()->inst_set('loggedInAs', $member2->ID);
		$this->assertFalse($member->canView());
		$this->assertFalse($member->canDelete());
		$this->assertFalse($member->canEdit());
	
		$this->addExtensions($extensions);
		$this->session()->inst_set('loggedInAs', null);
	}
	
	public function testAuthorisedMembersCanManipulateOthersRecords() {
		$extensions = $this->removeExtensions(Object::get_extensions('Member'));
		$member = $this->objFromFixture('Member', 'test');
		$member2 = $this->objFromFixture('Member', 'staffmember');
		
		/* Group members with SecurityAdmin permissions can manipulate other records */
		$this->session()->inst_set('loggedInAs', $member->ID);
		$this->assertTrue($member2->canView());
		$this->assertTrue($member2->canDelete());
		$this->assertTrue($member2->canEdit());
		
		$this->addExtensions($extensions);
		$this->session()->inst_set('loggedInAs', null);
	}
	
	public function testExtendedCan() {
		$extensions = $this->removeExtensions(Object::get_extensions('Member'));
		$member = $this->objFromFixture('Member', 'test');
		
		/* Normal behaviour is that you can't view a member unless canView() on an extension returns true */
		$this->assertFalse($member->canView());
		$this->assertFalse($member->canDelete());
		$this->assertFalse($member->canEdit());
		
		/* Apply a extension that allows viewing in any case (most likely the case for member profiles) */
		Member::add_extension('MemberTest_ViewingAllowedExtension');
		$member2 = $this->objFromFixture('Member', 'staffmember');
		
		$this->assertTrue($member2->canView());
		$this->assertFalse($member2->canDelete());
		$this->assertFalse($member2->canEdit());
	
		/* Apply a extension that denies viewing of the Member */
		Member::remove_extension('MemberTest_ViewingAllowedExtension');
		Member::add_extension('MemberTest_ViewingDeniedExtension');
		$member3 = $this->objFromFixture('Member', 'managementmember');
		
		$this->assertFalse($member3->canView());
		$this->assertFalse($member3->canDelete());
		$this->assertFalse($member3->canEdit());
	
		/* Apply a extension that allows viewing and editing but denies deletion */
		Member::remove_extension('MemberTest_ViewingDeniedExtension');
		Member::add_extension('MemberTest_EditingAllowedDeletingDeniedExtension');
		$member4 = $this->objFromFixture('Member', 'accountingmember');
		
		$this->assertTrue($member4->canView());
		$this->assertFalse($member4->canDelete());
		$this->assertTrue($member4->canEdit());
		
		Member::remove_extension('MemberTest_EditingAllowedDeletingDeniedExtension');
		$this->addExtensions($extensions);
	}
	
	/**
	 * Tests for {@link Member::getName()} and {@link Member::setName()}
	 */
	public function testName() {
		$member = $this->objFromFixture('Member', 'test');
		$member->setName('Test Some User');
		$this->assertEquals('Test Some User', $member->getName());
		$member->setName('Test');
		$this->assertEquals('Test', $member->getName());
		$member->FirstName = 'Test';
		$member->Surname = '';
		$this->assertEquals('Test', $member->getName());
	}
	
	public function testMembersWithSecurityAdminAccessCantEditAdminsUnlessTheyreAdminsThemselves() {
		$adminMember = $this->objFromFixture('Member', 'admin');
		$otherAdminMember = $this->objFromFixture('Member', 'other-admin');
		$securityAdminMember = $this->objFromFixture('Member', 'test');
		$ceoMember = $this->objFromFixture('Member', 'ceomember');
		
		// Careful: Don't read as english language.
		// More precisely this should read canBeEditedBy()
		
		$this->assertTrue($adminMember->canEdit($adminMember), 'Admins can edit themselves');
		$this->assertTrue($otherAdminMember->canEdit($adminMember), 'Admins can edit other admins');
		$this->assertTrue($securityAdminMember->canEdit($adminMember), 'Admins can edit other members');
		
		$this->assertTrue($securityAdminMember->canEdit($securityAdminMember), 'Security-Admins can edit themselves');
		$this->assertFalse($adminMember->canEdit($securityAdminMember), 'Security-Admins can not edit other admins');
		$this->assertTrue($ceoMember->canEdit($securityAdminMember), 'Security-Admins can edit other members');
	}
	
	public function testOnChangeGroups() {
		$staffGroup = $this->objFromFixture('Group', 'staffgroup');
		$adminGroup = $this->objFromFixture('Group', 'admingroup');
		$staffMember = $this->objFromFixture('Member', 'staffmember');
		$adminMember = $this->objFromFixture('Member', 'admin');
		$newAdminGroup = new Group(array('Title' => 'newadmin'));
		$newAdminGroup->write();
		Permission::grant($newAdminGroup->ID, 'ADMIN');
		$newOtherGroup = new Group(array('Title' => 'othergroup'));
		$newOtherGroup->write();
		
		$this->assertTrue(
			$staffMember->onChangeGroups(array($staffGroup->ID)),
			'Adding existing non-admin group relation is allowed for non-admin members'
		);
		$this->assertTrue(
			$staffMember->onChangeGroups(array($newOtherGroup->ID)),
			'Adding new non-admin group relation is allowed for non-admin members'
		);
		$this->assertFalse(
			$staffMember->onChangeGroups(array($newAdminGroup->ID)),
			'Adding new admin group relation is not allowed for non-admin members'
		);

		$this->session()->inst_set('loggedInAs', $adminMember->ID);
		$this->assertTrue(
			$staffMember->onChangeGroups(array($newAdminGroup->ID)),
			'Adding new admin group relation is allowed for normal users, when granter is logged in as admin'
		);
		$this->session()->inst_set('loggedInAs', null);

		$this->assertTrue(
			$adminMember->onChangeGroups(array($newAdminGroup->ID)),
			'Adding new admin group relation is allowed for admin members'
		);
	}
	
	/**
	 * Test that all members are returned
	 */
	public function testMap_in_groupsReturnsAll() {
		$members = Member::map_in_groups();
		$this->assertEquals(13, count($members), 'There are 12 members in the mock plus a fake admin');
	}
	
	/**
	 * Test that only admin members are returned 
	 */
	public function testMap_in_groupsReturnsAdmins() {
		$adminID = $this->objFromFixture('Group', 'admingroup')->ID;
		$members = Member::map_in_groups($adminID);
		
		$admin = $this->objFromFixture('Member', 'admin');
		$otherAdmin = $this->objFromFixture('Member', 'other-admin');
		
		$this->assertTrue(in_array($admin->getTitle(), $members),
			$admin->getTitle().' should be in the returned list.');
		$this->assertTrue(in_array($otherAdmin->getTitle(), $members),
			$otherAdmin->getTitle().' should be in the returned list.');
		$this->assertEquals(2, count($members), 'There should be 2 members from the admin group');
	}

	/**
	 * Add the given array of member extensions as class names.
	 * This is useful for re-adding extensions after being removed
	 * in a test case to produce an unbiased test.
	 * 
	 * @param array $extensions
	 * @return array The added extensions
	 */
	protected function addExtensions($extensions) {
		if($extensions) foreach($extensions as $extension) {
			Member::add_extension($extension);
		}
		return $extensions;
	}

	/**
	 * Remove given extensions from Member. This is useful for
	 * removing extensions that could produce a biased
	 * test result, as some extensions applied by project
	 * code or modules can do this.
	 * 
	 * @param array $extensions
	 * @return array The removed extensions
	 */
	protected function removeExtensions($extensions) {
		if($extensions) foreach($extensions as $extension) {
			Member::remove_extension($extension);
		}
		return $extensions;
	}

	public function testGenerateAutologinTokenAndStoreHash() {
		$enc = new PasswordEncryptor_Blowfish();

		$m = new Member();
		$m->PasswordEncryption = 'blowfish';
		$m->Salt = $enc->salt('123');

		$token = $m->generateAutologinTokenAndStoreHash();

		$this->assertEquals($m->encryptWithUserSettings($token), $m->AutoLoginHash, 'Stores the token as ahash.');
	}

	public function testValidateAutoLoginToken() {
		$enc = new PasswordEncryptor_Blowfish();

		$m1 = new Member();
		$m1->PasswordEncryption = 'blowfish';
		$m1->Salt = $enc->salt('123');
		$m1Token = $m1->generateAutologinTokenAndStoreHash();

		$m2 = new Member();
		$m2->PasswordEncryption = 'blowfish';
		$m2->Salt = $enc->salt('456');
		$m2Token = $m2->generateAutologinTokenAndStoreHash();
		
		$this->assertTrue($m1->validateAutoLoginToken($m1Token), 'Passes token validity test against matching member.');
		$this->assertFalse($m2->validateAutoLoginToken($m1Token), 'Fails token validity test against other member.');
	}

	public function testCanDelete() {
		$admin1 = $this->objFromFixture('Member', 'admin');
		$admin2 = $this->objFromFixture('Member', 'other-admin');
		$member1 = $this->objFromFixture('Member', 'grouplessmember');
		$member2 = $this->objFromFixture('Member', 'noformatmember');

		$this->assertTrue(
			$admin1->canDelete($admin2),
			'Admins can delete other admins'
		);
		$this->assertTrue(
			$member1->canDelete($admin2),
			'Admins can delete non-admins'
		);
		$this->assertFalse(
			$admin1->canDelete($admin1),
			'Admins can not delete themselves'
		);
		$this->assertFalse(
			$member1->canDelete($member2),
			'Non-admins can not delete other non-admins'
		);
		$this->assertFalse(
			$member1->canDelete($member1),
			'Non-admins can not delete themselves'
		);
	}

<<<<<<< HEAD
	public function testFailedLoginCount() {
		$maxFailedLoginsAllowed = 3;
		//set up the config variables to enable login lockouts
		Config::nest();
		Config::inst()->update('Member', 'lock_out_after_incorrect_logins', $maxFailedLoginsAllowed);

		$member = $this->objFromFixture('Member', 'test');
		$failedLoginCount = $member->FailedLoginCount;

		for ($i = 1; $i < $maxFailedLoginsAllowed; ++$i) {
			$member->registerFailedLogin();

			$this->assertEquals(
				++$failedLoginCount,
				$member->FailedLoginCount,
				'Failed to increment $member->FailedLoginCount'
			);

			$this->assertFalse(
				$member->isLockedOut(),
				"Member has been locked out too early"
			);
		}

		//fail login until max login attempts is reached
		$member->FailedLoginCount = 0;
		for ($i = 0; $i < $maxFailedLoginsAllowed; ++$i) {
			$member->registerFailedLogin();
		}
		//check to see if they've been locked out
		$this->assertTrue(
			$member->isLockedOut(),
			'Member was not locked out when max logins met'
		);

		//after they're locked out, need to check FailedLoginCount was reset to 0
		$this->assertEquals(
			$member->FailedLoginCount,
			0,
			'Failed login count was not reset after lockout'
		);

		//test all done, unnest config
		Config::unnest();
	}

=======

	public function testCustomMemberValidator() {
		$member = $this->objFromFixture('Member', 'admin');

		$form = new MemberTest_ValidatorForm();
		$form->loadDataFrom($member);

		$validator = new Member_Validator();
		$validator->setForm($form);

		$pass = $validator->php(array(
			'FirstName' => 'Borris',
			'Email' => 'borris@silverstripe.com'
		));

		$fail = $validator->php(array(
			'Email' => 'borris@silverstripe.com',
			'Surname' => ''
		));

		$this->assertTrue($pass, 'Validator requires on FirstName and Email');
		$this->assertFalse($fail, 'Missing FirstName');

		$ext = new MemberTest_ValidatorExtension();
		$ext->updateValidator($validator);

		$pass = $validator->php(array(
			'FirstName' => 'Borris',
			'Email' => 'borris@silverstripe.com'
		));

		$fail = $validator->php(array(
			'Email' => 'borris@silverstripe.com'
		));

		$this->assertFalse($pass, 'Missing surname');
		$this->assertFalse($fail, 'Missing surname value');

		$fail = $validator->php(array(
			'Email' => 'borris@silverstripe.com',
			'Surname' => 'Silverman'
		));

		$this->assertTrue($fail, 'Passes with email and surname now (no firstname)');
	}

}

/**
 * @package framework
 * @subpackage tests
 */
class MemberTest_ValidatorForm extends Form implements TestOnly {

	public function __construct() {
		parent::__construct(Controller::curr(), __CLASS__, new FieldList(
			new TextField('Email'),
			new TextField('Surname'),
			new TextField('ID'),
			new TextField('FirstName')
		), new FieldList(
			new FormAction('someAction')
		));
	}
>>>>>>> 634f73c7
}

/**
 * @package framework
 * @subpackage tests
 */
class MemberTest_ValidatorExtension extends DataExtension implements TestOnly {

	public function updateValidator(&$validator) {
		$validator->addRequiredField('Surname');
		$validator->removeRequiredField('FirstName');
	}
}

/**
 * @package framework
 * @subpackage tests
 */
class MemberTest_ViewingAllowedExtension extends DataExtension implements TestOnly {

	public function canView($member = null) {
		return true;
	}
}

/**
 * @package framework
 * @subpackage tests
 */
class MemberTest_ViewingDeniedExtension extends DataExtension implements TestOnly {

	public function canView($member = null) {
		return false;
	}
}

/**
 * @package framework
 * @subpackage tests
 */
class MemberTest_EditingAllowedDeletingDeniedExtension extends DataExtension implements TestOnly {

	public function canView($member = null) {
		return true;
	}

	public function canEdit($member = null) {
		return true;
	}

	public function canDelete($member = null) {
		return false;
	}

}

/**
 * @package framework
 * @subpackage tests
 */
class MemberTest_PasswordValidator extends PasswordValidator {
	public function __construct() {
		parent::__construct();
		$this->minLength(7);
		$this->checkHistoricalPasswords(6);
		$this->characterStrength(3, array('lowercase','uppercase','digits','punctuation'));
	}
	
}<|MERGE_RESOLUTION|>--- conflicted
+++ resolved
@@ -7,7 +7,7 @@
 	protected static $fixture_file = 'MemberTest.yml';
 	
 	protected $orig = array();
-	protected $local = null;
+	protected $local = null; 
 	
 	protected $illegalExtensions = array(
 		'Member' => array(
@@ -699,7 +699,6 @@
 		);
 	}
 
-<<<<<<< HEAD
 	public function testFailedLoginCount() {
 		$maxFailedLoginsAllowed = 3;
 		//set up the config variables to enable login lockouts
@@ -722,31 +721,7 @@
 				$member->isLockedOut(),
 				"Member has been locked out too early"
 			);
-		}
-
-		//fail login until max login attempts is reached
-		$member->FailedLoginCount = 0;
-		for ($i = 0; $i < $maxFailedLoginsAllowed; ++$i) {
-			$member->registerFailedLogin();
-		}
-		//check to see if they've been locked out
-		$this->assertTrue(
-			$member->isLockedOut(),
-			'Member was not locked out when max logins met'
-		);
-
-		//after they're locked out, need to check FailedLoginCount was reset to 0
-		$this->assertEquals(
-			$member->FailedLoginCount,
-			0,
-			'Failed login count was not reset after lockout'
-		);
-
-		//test all done, unnest config
-		Config::unnest();
-	}
-
-=======
+	}
 
 	public function testCustomMemberValidator() {
 		$member = $this->objFromFixture('Member', 'admin');
@@ -811,7 +786,6 @@
 			new FormAction('someAction')
 		));
 	}
->>>>>>> 634f73c7
 }
 
 /**
