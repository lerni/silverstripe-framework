--- conflicted
+++ resolved
@@ -42,15 +42,9 @@
 		$o = new MoneyFieldTest_Object();
 
 		$f = new MoneyField('MyMoney', 'MyMoney');
-<<<<<<< HEAD
 
-		$f->setValue(array('Currency'=>'EUR','Amount'=>1.23));
+		$f->setValue(array('Currency'=>'EUR','Amount'=>123456.78));
 
-=======
-		
-		$f->setValue(array('Currency'=>'EUR','Amount'=>123456.78));
-		
->>>>>>> 0f3e62f6
 		$f->saveInto($o);
 		$this->assertEquals(123456.78, $o->MyMoney->getAmount());
 		$this->assertEquals('EUR', $o->MyMoney->getCurrency());
@@ -65,13 +59,8 @@
 		$o = new MoneyFieldTest_CustomSetter_Object();
 
 		$f = new MoneyField('CustomMoney', 'Test Money Field');
-<<<<<<< HEAD
-		$f->setValue(array('Currency'=>'EUR','Amount'=>1.23));
+		$f->setValue(array('Currency'=>'EUR','Amount'=>123456.78));
 
-=======
-		$f->setValue(array('Currency'=>'EUR','Amount'=>123456.78));
-		
->>>>>>> 0f3e62f6
 		$f->saveInto($o);
 		$this->assertEquals((2 * 123456.78), $o->MyMoney->getAmount());
 		$this->assertEquals('EUR', $o->MyMoney->getCurrency());
