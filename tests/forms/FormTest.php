--- conflicted
+++ resolved
@@ -87,7 +87,7 @@
 	
 	public function testLoadDataFromObject() {
 		$form = new Form(
-			new Controller(),
+		new Controller(),
 			'Form',
 			new FieldList(
 				new HeaderField('MyPlayerHeader','My Player'),
@@ -542,10 +542,6 @@
 		return $this->redirectBack();
 	}
 
-<<<<<<< HEAD
-	public function getViewer($action = null) {
-		return new SSViewer('BlankPage');
-=======
 }
 
 class FormTest_ControllerWithStrictPostCheck extends Controller implements TestOnly {
@@ -581,6 +577,5 @@
 	public function doSubmit($data, $form, $request) {
 		$form->sessionMessage('Test save was successful', 'good');
 		return $this->redirectBack();
->>>>>>> 738581f0
 	}
 }