--- conflicted
+++ resolved
@@ -13,7 +13,6 @@
 		'FormTest_Team',
 	);
 
-<<<<<<< HEAD
 	public function setUp() {
 		parent::setUp();
 
@@ -22,8 +21,6 @@
 		));
 	}
 
-=======
->>>>>>> 6b123fe1
 	public function testLoadDataFromRequest() {
 		$form = new Form(
 			new Controller(),
@@ -64,8 +61,6 @@
 		$this->assertEquals($fields->fieldByName('othernamespace[key5][key6][key7]')->Value(), 'val7');
 	}
 
-<<<<<<< HEAD
-=======
 	public function testSubmitReadonlyFields() {
 		$this->get('FormTest_Controller');
 
@@ -93,7 +88,6 @@
 		$this->assertNotContains('hacxzored', $response->getBody());
 	}
 
->>>>>>> 6b123fe1
 	public function testLoadDataFromUnchangedHandling() {
 		$form = new Form(
 			new Controller(),
