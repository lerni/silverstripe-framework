<?php
/**
 * @package framework
 * @subpackage tests
 */

class UploadFieldTest extends FunctionalTest {

	static $fixture_file = 'UploadFieldTest.yml';

	protected $extraDataObjects = array('UploadFieldTest_Record');

	protected $requiredExtensions = array(
		'File' => array('UploadFieldTest_FileExtension')
	);

	public function testUploadNoRelation() {
		$this->loginWithPermission('ADMIN');

		$record = $this->objFromFixture('UploadFieldTest_Record', 'record1');

		$tmpFileName = 'testUploadBasic.txt';
		$_FILES = array('NoRelationField' => $this->getUploadFile($tmpFileName));
		$response = $this->post(
			'UploadFieldTest_Controller/Form/field/NoRelationField/upload',
			array('NoRelationField' => $this->getUploadFile($tmpFileName))
		);
		$this->assertFalse($response->isError());
		$this->assertFileExists(ASSETS_PATH . "/UploadFieldTest/$tmpFileName");
		$uploadedFile = DataObject::get_one('File', sprintf('"Name" = \'%s\'', $tmpFileName));
		$this->assertTrue(is_object($uploadedFile), 'The file object is created');
	}

	public function testUploadHasOneRelation() {
		$this->loginWithPermission('ADMIN');

		// Unset existing has_one relation before re-uploading
		$record = $this->objFromFixture('UploadFieldTest_Record', 'record1');
		$record->HasOneFileID = null;
		$record->write();

		$tmpFileName = 'testUploadHasOneRelation.txt';
		$_FILES = array('HasOneFile' => $this->getUploadFile($tmpFileName));
		$response = $this->post(
			'UploadFieldTest_Controller/Form/field/HasOneFile/upload',
			array('HasOneFile' => $this->getUploadFile($tmpFileName))
		);
		$this->assertFalse($response->isError());
		$this->assertFileExists(ASSETS_PATH . "/UploadFieldTest/$tmpFileName");
		$uploadedFile = DataObject::get_one('File', sprintf('"Name" = \'%s\'', $tmpFileName));
		$this->assertTrue(is_object($uploadedFile), 'The file object is created');

		$record = DataObject::get_by_id($record->class, $record->ID, false);
		$this->assertTrue($record->HasOneFile()->exists());
		$this->assertEquals($record->HasOneFile()->Name, $tmpFileName);
	}

	public function testUploadHasOneRelationWithExtendedFile() {
		$this->loginWithPermission('ADMIN');

		// Unset existing has_one relation before re-uploading
		$record = $this->objFromFixture('UploadFieldTest_Record', 'record1');
		$record->HasOneExtendedFileID = null;
		$record->write();

		$tmpFileName = 'testUploadHasOneRelationWithExtendedFile.txt';
		$_FILES = array('HasOneExtendedFile' => $this->getUploadFile($tmpFileName));
		$response = $this->post(
			'UploadFieldTest_Controller/Form/field/HasOneExtendedFile/upload',
			array('HasOneExtendedFile' => $this->getUploadFile($tmpFileName))
		);
		$this->assertFalse($response->isError());

		$this->assertFileExists(ASSETS_PATH . "/UploadFieldTest/$tmpFileName");
		$uploadedFile = DataObject::get_one('UploadFieldTest_ExtendedFile', sprintf('"Name" = \'%s\'', $tmpFileName));
		$this->assertTrue(is_object($uploadedFile), 'The file object is created');

		$record = DataObject::get_by_id($record->class, $record->ID, false);
		$this->assertTrue($record->HasOneExtendedFile()->exists(), 'The extended file is attached to the class');
		$this->assertEquals($record->HasOneExtendedFile()->Name, $tmpFileName, 'Proper file has been attached');
	}

	public function testUploadHasManyRelation() {
		$this->loginWithPermission('ADMIN');

		$record = $this->objFromFixture('UploadFieldTest_Record', 'record1');

		$tmpFileName = 'testUploadHasManyRelation.txt';
		$_FILES = array('HasManyFiles' => $this->getUploadFile($tmpFileName));
		$response = $this->post(
			'UploadFieldTest_Controller/Form/field/HasManyFiles/upload',
			array('HasManyFiles' => $this->getUploadFile($tmpFileName))
		);
		$this->assertFalse($response->isError());
		$this->assertFileExists(ASSETS_PATH . "/UploadFieldTest/$tmpFileName");
		$uploadedFile = DataObject::get_one('File', sprintf('"Name" = \'%s\'', $tmpFileName));
		$this->assertTrue(is_object($uploadedFile), 'The file object is created');

		$record = DataObject::get_by_id($record->class, $record->ID, false);
		$this->assertEquals(3, $record->HasManyFiles()->Count());
		$this->assertEquals($record->HasManyFiles()->Last()->Name, $tmpFileName);
	}

	public function testUploadManyManyRelation() {
		$this->loginWithPermission('ADMIN');

		$record = $this->objFromFixture('UploadFieldTest_Record', 'record1');
		$relationCount = $record->ManyManyFiles()->Count();

		$tmpFileName = 'testUploadManyManyRelation.txt';
		$_FILES = array('ManyManyFiles' => $this->getUploadFile($tmpFileName));
		$response = $this->post(
			'UploadFieldTest_Controller/Form/field/ManyManyFiles/upload',
			array('ManyManyFiles' => $this->getUploadFile($tmpFileName))
		);
		$this->assertFalse($response->isError());
		$this->assertFileExists(ASSETS_PATH . "/UploadFieldTest/$tmpFileName");
		$uploadedFile = DataObject::get_one('File', sprintf('"Name" = \'%s\'', $tmpFileName));
		$this->assertTrue(is_object($uploadedFile), 'The file object is created');

		$record = DataObject::get_by_id($record->class, $record->ID, false);
		$this->assertEquals($relationCount+1, $record->ManyManyFiles()->Count());
		$this->assertEquals($record->ManyManyFiles()->Last()->Name, $tmpFileName);
	}

	public function testAllowedMaxFileNumberWithHasOne() {
		$this->loginWithPermission('ADMIN');
		
		// Test each of the three cases - has one with no max filel limit, has one with a limit of
		// one, has one with a limit of more than one (makes no sense, but should test it anyway).
		// Each of them should public function in the same way - attaching the first file should work, the
		// second should cause an error.
		foreach (array('HasOneFile', 'HasOneFileMaxOne', 'HasOneFileMaxTwo') as $recordName) {
			// Unset existing has_one relation before re-uploading
			$record = $this->objFromFixture('UploadFieldTest_Record', 'record1');
			$record->{$recordName . 'ID'} = null;
			$record->write();

			$tmpFileName = 'testUploadHasOneRelation.txt';
			$_FILES = array($recordName => $this->getUploadFile($tmpFileName));
			$response = $this->post(
				"UploadFieldTest_Controller/Form/field/$recordName/upload",
				array($recordName => $this->getUploadFile($tmpFileName))
			);
			$body = json_decode($response->getBody());
			$this->assertEquals(0, $body[0]->error);
		
			// Write to it again, should result in an error.
			$response = $this->post(
				"UploadFieldTest_Controller/Form/field/$recordName/upload",
				array($recordName => $this->getUploadFile($tmpFileName))
			);
			$body = json_decode($response->getBody());
			$this->assertNotEquals(0, $body[0]->error);
		}
	}

	public function testAllowedMaxFileNumberWithHasMany() {
		$this->loginWithPermission('ADMIN');
		
		// The 'HasManyFilesMaxTwo' field has a maximum of two files able to be attached to it.
		// We want to add files to it until we attempt to add the third. We expect that the first
		// two should work and the third will fail.
		$record = $this->objFromFixture('UploadFieldTest_Record', 'record1');
		$record->HasManyFilesMaxTwo()->removeAll();
		
		$tmpFileName = 'testUploadHasManyRelation.txt';
		$_FILES = array('HasManyFilesMaxTwo' => $this->getUploadFile($tmpFileName));

		// Write the first element, should be okay.
		$response = $this->post(
			'UploadFieldTest_Controller/Form/field/HasManyFilesMaxTwo/upload',
			array('HasManyFilesMaxTwo' => $this->getUploadFile($tmpFileName))
		);
		$body = json_decode($response->getBody());
		$this->assertEquals(0, $body[0]->error);

		// Write the second element, should be okay.
		$response = $this->post(
			'UploadFieldTest_Controller/Form/field/HasManyFilesMaxTwo/upload',
			array('HasManyFilesMaxTwo' => $this->getUploadFile($tmpFileName))
		);
		$body = json_decode($response->getBody());
		$this->assertEquals(0, $body[0]->error);

		// Write the third element, should result in error.
		$response = $this->post(
			'UploadFieldTest_Controller/Form/field/HasManyFilesMaxTwo/upload',
			array('HasManyFilesMaxTwo' => $this->getUploadFile($tmpFileName))
		);
		$body = json_decode($response->getBody());
		$this->assertNotEquals(0, $body[0]->error);
	}

	public function testRemoveFromHasOne() {
		$record = $this->objFromFixture('UploadFieldTest_Record', 'record1');
		$file1 = $this->objFromFixture('File', 'file1');

		$this->assertTrue($record->HasOneFile()->exists());
		$response = $this->post(
			'UploadFieldTest_Controller/Form/field/HasOneFile/item/' . $file1->ID . '/remove',
			array()
		);
		$this->assertFalse($response->isError());
		$record = DataObject::get_by_id($record->class, $record->ID, false);
		$this->assertFalse($record->HasOneFile()->exists());
		$this->assertFileExists($file1->FullPath, 'File is only detached, not deleted from filesystem');
	}

	public function testRemoveFromHasMany() {
		$record = $this->objFromFixture('UploadFieldTest_Record', 'record1');
		$file2 = $this->objFromFixture('File', 'file2');
		$file3 = $this->objFromFixture('File', 'file3');

		$this->assertEquals(array('File2', 'File3'), $record->HasManyFiles()->column('Title'));
		$response = $this->post(
			'UploadFieldTest_Controller/Form/field/HasManyFiles/item/' . $file2->ID . '/remove',
			array()
		);
		$this->assertFalse($response->isError());
		$record = DataObject::get_by_id($record->class, $record->ID, false);
		$this->assertEquals(array('File3'), $record->HasManyFiles()->column('Title'));
		$this->assertFileExists($file3->FullPath, 'File is only detached, not deleted from filesystem');
	}

	public function testRemoveFromManyMany() {
		$record = $this->objFromFixture('UploadFieldTest_Record', 'record1');
		$file4 = $this->objFromFixture('File', 'file4');
		$file5 = $this->objFromFixture('File', 'file5');

		$this->assertContains('File4', $record->ManyManyFiles()->column('Title'));
		$this->assertContains('File5', $record->ManyManyFiles()->column('Title'));
		$response = $this->post(
			'UploadFieldTest_Controller/Form/field/ManyManyFiles/item/' . $file4->ID . '/remove',
			array()
		);
		$this->assertFalse($response->isError());
		$record = DataObject::get_by_id($record->class, $record->ID, false);
		$this->assertNotContains('File4', $record->ManyManyFiles()->column('Title'));
		$this->assertContains('File5', $record->ManyManyFiles()->column('Title'));
		$this->assertFileExists($file4->FullPath, 'File is only detached, not deleted from filesystem');
	}

	public function testDeleteFromHasOne() {
		$this->loginWithPermission('ADMIN');

		$record = $this->objFromFixture('UploadFieldTest_Record', 'record1');
		$file1 = $this->objFromFixture('File', 'file1');

		$this->assertTrue($record->HasOneFile()->exists());
		$response = $this->post(
			'UploadFieldTest_Controller/Form/field/HasOneFile/item/' . $file1->ID . '/delete',
			array()
		);
		$this->assertFalse($response->isError());
		$record = DataObject::get_by_id($record->class, $record->ID, false);
		$this->assertFalse($record->HasOneFile()->exists());
		$this->assertFileNotExists($file1->FullPath, 'File is also removed from filesystem');
	}

	public function testDeleteFromHasMany() {
		$this->loginWithPermission('ADMIN');

		$record = $this->objFromFixture('UploadFieldTest_Record', 'record1');
		$file2 = $this->objFromFixture('File', 'file2');
		$file3 = $this->objFromFixture('File', 'file3');

		$this->assertEquals(array('File2', 'File3'), $record->HasManyFiles()->column('Title'));
		$response = $this->post(
			'UploadFieldTest_Controller/Form/field/HasManyFiles/item/' . $file2->ID . '/delete',
			array()
		);
		$this->assertFalse($response->isError());
		$record = DataObject::get_by_id($record->class, $record->ID, false);
		$this->assertEquals(array('File3'), $record->HasManyFiles()->column('Title'));
		$this->assertFileNotExists($file2->FullPath, 'File is also removed from filesystem');

		$fileNotOnRelationship = $this->objFromFixture('File', 'file1');
		$response = $this->post(
			'UploadFieldTest_Controller/Form/field/HasManyFiles/item/' . $fileNotOnRelationship->ID . '/delete',
			array()
		);
		$this->assertEquals(403, $response->getStatusCode(),
			"Denies deleting files if they're not on the current relationship");
	}

	public function testDeleteFromManyMany() {
		$this->loginWithPermission('ADMIN');

		$record = $this->objFromFixture('UploadFieldTest_Record', 'record1');
		$file4 = $this->objFromFixture('File', 'file4');
		$file5 = $this->objFromFixture('File', 'file5');
		$fileNoDelete = $this->objFromFixture('File', 'file-nodelete');

		$this->assertContains('File4', $record->ManyManyFiles()->column('Title'));
		$this->assertContains('File5', $record->ManyManyFiles()->column('Title'));
		$response = $this->post(
			'UploadFieldTest_Controller/Form/field/ManyManyFiles/item/' . $file4->ID . '/delete',
			array()
		);
		$this->assertFalse($response->isError());
		$record = DataObject::get_by_id($record->class, $record->ID, false);
		$this->assertNotContains('File4', $record->ManyManyFiles()->column('Title'));
		$this->assertContains('File5', $record->ManyManyFiles()->column('Title'));
		$this->assertFileNotExists($file4->FullPath, 'File is also removed from filesystem');

		// Test record-based permissions
		$response = $this->post(
			'UploadFieldTest_Controller/Form/field/ManyManyFiles/item/' . $fileNoDelete->ID . '/delete',
			array()
		);
		$this->assertEquals(403, $response->getStatusCode());
	}

	public function testView() {
		$this->loginWithPermission('ADMIN');

		$record = $this->objFromFixture('UploadFieldTest_Record', 'record1');
		$file4 = $this->objFromFixture('File', 'file4');
		$file5 = $this->objFromFixture('File', 'file5');
		$fileNoView = $this->objFromFixture('File', 'file-noview');
		$fileNoEdit = $this->objFromFixture('File', 'file-noedit');
		$fileNoDelete = $this->objFromFixture('File', 'file-nodelete');
		
		$response = $this->get('UploadFieldTest_Controller');
		$this->assertFalse($response->isError());

		$parser = new CSSContentParser($response->getBody());
		$items = $parser->getBySelector('#ManyManyFiles .ss-uploadfield-files .ss-uploadfield-item');
		$ids = array();
		foreach($items as $item) $ids[] = (int)$item['data-fileid'];
		
		$this->assertContains($file4->ID, $ids, 'Views related file');
		$this->assertContains($file5->ID, $ids, 'Views related file');
		$this->assertNotContains($fileNoView->ID, $ids, "Doesn't view files without view permissions");
		$this->assertContains($fileNoEdit->ID, $ids, "Views files without edit permissions");
		$this->assertContains($fileNoDelete->ID, $ids, "Views files without delete permissions");
	}

	public function testEdit() {
		$this->loginWithPermission('ADMIN');

		$record = $this->objFromFixture('UploadFieldTest_Record', 'record1');
		$file4 = $this->objFromFixture('File', 'file4');
		$file5 = $this->objFromFixture('File', 'file5');
		$fileNoEdit = $this->objFromFixture('File', 'file-noedit');
		$baseUrl = 'UploadFieldTest_Controller/Form/field/ManyManyFiles/item/' . $file4->ID;

		$response = $this->get($baseUrl . '/edit');
		$this->assertFalse($response->isError());

		$response = $this->post($baseUrl . '/EditForm', array('Title' => 'File 4 modified'));
		$this->assertFalse($response->isError());

		$record = DataObject::get_by_id($record->class, $record->ID, false);
		$file4 = DataObject::get_by_id($file4->class, $file4->ID, false);
		$this->assertEquals('File 4 modified', $file4->Title);

		// Test record-based permissions
		$response = $this->post(
			'UploadFieldTest_Controller/Form/field/ManyManyFiles/item/' . $fileNoEdit->ID . '/edit',
			array()
		);
		$this->assertEquals(403, $response->getStatusCode());
	}

	public function testGetRecord() {
		$record = $this->objFromFixture('UploadFieldTest_Record', 'record1');
		$form = $this->getMockForm();

		$field = new UploadField('MyField');
		$field->setForm($form);
		$this->assertNull($field->getRecord(), 'Returns no record by default');

		$field = new UploadField('MyField');
		$field->setForm($form);
		$form->loadDataFrom($record);
		$this->assertEquals($record, $field->getRecord(), 'Returns record from form if available');

		$field = new UploadField('MyField');
		$field->setForm($form);
		$field->setRecord($record);
		$this->assertEquals($record, $field->getRecord(), 'Returns record when set explicitly');
	}

	public function testSetItems() {
		$record = $this->objFromFixture('UploadFieldTest_Record', 'record1');
		$form = $this->getMockForm();
		$items = new ArrayList(array(
			$this->objFromFixture('File', 'file1'),
			$this->objFromFixture('File', 'file2')
		));

		// Anonymous field
		$field = new UploadField('MyField');
		$field->setForm($form);
		$field->setRecord($record);
		$field->setItems($items);
		$this->assertEquals(array('File1', 'File2'), $field->getItems()->column('Title'));

		// Field with has_one auto-detected
		$field = new UploadField('HasOneFile');
		$field->setForm($form);
		$field->setRecord($record);
		$field->setItems($items);
		$this->assertEquals(array('File1', 'File2'), $field->getItems()->column('Title'),
			'Allows overwriting of items even when relationship is detected'
		);
	}

	public function testGetItems() {
		$record = $this->objFromFixture('UploadFieldTest_Record', 'record1');
		$form = $this->getMockForm();

		// Anonymous field
		$field = new UploadField('MyField');
		$field->setForm($form);
		$field->setRecord($record);
		$this->assertEquals(array(), $field->getItems()->column('Title'));

		// Field with has_one auto-detected
		$field = new UploadField('HasOneFile');
		$field->setForm($form);
		$field->setRecord($record);
		$this->assertEquals(array('File1'), $field->getItems()->column('Title'));

		// Field with has_many auto-detected
		$field = new UploadField('HasManyFiles');
		$field->setForm($form);
		$field->setRecord($record);
		$this->assertEquals(array('File2', 'File3'), $field->getItems()->column('Title'));

		// Field with many_many auto-detected
		$field = new UploadField('ManyManyFiles');
		$field->setForm($form);
		$field->setRecord($record);
		$this->assertNotContains('File1',$field->getItems()->column('Title'));
		$this->assertNotContains('File2',$field->getItems()->column('Title'));
		$this->assertNotContains('File3',$field->getItems()->column('Title'));
		$this->assertContains('File4',$field->getItems()->column('Title'));
		$this->assertContains('File5',$field->getItems()->column('Title'));
	}

	public function testReadonly() {
		$this->loginWithPermission('ADMIN');
		
		$response = $this->get('UploadFieldTest_Controller');
		$this->assertFalse($response->isError());

		$parser = new CSSContentParser($response->getBody());
		$this->assertFalse((bool)$parser->getBySelector(
			'#ReadonlyField .ss-uploadfield-files .ss-uploadfield-item .ss-ui-button'),
			'Removes all buttons on items');
		$this->assertFalse((bool)$parser->getBySelector('#ReadonlyField .ss-uploadfield-dropzone'),
			'Removes dropzone');
		$this->assertFalse((bool)$parser->getBySelector(
			'#ReadonlyField .ss-uploadfield-addfile .ss-ui-button'),
			'Removes all buttons from "add" area');
	}

	public function testDisabled() {
		$this->loginWithPermission('ADMIN');
		
		$response = $this->get('UploadFieldTest_Controller');
		$this->assertFalse($response->isError());

		$parser = new CSSContentParser($response->getBody());
		$this->assertFalse(
			(bool)$parser->getBySelector('#DisabledField .ss-uploadfield-files .ss-uploadfield-item .ss-ui-button'),
			'Removes all buttons on items');
		$this->assertFalse((bool)$parser->getBySelector('#DisabledField .ss-uploadfield-dropzone'),
			'Removes dropzone');
		$this->assertFalse(
			(bool)$parser->getBySelector('#DisabledField .ss-uploadfield-addfile .ss-ui-button'),
			'Removes all buttons from "add" area');
		
	}

	public function testCanUpload() {
		$this->loginWithPermission('ADMIN');
		$response = $this->get('UploadFieldTest_Controller');
		$this->assertFalse($response->isError());

		$parser = new CSSContentParser($response->getBody());
<<<<<<< HEAD
		$this->assertFalse(
			(bool)$parser->getBySelector('#CanUploadFalseField .ss-uploadfield-fromcomputer-fileinput'),
			'Removes input file control'
		);
=======
>>>>>>> 212c4f1e
		$this->assertFalse((bool)$parser->getBySelector('#CanUploadFalseField .ss-uploadfield-dropzone'),
			'Removes dropzone');
		$this->assertTrue(
			(bool)$parser->getBySelector('#CanUploadFalseField .ss-uploadfield-fromfiles'),
			'Keeps "From files" button'
		);
	}	

	public function testCanUploadWithPermissionCode() {
		$field = new UploadField('MyField');

		$field->setConfig('canUpload', true);
		$this->assertTrue($field->canUpload());

		$field->setConfig('canUpload', false);
		$this->assertFalse($field->canUpload());

		$this->loginWithPermission('ADMIN');

		$field->setConfig('canUpload', false);
		$this->assertFalse($field->canUpload());

		$field->setConfig('canUpload', 'ADMIN');
		$this->assertTrue($field->canUpload());
	}

<<<<<<< HEAD
=======
	public function testCanAttachExisting() {
		$this->loginWithPermission('ADMIN');
		$response = $this->get('UploadFieldTest_Controller');
		$this->assertFalse($response->isError());

		$parser = new CSSContentParser($response->getBody());
		$this->assertTrue(
			(bool)$parser->getBySelector('#CanAttachExistingFalseField .ss-uploadfield-fromcomputer-fileinput'),
			'Keeps input file control'
		);
		$this->assertFalse(
			(bool)$parser->getBySelector('#CanAttachExistingFalseField .ss-uploadfield-fromfiles'),
			'Removes "From files" button'
		);
	}	

>>>>>>> 212c4f1e
	public function testIsSaveable() {
		$form = $this->getMockForm();

		$field = new UploadField('MyField');
		$this->assertTrue($field->isSaveable(), 'Field without relation is always marked as saveable');

		$field = new UploadField('HasOneFile');
		$this->assertTrue($field->isSaveable(), 'Field with has_one relation is saveable without record on form');

		$field = new UploadField('HasOneFile');
		$newRecord = new UploadFieldTest_Record();
		$form->loadDataFrom($newRecord);
		$field->setForm($form);
		$this->assertFalse($field->isSaveable(), 'Field with has_one relation not saveable with new record on form');

		$field = new UploadField('HasOneFile');
		$existingRecord = $this->objFromFixture('UploadFieldTest_Record', 'record1');
		$form->loadDataFrom($existingRecord);
		$field->setForm($form);
		$this->assertTrue($field->isSaveable(), 'Field with has_one relation saveable with saved record on form');
	}

	public function testSelect() {
		$this->loginWithPermission('ADMIN');

		$record = $this->objFromFixture('UploadFieldTest_Record', 'record1');
		$file4 = $this->objFromFixture('File', 'file4');
		$file5 = $this->objFromFixture('File', 'file5');
		$fileSubfolder = $this->objFromFixture('File', 'file-subfolder');
		$fileNoEdit = $this->objFromFixture('File', 'file-noedit');

		$response = $this->get('UploadFieldTest_Controller/Form/field/ManyManyFiles/select/');
		$this->assertFalse($response->isError());

		// A bit too much coupling with GridField, but a full template overload would make things too complex
		$parser = new CSSContentParser($response->getBody());
		$items = $parser->getBySelector('.ss-gridfield-item');
		$itemIDs = array_map(create_function('$el', 'return (int)$el["data-id"];'), $items);
		$this->assertContains($file4->ID, $itemIDs, 'Contains file in assigned folder');
		$this->assertNotContains($fileSubfolder->ID, $itemIDs, 'Does not contain file in subfolder');
	}

	public function testAttachHasOne() {
		$this->loginWithPermission('ADMIN');

		$record = $this->objFromFixture('UploadFieldTest_Record', 'record1');
		$file1 = $this->objFromFixture('File', 'file1');
		$file2 = $this->objFromFixture('File', 'file2');
		$file3AlreadyAttached = $this->objFromFixture('File', 'file3');

		$response = $this->post(
			'UploadFieldTest_Controller/Form/field/HasOneFile/attach', 
			array('ids' => array($file1->ID/* first file should be ignored */, $file2->ID))
		);
		$this->assertFalse($response->isError());

		$record = DataObject::get_by_id($record->class, $record->ID, false);
		$this->assertEquals($file2->ID, $record->HasOneFileID, 'Attaches new relations');
	}

	public function testAttachHasMany() {
		$this->loginWithPermission('ADMIN');

		$record = $this->objFromFixture('UploadFieldTest_Record', 'record1');
		$file1 = $this->objFromFixture('File', 'file1');
		$file2 = $this->objFromFixture('File', 'file2');
		$file3AlreadyAttached = $this->objFromFixture('File', 'file3');

		$response = $this->post(
			'UploadFieldTest_Controller/Form/field/HasManyFiles/attach', 
			array('ids' => array($file1->ID, $file2->ID))
		);
		$this->assertFalse($response->isError());

		$record = DataObject::get_by_id($record->class, $record->ID, false);
		$this->assertContains($file1->ID, $record->HasManyFiles()->column('ID'),
			'Attaches new relations');
		$this->assertContains($file2->ID, $record->HasManyFiles()->column('ID'),
			'Attaches new relations');
		$this->assertContains($file3AlreadyAttached->ID, $record->HasManyFiles()->column('ID'),
			'Does not detach existing relations');
	}

	public function testAttachManyMany() {
		$this->loginWithPermission('ADMIN');

		$record = $this->objFromFixture('UploadFieldTest_Record', 'record1');
		$file1 = $this->objFromFixture('File', 'file1');
		$file2 = $this->objFromFixture('File', 'file2');
		$file5AlreadyAttached = $this->objFromFixture('File', 'file5');

		$response = $this->post(
			'UploadFieldTest_Controller/Form/field/ManyManyFiles/attach', 
			array('ids' => array($file1->ID, $file2->ID))
		);
		$this->assertFalse($response->isError());

		$record = DataObject::get_by_id($record->class, $record->ID, false);
		$this->assertContains($file1->ID, $record->ManyManyFiles()->column('ID'),
			'Attaches new relations');
		$this->assertContains($file2->ID, $record->ManyManyFiles()->column('ID'),
			'Attaches new relations');
		$this->assertContains($file5AlreadyAttached->ID, $record->ManyManyFiles()->column('ID'),
			'Does not detach existing relations');
	}

	public function testManagesRelation() {
		$record = $this->objFromFixture('UploadFieldTest_Record', 'record1');

		$field = new UploadField('ManyManyFiles');
		$this->assertFalse($field->managesRelation(), 'False if no record is set');

		$field = new UploadField('NoRelationField');
		$field->setRecord($record);
		$this->assertFalse($field->managesRelation(), 'False if no relation found by name');

		$field = new UploadField('HasOneFile');
		$field->setRecord($record);
		$this->assertTrue($field->managesRelation(), 'True for has_one');

		$field = new UploadField('HasManyFiles');
		$field->setRecord($record);
		$this->assertTrue($field->managesRelation(), 'True for has_many');

		$field = new UploadField('ManyManyFiles');
		$field->setRecord($record);
		$this->assertTrue($field->managesRelation(), 'True for many_many');
	}

	protected function getMockForm() {
		return new Form(new Controller(), 'Form', new FieldList(), new FieldList());
	}

	/**
	 * @return Array Emulating an entry in the $_FILES superglobal
	 */
	protected function getUploadFile($tmpFileName = 'UploadFieldTest-testUpload.txt') {
		$tmpFilePath = TEMP_FOLDER . '/' . $tmpFileName;
		$tmpFileContent = '';
		for($i=0; $i<10000; $i++) $tmpFileContent .= '0';
		file_put_contents($tmpFilePath, $tmpFileContent);
		
		// emulates the $_FILES array
		return array(
			'name' => $tmpFileName,
			'type' => 'text/plaintext',
			'size' => filesize($tmpFilePath),
			'tmp_name' => $tmpFilePath,
			'extension' => 'txt',
			'error' => UPLOAD_ERR_OK,
		);
	}

	public function setUp() {
		parent::setUp();
		
		if(!file_exists(ASSETS_PATH)) mkdir(ASSETS_PATH);

		/* Create a test folders for each of the fixture references */
		$folderIDs = $this->allFixtureIDs('Folder');
		foreach($folderIDs as $folderID) {
			$folder = DataObject::get_by_id('Folder', $folderID);
			if(!file_exists(BASE_PATH."/$folder->Filename")) mkdir(BASE_PATH."/$folder->Filename");
		}
		
		/* Create a test files for each of the fixture references */
		$fileIDs = $this->allFixtureIDs('File');
		foreach($fileIDs as $fileID) {
			$file = DataObject::get_by_id('File', $fileID);
			$fh = fopen(BASE_PATH."/$file->Filename", "w");
			fwrite($fh, str_repeat('x',1000000));
			fclose($fh);
		}
	}
	
	public function tearDown() {
		parent::tearDown();

		/* Remove the test files that we've created */
		$fileIDs = $this->allFixtureIDs('File');
		foreach($fileIDs as $fileID) {
			$file = DataObject::get_by_id('File', $fileID);
			if($file && file_exists(BASE_PATH."/$file->Filename")) unlink(BASE_PATH."/$file->Filename");
		}

		/* Remove the test folders that we've crated */
		$folderIDs = $this->allFixtureIDs('Folder');
		foreach($folderIDs as $folderID) {
			$folder = DataObject::get_by_id('Folder', $folderID);
			if($folder && file_exists(BASE_PATH."/$folder->Filename")) {
				Filesystem::removeFolder(BASE_PATH."/$folder->Filename");
			}
		}

		// Remove left over folders and any files that may exist
		if(file_exists('../assets/UploadFieldTest')) Filesystem::removeFolder('../assets/UploadFieldTest');
	}

}

class UploadFieldTest_Record extends DataObject implements TestOnly {

	static $db = array(
		'Title' => 'Text',
	);

	static $has_one = array(
		'HasOneFile' => 'File',
		'HasOneFileMaxOne' => 'File',
		'HasOneFileMaxTwo' => 'File',
		'HasOneExtendedFile' => 'UploadFieldTest_ExtendedFile'
	);

	static $has_many = array(
		'HasManyFiles' => 'File',
		'HasManyFilesMaxTwo' => 'File',
	);

	static $many_many = array(
		'ManyManyFiles' => 'File',
	);

}

class UploadFieldTest_FileExtension extends DataExtension implements TestOnly {

	public static $has_one = array(
		'Record' => 'UploadFieldTest_Record'
	);

	public function canDelete($member = null) {
		if($this->owner->Name == 'nodelete.txt') return false;
	}

	public function canEdit($member = null) {
		if($this->owner->Name == 'noedit.txt') return false;
	}

	public function canView($member = null) {
		if($this->owner->Name == 'noview.txt') return false;
	}
}

class UploadFieldTest_Controller extends Controller implements TestOnly {

	protected $template = 'BlankPage';

	public function Form() {
		$record = DataObject::get_one('UploadFieldTest_Record', '"Title" = \'Record 1\'');

		$fieldNoRelation = new UploadField('NoRelationField');
		$fieldNoRelation->setFolderName('UploadFieldTest');
		$fieldNoRelation->setRecord($record);
		
		$fieldHasOne = new UploadField('HasOneFile');
		$fieldHasOne->setFolderName('UploadFieldTest');
		$fieldHasOne->setRecord($record);

		$fieldHasOneExtendedFile = new UploadField('HasOneExtendedFile');
		$fieldHasOneExtendedFile->setFolderName('UploadFieldTest');
		$fieldHasOneExtendedFile->setRecord($record);
		
		$fieldHasOneMaxOne = new UploadField('HasOneFileMaxOne');
		$fieldHasOneMaxOne->setFolderName('UploadFieldTest');
		$fieldHasOneMaxOne->setConfig('allowedMaxFileNumber', 1);
		$fieldHasOneMaxOne->setRecord($record);
		
		$fieldHasOneMaxTwo = new UploadField('HasOneFileMaxTwo');
		$fieldHasOneMaxTwo->setFolderName('UploadFieldTest');
		$fieldHasOneMaxTwo->setConfig('allowedMaxFileNumber', 2);
		$fieldHasOneMaxTwo->setRecord($record);
		
		$fieldHasMany = new UploadField('HasManyFiles');
		$fieldHasMany->setFolderName('UploadFieldTest');
		$fieldHasMany->setRecord($record);
		
		$fieldHasManyMaxTwo = new UploadField('HasManyFilesMaxTwo');
		$fieldHasManyMaxTwo->setFolderName('UploadFieldTest');
		$fieldHasManyMaxTwo->setConfig('allowedMaxFileNumber', 2);
		$fieldHasManyMaxTwo->setRecord($record);
		
		$fieldManyMany = new UploadField('ManyManyFiles');
		$fieldManyMany->setFolderName('UploadFieldTest');
		$fieldManyMany->setRecord($record);
		
		$fieldReadonly = new UploadField('ReadonlyField');
		$fieldReadonly->setFolderName('UploadFieldTest');
		$fieldReadonly->setRecord($record);
		$fieldReadonly = $fieldReadonly->performReadonlyTransformation();

		$fieldDisabled = new UploadField('DisabledField');
		$fieldDisabled->setFolderName('UploadFieldTest');
		$fieldDisabled->setRecord($record);
		$fieldDisabled = $fieldDisabled->performDisabledTransformation();

		$fieldSubfolder = new UploadField('SubfolderField');
		$fieldSubfolder->setFolderName('UploadFieldTest/subfolder1');
		$fieldSubfolder->setRecord($record);

		$fieldCanUploadFalse = new UploadField('CanUploadFalseField');
		$fieldCanUploadFalse->setConfig('canUpload', false);
		$fieldCanUploadFalse->setRecord($record);

<<<<<<< HEAD
=======
		$fieldCanAttachExisting = new UploadField('CanAttachExistingFalseField');
		$fieldCanAttachExisting->setConfig('canAttachExisting', false);
		$fieldCanAttachExisting->setRecord($record);

>>>>>>> 212c4f1e
		$form = new Form(
			$this,
			'Form',
			new FieldList(
				$fieldNoRelation,
				$fieldHasOne,
				$fieldHasOneMaxOne,
				$fieldHasOneMaxTwo,
				$fieldHasOneExtendedFile,
				$fieldHasMany,
				$fieldHasManyMaxTwo,
				$fieldManyMany,
				$fieldReadonly,
				$fieldDisabled,
				$fieldSubfolder,
<<<<<<< HEAD
				$fieldCanUploadFalse
=======
				$fieldCanUploadFalse,
				$fieldCanAttachExisting
>>>>>>> 212c4f1e
			),
			new FieldList(
				new FormAction('submit')
			),
			new RequiredFields(
				'NoRelationField',
				'HasOneFile',
				'HasOneFileMaxOne',
				'HasOneFileMaxTwo',
				'HasOneExtendedFile',
				'HasManyFiles',
				'HasManyFilesMaxTwo',
				'ManyManyFiles',
				'ReadonlyField',
				'DisabledField',
				'SubfolderField',
<<<<<<< HEAD
				'CanUploadFalseField'
=======
				'CanUploadFalseField',
				'CanAttachExistingField'
>>>>>>> 212c4f1e
			)
		);
		return $form;
	}

	public function submit($data, $form) {
		
	}

}

/**
 * Used for testing the create-on-upload
 */
class UploadFieldTest_ExtendedFile extends File implements TestOnly {

}<|MERGE_RESOLUTION|>--- conflicted
+++ resolved
@@ -482,13 +482,6 @@
 		$this->assertFalse($response->isError());
 
 		$parser = new CSSContentParser($response->getBody());
-<<<<<<< HEAD
-		$this->assertFalse(
-			(bool)$parser->getBySelector('#CanUploadFalseField .ss-uploadfield-fromcomputer-fileinput'),
-			'Removes input file control'
-		);
-=======
->>>>>>> 212c4f1e
 		$this->assertFalse((bool)$parser->getBySelector('#CanUploadFalseField .ss-uploadfield-dropzone'),
 			'Removes dropzone');
 		$this->assertTrue(
@@ -515,8 +508,6 @@
 		$this->assertTrue($field->canUpload());
 	}
 
-<<<<<<< HEAD
-=======
 	public function testCanAttachExisting() {
 		$this->loginWithPermission('ADMIN');
 		$response = $this->get('UploadFieldTest_Controller');
@@ -533,7 +524,6 @@
 		);
 	}	
 
->>>>>>> 212c4f1e
 	public function testIsSaveable() {
 		$form = $this->getMockForm();
 
@@ -837,13 +827,10 @@
 		$fieldCanUploadFalse->setConfig('canUpload', false);
 		$fieldCanUploadFalse->setRecord($record);
 
-<<<<<<< HEAD
-=======
 		$fieldCanAttachExisting = new UploadField('CanAttachExistingFalseField');
 		$fieldCanAttachExisting->setConfig('canAttachExisting', false);
 		$fieldCanAttachExisting->setRecord($record);
 
->>>>>>> 212c4f1e
 		$form = new Form(
 			$this,
 			'Form',
@@ -859,12 +846,8 @@
 				$fieldReadonly,
 				$fieldDisabled,
 				$fieldSubfolder,
-<<<<<<< HEAD
-				$fieldCanUploadFalse
-=======
 				$fieldCanUploadFalse,
 				$fieldCanAttachExisting
->>>>>>> 212c4f1e
 			),
 			new FieldList(
 				new FormAction('submit')
@@ -881,12 +864,8 @@
 				'ReadonlyField',
 				'DisabledField',
 				'SubfolderField',
-<<<<<<< HEAD
-				'CanUploadFalseField'
-=======
 				'CanUploadFalseField',
 				'CanAttachExistingField'
->>>>>>> 212c4f1e
 			)
 		);
 		return $form;
