<?php

class DataQueryTest extends SapphireTest {

	protected static $fixture_file = 'DataQueryTest.yml';

	protected $extraDataObjects = array(
		'DataQueryTest_A',
		'DataQueryTest_B',
		'DataQueryTest_C',
		'DataQueryTest_D',
		'DataQueryTest_E',
		'DataQueryTest_F',
		'DataQueryTest_G',
	);


	public function testSortByJoinedFieldRetainsSourceInformation() {
		$bar = new DataQueryTest_C();
		$bar->Title = "Bar";
		$bar->write();

		$foo = new DataQueryTest_B();
		$foo->Title = "Foo";
		$foo->TestC = $bar->ID;
		$foo->write();

		$query = new DataQuery('DataQueryTest_B');
		$result = $query->leftJoin(
			'DataQueryTest_C',
			"\"DataQueryTest_B\".\"TestCID\" = \"DataQueryTest_B\".\"ID\""
		)->sort('"DataQueryTest_B"."Title"', 'ASC');

		$result = $result->execute()->record();
		$this->assertEquals('Foo', $result['Title']);
	}

	/**
	 * Test the leftJoin() and innerJoin method of the DataQuery object
	 */
	public function testJoins() {
		$dq = new DataQuery('Member');
		$dq->innerJoin("Group_Members", "\"Group_Members\".\"MemberID\" = \"Member\".\"ID\"");
		$this->assertSQLContains("INNER JOIN \"Group_Members\" ON \"Group_Members\".\"MemberID\" = \"Member\".\"ID\"",
			$dq->sql($parameters));

		$dq = new DataQuery('Member');
		$dq->leftJoin("Group_Members", "\"Group_Members\".\"MemberID\" = \"Member\".\"ID\"");
		$this->assertSQLContains("LEFT JOIN \"Group_Members\" ON \"Group_Members\".\"MemberID\" = \"Member\".\"ID\"",
			$dq->sql($parameters));
	}

	public function testApplyRelation() {
		// Test applyRelation with two has_ones pointing to the same class
		$dq = new DataQuery('DataQueryTest_B');
		$dq->applyRelation('TestC');
		$this->assertTrue($dq->query()->isJoinedTo('DataQueryTest_C'));
		$this->assertContains('"DataQueryTest_C"."ID" = "DataQueryTest_B"."TestCID"', $dq->sql());

		$dq = new DataQuery('DataQueryTest_B');
		$dq->applyRelation('TestCTwo');
		$this->assertTrue($dq->query()->isJoinedTo('DataQueryTest_C'));
		$this->assertContains('"DataQueryTest_C"."ID" = "DataQueryTest_B"."TestCTwoID"', $dq->sql());
	}

	public function testApplyReplationDeepInheretence() {
		//test has_one relation
		$newDQ = new DataQuery('DataQueryTest_E');
		//apply a relation to a relation from an ancestor class
		$newDQ->applyRelation('TestA');
		$this->assertTrue($newDQ->query()->isJoinedTo('DataQueryTest_C'));
<<<<<<< HEAD
		$this->assertContains('"DataQueryTest_A"."ID" = "DataQueryTest_C"."TestAID"', $newDQ->sql($params));
=======
		$this->assertContains('"DataQueryTest_A"."ID" = "DataQueryTest_C"."TestAID"', $newDQ->sql());

		//test many_many relation

		//test many_many with separate inheritance
		$newDQ = new DataQuery('DataQueryTest_C');
		$baseDBTable = ClassInfo::baseDataClass('DataQueryTest_C');
		$newDQ->applyRelation('ManyTestAs');
		//check we are "joined" to the DataObject's table (there is no distinction between FROM or JOIN clauses)
		$this->assertTrue($newDQ->query()->isJoinedTo($baseDBTable));
		//check we are explicitly selecting "FROM" the DO's table
		$this->assertContains("FROM \"$baseDBTable\"", $newDQ->sql());

		//test many_many with shared inheritance
		$newDQ = new DataQuery('DataQueryTest_E');
		$baseDBTable = ClassInfo::baseDataClass('DataQueryTest_E');
		//check we are "joined" to the DataObject's table (there is no distinction between FROM or JOIN clauses)
		$this->assertTrue($newDQ->query()->isJoinedTo($baseDBTable));
		//check we are explicitly selecting "FROM" the DO's table
		$this->assertContains("FROM \"$baseDBTable\"", $newDQ->sql(), 'The FROM clause is missing from the query');
		$newDQ->applyRelation('ManyTestGs');
		//confirm we are still joined to the base table
		$this->assertTrue($newDQ->query()->isJoinedTo($baseDBTable));
		//double check it is the "FROM" clause
		$this->assertContains("FROM \"$baseDBTable\"", $newDQ->sql(), 'The FROM clause has been removed from the query');
		//another (potentially less crude check) for checking "FROM" clause
		$fromTables = $newDQ->query()->getFrom();
		$this->assertEquals('"' . $baseDBTable . '"', $fromTables[$baseDBTable]);
>>>>>>> be496c4e
	}

	public function testRelationReturn() {
		$dq = new DataQuery('DataQueryTest_C');
		$this->assertEquals('DataQueryTest_A', $dq->applyRelation('TestA'),
			'DataQuery::applyRelation should return the name of the related object.');
		$this->assertEquals('DataQueryTest_A', $dq->applyRelation('TestAs'),
			'DataQuery::applyRelation should return the name of the related object.');
		$this->assertEquals('DataQueryTest_A', $dq->applyRelation('ManyTestAs'),
			'DataQuery::applyRelation should return the name of the related object.');

		$this->assertEquals('DataQueryTest_B', $dq->applyRelation('TestB'),
			'DataQuery::applyRelation should return the name of the related object.');
		$this->assertEquals('DataQueryTest_B', $dq->applyRelation('TestBs'),
			'DataQuery::applyRelation should return the name of the related object.');
		$this->assertEquals('DataQueryTest_B', $dq->applyRelation('ManyTestBs'),
			'DataQuery::applyRelation should return the name of the related object.');
		$newDQ = new DataQuery('DataQueryTest_E');
		$this->assertEquals('DataQueryTest_A', $newDQ->applyRelation('TestA'),
			'DataQuery::applyRelation should return the name of the related object.');
	}

	public function testRelationOrderWithCustomJoin() {
		$dataQuery = new DataQuery('DataQueryTest_B');
		$dataQuery->innerJoin('DataQueryTest_D', '"DataQueryTest_D"."RelationID" = "DataQueryTest_B"."ID"');
		$dataQuery->execute();
	}

	public function testDisjunctiveGroup() {
		$dq = new DataQuery('DataQueryTest_A');

		$dq->where('DataQueryTest_A.ID = 2');
		$subDq = $dq->disjunctiveGroup();
		$subDq->where('DataQueryTest_A.Name = \'John\'');
		$subDq->where('DataQueryTest_A.Name = \'Bob\'');

		$this->assertSQLContains(
			"WHERE (DataQueryTest_A.ID = 2) AND ((DataQueryTest_A.Name = 'John') OR (DataQueryTest_A.Name = 'Bob'))",
			$dq->sql($parameters)
		);
	}

	public function testConjunctiveGroup() {
		$dq = new DataQuery('DataQueryTest_A');

		$dq->where('DataQueryTest_A.ID = 2');
		$subDq = $dq->conjunctiveGroup();
		$subDq->where('DataQueryTest_A.Name = \'John\'');
		$subDq->where('DataQueryTest_A.Name = \'Bob\'');

		$this->assertSQLContains(
			"WHERE (DataQueryTest_A.ID = 2) AND ((DataQueryTest_A.Name = 'John') AND (DataQueryTest_A.Name = 'Bob'))",
			$dq->sql($parameters)
		);
	}

	/**
	 * @todo Test paramaterised
	 */
	public function testNestedGroups() {
		$dq = new DataQuery('DataQueryTest_A');

		$dq->where('DataQueryTest_A.ID = 2');
		$subDq = $dq->disjunctiveGroup();
		$subDq->where('DataQueryTest_A.Name = \'John\'');
		$subSubDq = $subDq->conjunctiveGroup();
		$subSubDq->where('DataQueryTest_A.Age = 18');
		$subSubDq->where('DataQueryTest_A.Age = 50');
		$subDq->where('DataQueryTest_A.Name = \'Bob\'');

		$this->assertSQLContains(
			"WHERE (DataQueryTest_A.ID = 2) AND ((DataQueryTest_A.Name = 'John') OR ((DataQueryTest_A.Age = 18) "
				. "AND (DataQueryTest_A.Age = 50)) OR (DataQueryTest_A.Name = 'Bob'))",
			$dq->sql($parameters)
		);
	}

	public function testEmptySubgroup() {
		$dq = new DataQuery('DataQueryTest_A');
		$dq->conjunctiveGroup();

		// Empty groups should have no where condition at all
		$this->assertSQLNotContains('WHERE', $dq->sql($parameters));
	}

	public function testSubgroupHandoff() {
		$dq = new DataQuery('DataQueryTest_A');
		$subDq = $dq->disjunctiveGroup();

		$orgDq = clone $dq;

		$subDq->sort('"DataQueryTest_A"."Name"');
		$orgDq->sort('"DataQueryTest_A"."Name"');

		$this->assertSQLEquals($dq->sql($parameters), $orgDq->sql($parameters));

		$subDq->limit(5, 7);
		$orgDq->limit(5, 7);

		$this->assertSQLEquals($dq->sql($parameters), $orgDq->sql($parameters));
	}

	public function testOrderByMultiple() {
		$dq = new DataQuery('SQLQueryTest_DO');
		$dq = $dq->sort('"Name" ASC, MID("Name", 8, 1) DESC');
		$this->assertContains(
			'ORDER BY "SQLQueryTest_DO"."Name" ASC, "_SortColumn0" DESC',
			$dq->sql($parameters)
		);
	}

	public function testDefaultSort() {
		$query = new DataQuery('DataQueryTest_E');
		$result = $query->column('Title');
		$this->assertEquals(array('First', 'Second', 'Last'), $result);
	}

	public function testDistinct() {
		$query = new DataQuery('DataQueryTest_E');
		$this->assertContains('SELECT DISTINCT', $query->sql($params), 'Query is set as distinct by default');

		$query = $query->distinct(false);
		$this->assertNotContains('SELECT DISTINCT', $query->sql($params), 'Query does not contain distinct');

		$query = $query->distinct(true);
		$this->assertContains('SELECT DISTINCT', $query->sql($params), 'Query contains distinct');
 	}
	
	public function testComparisonClauseInt() {
		DB::query("INSERT INTO \"DataQueryTest_F\" (\"SortOrder\") VALUES (2)");
		$query = new DataQuery('DataQueryTest_F');
		$query->where(DB::get_conn()->comparisonClause('"SortOrder"', '2'));
		$this->assertGreaterThan(0, $query->count(), "Couldn't find SortOrder");
		$this->resetDBSchema(true);
	}
	
	public function testComparisonClauseDateFull() {
		DB::query("INSERT INTO \"DataQueryTest_F\" (\"MyDate\") VALUES ('1988-03-04 06:30')");
		$query = new DataQuery('DataQueryTest_F');
		$query->where(DB::get_conn()->comparisonClause('"MyDate"', '1988-03-04%'));
		$this->assertGreaterThan(0, $query->count(), "Couldn't find MyDate");
		$this->resetDBSchema(true);
	}
	
	public function testComparisonClauseDateStartsWith() {
		DB::query("INSERT INTO \"DataQueryTest_F\" (\"MyDate\") VALUES ('1988-03-04 06:30')");
		$query = new DataQuery('DataQueryTest_F');
		$query->where(DB::get_conn()->comparisonClause('"MyDate"', '1988%'));
		$this->assertGreaterThan(0, $query->count(), "Couldn't find MyDate");
		$this->resetDBSchema(true);
	}
	
	public function testComparisonClauseDateStartsPartial() {
		DB::query("INSERT INTO \"DataQueryTest_F\" (\"MyDate\") VALUES ('1988-03-04 06:30')");
		$query = new DataQuery('DataQueryTest_F');
		$query->where(DB::get_conn()->comparisonClause('"MyDate"', '%03-04%'));
		$this->assertGreaterThan(0, $query->count(), "Couldn't find MyDate");
		$this->resetDBSchema(true);
	}
	
	public function testComparisonClauseTextCaseInsensitive() {
		DB::query("INSERT INTO \"DataQueryTest_F\" (\"MyString\") VALUES ('HelloWorld')");
		$query = new DataQuery('DataQueryTest_F');
		$query->where(DB::get_conn()->comparisonClause('"MyString"', 'helloworld'));
		$this->assertGreaterThan(0, $query->count(), "Couldn't find MyString");
		$this->resetDBSchema(true);
	}
	
	public function testComparisonClauseTextCaseSensitive() {
		DB::query("INSERT INTO \"DataQueryTest_F\" (\"MyString\") VALUES ('HelloWorld')");
		$query = new DataQuery('DataQueryTest_F');
		$query->where(DB::get_conn()->comparisonClause('"MyString"', 'HelloWorld', false, false, true));
		$this->assertGreaterThan(0, $query->count(), "Couldn't find MyString");
		
		$query2 = new DataQuery('DataQueryTest_F');
		$query2->where(DB::get_conn()->comparisonClause('"MyString"', 'helloworld', false, false, true));
		$this->assertEquals(0, $query2->count(), "Found mystring. Shouldn't be able too.");
		$this->resetDBSchema(true);
	}

}


class DataQueryTest_A extends DataObject implements TestOnly {

	private static $db = array(
		'Name' => 'Varchar',
	);

	private static $has_one = array(
		'TestC' => 'DataQueryTest_C',
	);
}

class DataQueryTest_B extends DataObject implements TestOnly {

	private static $db = array(
		'Title' => 'Varchar',
	);

	private static $has_one = array(
		'TestC' => 'DataQueryTest_C',
		'TestCTwo' => 'DataQueryTest_C',
	);
}

class DataQueryTest_C extends DataObject implements TestOnly {

	private static $db = array(
		'Title' => 'Varchar'
	);

	private static $has_one = array(
		'TestA' => 'DataQueryTest_A',
		'TestB' => 'DataQueryTest_B',
	);

	private static $has_many = array(
		'TestAs' => 'DataQueryTest_A',
		'TestBs' => 'DataQueryTest_B.TestC',
		'TestBsTwo' => 'DataQueryTest_B.TestCTwo',
	);

	private static $many_many = array(
		'ManyTestAs' => 'DataQueryTest_A',
		'ManyTestBs' => 'DataQueryTest_B',
	);
}

class DataQueryTest_D extends DataObject implements TestOnly {

	private static $has_one = array(
		'Relation' => 'DataQueryTest_B',
	);
}

class DataQueryTest_E extends DataQueryTest_C implements TestOnly {

	private static $db = array(
		'SortOrder' => 'Int'
	);

<<<<<<< HEAD
=======
	private static $many_many = array(
		'ManyTestGs' => 'DataQueryTest_G',
	);

>>>>>>> be496c4e
	private static $default_sort = '"DataQueryTest_E"."SortOrder" ASC';
}

class DataQueryTest_F extends DataObject implements TestOnly {

	private static $db = array(
		'SortOrder' => 'Int',
		'MyDate' => 'SS_Datetime',
		'MyString' => 'Text'
	);
}

class DataQueryTest_G extends DataQueryTest_C implements TestOnly {

	private static $belongs_many_many = array(
		'ManyTestEs' => 'DataQueryTest_E',
	);

}<|MERGE_RESOLUTION|>--- conflicted
+++ resolved
@@ -69,10 +69,7 @@
 		//apply a relation to a relation from an ancestor class
 		$newDQ->applyRelation('TestA');
 		$this->assertTrue($newDQ->query()->isJoinedTo('DataQueryTest_C'));
-<<<<<<< HEAD
 		$this->assertContains('"DataQueryTest_A"."ID" = "DataQueryTest_C"."TestAID"', $newDQ->sql($params));
-=======
-		$this->assertContains('"DataQueryTest_A"."ID" = "DataQueryTest_C"."TestAID"', $newDQ->sql());
 
 		//test many_many relation
 
@@ -100,7 +97,6 @@
 		//another (potentially less crude check) for checking "FROM" clause
 		$fromTables = $newDQ->query()->getFrom();
 		$this->assertEquals('"' . $baseDBTable . '"', $fromTables[$baseDBTable]);
->>>>>>> be496c4e
 	}
 
 	public function testRelationReturn() {
@@ -343,13 +339,10 @@
 		'SortOrder' => 'Int'
 	);
 
-<<<<<<< HEAD
-=======
 	private static $many_many = array(
 		'ManyTestGs' => 'DataQueryTest_G',
 	);
 
->>>>>>> be496c4e
 	private static $default_sort = '"DataQueryTest_E"."SortOrder" ASC';
 }
 
