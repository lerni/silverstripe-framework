--- conflicted
+++ resolved
@@ -40,7 +40,12 @@
 			'DataQuery::applyRelation should return the name of the related object.');
 	}
 
-<<<<<<< HEAD
+	public function testRelationOrderWithCustomJoin() {
+		$dataQuery = new DataQuery('DataQueryTest_B');
+		$dataQuery->innerJoin('DataQueryTest_D', '"DataQueryTest_D"."RelationID" = "DataQueryTest_B"."ID"');
+		$dataQuery->execute();
+	}
+
 	public function testDisjunctiveGroup() {
 		$dq = new DataQuery('DataQueryTest_A');
 
@@ -109,12 +114,6 @@
 		$orgDq->limit(5, 7);
 
 		$this->assertEquals($dq->sql(), $orgDq->sql());
-=======
-	public function testRelationOrderWithCustomJoin() {
-		$dataQuery = new DataQuery('DataQueryTest_B');
-		$dataQuery->innerJoin('DataQueryTest_D', '"DataQueryTest_D"."RelationID" = "DataQueryTest_B"."ID"');
-		$dataQuery->execute();
->>>>>>> 4f5b3fa3
 	}
 }
 
