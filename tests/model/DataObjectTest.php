<?php
/**
 * @package framework
 * @subpackage tests
 */
class DataObjectTest extends SapphireTest {

	protected static $fixture_file = 'DataObjectTest.yml';

	protected $extraDataObjects = array(
		'DataObjectTest_Team',
		'DataObjectTest_Fixture',
		'DataObjectTest_SubTeam',
		'OtherSubclassWithSameField',
		'DataObjectTest_FieldlessTable',
		'DataObjectTest_FieldlessSubTable',
		'DataObjectTest_ValidatedObject',
		'DataObjectTest_Player',
		'DataObjectTest_TeamComment',
<<<<<<< HEAD
		'DataObjectTest_EquipmentCompany',
		'DataObjectTest_SubEquipmentCompany',
		'DataObjectTest\NamespacedClass',
		'DataObjectTest\RelationClass',
		'DataObjectTest_ExtendedTeamComment',
		'DataObjectTest_Company',
		'DataObjectTest_Staff',
		'DataObjectTest_CEO',
		'DataObjectTest_Fan',
		'DataObjectTest_Play',
		'DataObjectTest_Ploy',
		'DataObjectTest_Bogey',
=======
		'DataObjectTest_ExtendedTeamComment',
		'ManyManyListTest_Product',
		'ManyManyListTest_Category',
>>>>>>> be496c4e
	);

	public function testDb() {
		$obj = new DataObjectTest_TeamComment();
		$dbFields = $obj->db();

		// Assert fields are included
		$this->assertArrayHasKey('Name', $dbFields);

		// Assert the base fields are excluded
		$this->assertArrayNotHasKey('Created', $dbFields);
		$this->assertArrayNotHasKey('LastEdited', $dbFields);
		$this->assertArrayNotHasKey('ClassName', $dbFields);
		$this->assertArrayNotHasKey('ID', $dbFields);

		// Assert that the correct field type is returned when passing a field
		$this->assertEquals('Varchar', $obj->db('Name'));
		$this->assertEquals('Text', $obj->db('Comment'));

		$obj = new DataObjectTest_ExtendedTeamComment();
		$dbFields = $obj->db();

		// Assert overloaded fields have correct data type
		$this->assertEquals('HTMLText', $obj->db('Comment'));
		$this->assertEquals('HTMLText', $dbFields['Comment'],
			'Calls to DataObject::db without a field specified return correct data types');

		// assertEquals doesn't verify the order of array elements, so access keys manually to check order:
		// expected: array('Name' => 'Varchar', 'Comment' => 'HTMLText')
		reset($dbFields);
		$this->assertEquals('Name', key($dbFields), 'DataObject::db returns fields in correct order');
		next($dbFields);
		$this->assertEquals('Comment', key($dbFields), 'DataObject::db returns fields in correct order');
	}

	public function testConstructAcceptsValues() {
		// Values can be an array...
		$player = new DataObjectTest_Player(array(
			'FirstName' => 'James',
			'Surname' => 'Smith'
		));

		$this->assertEquals('James', $player->FirstName);
		$this->assertEquals('Smith', $player->Surname);

		// ... or a stdClass inst
		$data = new stdClass();
		$data->FirstName = 'John';
		$data->Surname = 'Doe';
		$player = new DataObjectTest_Player($data);

		$this->assertEquals('John', $player->FirstName);
		$this->assertEquals('Doe', $player->Surname);

		// IDs should be stored as integers, not strings
		$player = new DataObjectTest_Player(array('ID' => '5'));
		$this->assertSame(5, $player->ID);
	}

	public function testValidObjectsForBaseFields() {
		$obj = new DataObjectTest_ValidatedObject();

		foreach (array('Created', 'LastEdited', 'ClassName', 'ID') as $field) {
			$helper = $obj->dbObject($field);
			$this->assertTrue(
				($helper instanceof DBField),
				"for {$field} expected helper to be DBField, but was " .
				(is_object($helper) ? get_class($helper) : "null")
			);
		}
	}

	public function testDataIntegrityWhenTwoSubclassesHaveSameField() {
		// Save data into DataObjectTest_SubTeam.SubclassDatabaseField
		$obj = new DataObjectTest_SubTeam();
		$obj->SubclassDatabaseField = "obj-SubTeam";
		$obj->write();

		// Change the class
		$obj->ClassName = 'OtherSubclassWithSameField';
		$obj->write();
		$obj->flushCache();

		// Re-fetch from the database and confirm that the data is sourced from
		// OtherSubclassWithSameField.SubclassDatabaseField
		$obj = DataObject::get_by_id('DataObjectTest_Team', $obj->ID);
		$this->assertNull($obj->SubclassDatabaseField);

		// Confirm that save the object in the other direction.
		$obj->SubclassDatabaseField = 'obj-Other';
		$obj->write();

		$obj->ClassName = 'DataObjectTest_SubTeam';
		$obj->write();
		$obj->flushCache();

		// If we restore the class, the old value has been lying dormant and will be available again.
		// NOTE: This behaviour is volatile; we may change this in the future to clear fields that
		// are no longer relevant when changing ClassName
		$obj = DataObject::get_by_id('DataObjectTest_Team', $obj->ID);
		$this->assertEquals('obj-SubTeam', $obj->SubclassDatabaseField);
	}

	/**
	 * Test deletion of DataObjects
	 *   - Deleting using delete() on the DataObject
	 *   - Deleting using DataObject::delete_by_id()
	 */
	public function testDelete() {
		// Test deleting using delete() on the DataObject
		// Get the first page
		$obj = $this->objFromFixture('DataObjectTest_Player', 'captain1');
		$objID = $obj->ID;
		// Check the page exists before deleting
		$this->assertTrue(is_object($obj) && $obj->exists());
		// Delete the page
		$obj->delete();
		// Check that page does not exist after deleting
		$obj = DataObject::get_by_id('DataObjectTest_Player', $objID);
		$this->assertTrue(!$obj || !$obj->exists());


		// Test deleting using DataObject::delete_by_id()
		// Get the second page
		$obj = $this->objFromFixture('DataObjectTest_Player', 'captain2');
		$objID = $obj->ID;
		// Check the page exists before deleting
		$this->assertTrue(is_object($obj) && $obj->exists());
		// Delete the page
		DataObject::delete_by_id('DataObjectTest_Player', $obj->ID);
		// Check that page does not exist after deleting
		$obj = DataObject::get_by_id('DataObjectTest_Player', $objID);
		$this->assertTrue(!$obj || !$obj->exists());
	}

	/**
	 * Test methods that get DataObjects
	 *   - DataObject::get()
	 *       - All records of a DataObject
	 *       - Filtering
	 *       - Sorting
	 *       - Joins
	 *       - Limit
	 *       - Container class
	 *   - DataObject::get_by_id()
	 *   - DataObject::get_one()
	 *        - With and without caching
	 *        - With and without ordering
	 */
	public function testGet() {
		// Test getting all records of a DataObject
		$comments = DataObject::get('DataObjectTest_TeamComment');
		$this->assertEquals(3, $comments->Count());

		// Test WHERE clause
		$comments = DataObject::get('DataObjectTest_TeamComment', "\"Name\"='Bob'");
		$this->assertEquals(1, $comments->Count());
		foreach($comments as $comment) {
			$this->assertEquals('Bob', $comment->Name);
		}

		// Test sorting
		$comments = DataObject::get('DataObjectTest_TeamComment', '', "\"Name\" ASC");
		$this->assertEquals(3, $comments->Count());
		$this->assertEquals('Bob', $comments->First()->Name);
		$comments = DataObject::get('DataObjectTest_TeamComment', '', "\"Name\" DESC");
		$this->assertEquals(3, $comments->Count());
		$this->assertEquals('Phil', $comments->First()->Name);

		// Test limit
		$comments = DataObject::get('DataObjectTest_TeamComment', '', "\"Name\" ASC", '', '1,2');
		$this->assertEquals(2, $comments->Count());
		$this->assertEquals('Joe', $comments->First()->Name);
		$this->assertEquals('Phil', $comments->Last()->Name);

		// Test get_by_id()
		$captain1ID = $this->idFromFixture('DataObjectTest_Player', 'captain1');
		$captain1 = DataObject::get_by_id('DataObjectTest_Player', $captain1ID);
		$this->assertEquals('Captain', $captain1->FirstName);

		// Test get_one() without caching
		$comment1 = DataObject::get_one('DataObjectTest_TeamComment', array(
			'"DataObjectTest_TeamComment"."Name"' => 'Joe'
		), false);
		$comment1->Comment = "Something Else";

		$comment2 = DataObject::get_one('DataObjectTest_TeamComment', array(
			'"DataObjectTest_TeamComment"."Name"' => 'Joe'
		), false);
		$this->assertNotEquals($comment1->Comment, $comment2->Comment);

		// Test get_one() with caching
		$comment1 = DataObject::get_one('DataObjectTest_TeamComment', array(
			'"DataObjectTest_TeamComment"."Name"' => 'Bob'
		), true);
		$comment1->Comment = "Something Else";

		$comment2 = DataObject::get_one('DataObjectTest_TeamComment', array(
			'"DataObjectTest_TeamComment"."Name"' => 'Bob'
		), true);
		$this->assertEquals((string)$comment1->Comment, (string)$comment2->Comment);

		// Test get_one() with order by without caching
		$comment = DataObject::get_one('DataObjectTest_TeamComment', '', false, "\"Name\" ASC");
		$this->assertEquals('Bob', $comment->Name);

		$comment = DataObject::get_one('DataObjectTest_TeamComment', '', false, "\"Name\" DESC");
		$this->assertEquals('Phil', $comment->Name);

		// Test get_one() with order by with caching
		$comment = DataObject::get_one('DataObjectTest_TeamComment', '', true, '"Name" ASC');
		$this->assertEquals('Bob', $comment->Name);
		$comment = DataObject::get_one('DataObjectTest_TeamComment', '', true, '"Name" DESC');
		$this->assertEquals('Phil', $comment->Name);
	}

	public function testGetCaseInsensitive() {
		// Test get_one() with bad case on the classname
		// Note: This will succeed only if the underlying DB server supports case-insensitive
		// table names (e.g. such as MySQL, but not SQLite3)
		if(!(DB::get_conn() instanceof MySQLDatabase)) {
			$this->markTestSkipped('MySQL only');
		}

		$subteam1 = DataObject::get_one('dataobjecttest_subteam', array(
			'"DataObjectTest_Team"."Title"' => 'Subteam 1'
		), true);
		$this->assertNotEmpty($subteam1);
		$this->assertEquals($subteam1->Title, "Subteam 1");
	}

	public function testGetSubclassFields() {
		/* Test that fields / has_one relations from the parent table and the subclass tables are extracted */
		$captain1 = $this->objFromFixture("DataObjectTest_Player", "captain1");
		// Base field
		$this->assertEquals('Captain', $captain1->FirstName);
		// Subclass field
		$this->assertEquals('007', $captain1->ShirtNumber);
		// Subclass has_one relation
		$this->assertEquals($this->idFromFixture('DataObjectTest_Team', 'team1'), $captain1->FavouriteTeamID);
	}

	public function testGetRelationClass() {
		$obj = new DataObjectTest_Player();
		$this->assertEquals(singleton('DataObjectTest_Player')->getRelationClass('FavouriteTeam'),
			'DataObjectTest_Team', 'has_one is properly inspected');
		$this->assertEquals(singleton('DataObjectTest_Company')->getRelationClass('CurrentStaff'),
			'DataObjectTest_Staff', 'has_many is properly inspected');
		$this->assertEquals(singleton('DataObjectTest_Team')->getRelationClass('Players'), 'DataObjectTest_Player',
			'many_many is properly inspected');
		$this->assertEquals(singleton('DataObjectTest_Player')->getRelationClass('Teams'), 'DataObjectTest_Team',
			'belongs_many_many is properly inspected');
		$this->assertEquals(singleton('DataObjectTest_CEO')->getRelationClass('Company'), 'DataObjectTest_Company',
			'belongs_to is properly inspected');
		$this->assertEquals(singleton('DataObjectTest_Fan')->getRelationClass('Favourite'), 'DataObject',
			'polymorphic has_one is properly inspected');
	}

	/**
	 * Test that has_one relations can be retrieved
	 */
	public function testGetHasOneRelations() {
		$captain1 = $this->objFromFixture("DataObjectTest_Player", "captain1");
		$team1ID = $this->idFromFixture('DataObjectTest_Team', 'team1');

		// There will be a field called (relname)ID that contains the ID of the
		// object linked to via the has_one relation
		$this->assertEquals($team1ID, $captain1->FavouriteTeamID);

		// There will be a method called $obj->relname() that returns the object itself
		$this->assertEquals($team1ID, $captain1->FavouriteTeam()->ID);

		// Check entity with polymorphic has-one
		$fan1 = $this->objFromFixture("DataObjectTest_Fan", "fan1");
		$this->assertTrue((bool)$fan1->hasValue('Favourite'));

		// There will be fields named (relname)ID and (relname)Class for polymorphic
		// entities
		$this->assertEquals($team1ID, $fan1->FavouriteID);
		$this->assertEquals('DataObjectTest_Team', $fan1->FavouriteClass);

		// There will be a method called $obj->relname() that returns the object itself
		$favourite = $fan1->Favourite();
		$this->assertEquals($team1ID, $favourite->ID);
		$this->assertInstanceOf('DataObjectTest_Team', $favourite);

		// check behaviour of dbObject with polymorphic relations
		$favouriteDBObject = $fan1->dbObject('Favourite');
		$favouriteValue = $favouriteDBObject->getValue();
		$this->assertInstanceOf('PolymorphicForeignKey', $favouriteDBObject);
		$this->assertEquals($favourite->ID, $favouriteValue->ID);
		$this->assertEquals($favourite->ClassName, $favouriteValue->ClassName);
	}

	/**
	 * Simple test to ensure that namespaced classes and polymorphic relations work together
	 */
	public function testPolymorphicNamespacedRelations() {
		$parent = new \DataObjectTest\NamespacedClass();
		$parent->Name = 'New Parent';
		$parent->write();

		$child = new \DataObjectTest\RelationClass();
		$child->Title = 'New Child';
		$child->write();
		$parent->Relations()->add($child);

		$this->assertEquals(1, $parent->Relations()->count());
		$this->assertEquals(array('New Child'), $parent->Relations()->column('Title'));
		$this->assertEquals('New Parent', $child->Parent()->Name);
	}

	public function testLimitAndCount() {
		$players = DataObject::get("DataObjectTest_Player");

		// There's 4 records in total
		$this->assertEquals(4, $players->count());

		// Testing "##, ##" syntax
		$this->assertEquals(4, $players->limit(20)->count());
		$this->assertEquals(4, $players->limit(20, 0)->count());
		$this->assertEquals(0, $players->limit(20, 20)->count());
		$this->assertEquals(2, $players->limit(2, 0)->count());
		$this->assertEquals(1, $players->limit(5, 3)->count());
	}

	/**
	 * Test writing of database columns which don't correlate to a DBField,
	 * e.g. all relation fields on has_one/has_many like "ParentID".
	 *
	 */
	public function testWritePropertyWithoutDBField() {
		$obj = $this->objFromFixture('DataObjectTest_Player', 'captain1');
		$obj->FavouriteTeamID = 99;
		$obj->write();

		// reload the page from the database
		$savedObj = DataObject::get_by_id('DataObjectTest_Player', $obj->ID);
		$this->assertTrue($savedObj->FavouriteTeamID == 99);

		// Test with porymorphic relation
		$obj2 = $this->objFromFixture("DataObjectTest_Fan", "fan1");
		$obj2->FavouriteID = 99;
		$obj2->FavouriteClass = 'DataObjectTest_Player';
		$obj2->write();

		$savedObj2 = DataObject::get_by_id('DataObjectTest_Fan', $obj2->ID);
		$this->assertTrue($savedObj2->FavouriteID == 99);
		$this->assertTrue($savedObj2->FavouriteClass == 'DataObjectTest_Player');
	}

	/**
	 * Test has many relationships
	 *   - Test getComponents() gets the ComponentSet of the other side of the relation
	 *   - Test the IDs on the DataObjects are set correctly
	 */
	public function testHasManyRelationships() {
		$team1 = $this->objFromFixture('DataObjectTest_Team', 'team1');

		// Test getComponents() gets the ComponentSet of the other side of the relation
		$this->assertTrue($team1->Comments()->Count() == 2);

		// Test the IDs on the DataObjects are set correctly
		foreach($team1->Comments() as $comment) {
			$this->assertEquals($team1->ID, $comment->TeamID);
		}

		// Test that we can add and remove items that already exist in the database
		$newComment = new DataObjectTest_TeamComment();
		$newComment->Name = "Automated commenter";
		$newComment->Comment = "This is a new comment";
		$newComment->write();
		$team1->Comments()->add($newComment);
		$this->assertEquals($team1->ID, $newComment->TeamID);

		$comment1 = $this->objFromFixture('DataObjectTest_TeamComment', 'comment1');
		$comment2 = $this->objFromFixture('DataObjectTest_TeamComment', 'comment2');
		$team1->Comments()->remove($comment2);

		$team1CommentIDs = $team1->Comments()->sort('ID')->column('ID');
		$this->assertEquals(array($comment1->ID, $newComment->ID), $team1CommentIDs);

		// Test that removing an item from a list doesn't remove it from the same
		// relation belonging to a different object
		$team1 = $this->objFromFixture('DataObjectTest_Team', 'team1');
		$team2 = $this->objFromFixture('DataObjectTest_Team', 'team2');
		$team2->Comments()->remove($comment1);
		$team1CommentIDs = $team1->Comments()->sort('ID')->column('ID');
		$this->assertEquals(array($comment1->ID, $newComment->ID), $team1CommentIDs);
	}


	/**
	 * Test has many relationships against polymorphic has_one fields
	 *   - Test getComponents() gets the ComponentSet of the other side of the relation
	 *   - Test the IDs on the DataObjects are set correctly
	 */
	public function testHasManyPolymorphicRelationships() {
		$team1 = $this->objFromFixture('DataObjectTest_Team', 'team1');

		// Test getComponents() gets the ComponentSet of the other side of the relation
		$this->assertTrue($team1->Fans()->Count() == 2);

		// Test the IDs/Classes on the DataObjects are set correctly
		foreach($team1->Fans() as $fan) {
			$this->assertEquals($team1->ID, $fan->FavouriteID, 'Fan has the correct FavouriteID');
			$this->assertEquals('DataObjectTest_Team', $fan->FavouriteClass, 'Fan has the correct FavouriteClass');
		}

		// Test that we can add and remove items that already exist in the database
		$newFan = new DataObjectTest_Fan();
		$newFan->Name = "New fan";
		$newFan->write();
		$team1->Fans()->add($newFan);
		$this->assertEquals($team1->ID, $newFan->FavouriteID, 'Newly created fan has the correct FavouriteID');
		$this->assertEquals(
			'DataObjectTest_Team',
			$newFan->FavouriteClass,
			'Newly created fan has the correct FavouriteClass'
		);

		$fan1 = $this->objFromFixture('DataObjectTest_Fan', 'fan1');
		$fan3 = $this->objFromFixture('DataObjectTest_Fan', 'fan3');
		$team1->Fans()->remove($fan3);

		$team1FanIDs = $team1->Fans()->sort('ID')->column('ID');
		$this->assertEquals(array($fan1->ID, $newFan->ID), $team1FanIDs);

		// Test that removing an item from a list doesn't remove it from the same
		// relation belonging to a different object
		$team1 = $this->objFromFixture('DataObjectTest_Team', 'team1');
		$player1 = $this->objFromFixture('DataObjectTest_Player', 'player1');
		$player1->Fans()->remove($fan1);
		$team1FanIDs = $team1->Fans()->sort('ID')->column('ID');
		$this->assertEquals(array($fan1->ID, $newFan->ID), $team1FanIDs);
	}


	public function testHasOneRelationship() {
		$team1 = $this->objFromFixture('DataObjectTest_Team', 'team1');
		$player1 = $this->objFromFixture('DataObjectTest_Player', 'player1');
		$player2 = $this->objFromFixture('DataObjectTest_Player', 'player2');
		$fan1 = $this->objFromFixture('DataObjectTest_Fan', 'fan1');

		// Test relation probing
		$this->assertFalse((bool)$team1->hasValue('Captain', null, false));
		$this->assertFalse((bool)$team1->hasValue('CaptainID', null, false));

		// Add a captain to team 1
		$team1->setField('CaptainID', $player1->ID);
		$team1->write();

		$this->assertTrue((bool)$team1->hasValue('Captain', null, false));
		$this->assertTrue((bool)$team1->hasValue('CaptainID', null, false));

		$this->assertEquals($player1->ID, $team1->Captain()->ID,
			'The captain exists for team 1');
		$this->assertEquals($player1->ID, $team1->getComponent('Captain')->ID,
			'The captain exists through the component getter');

		$this->assertEquals($team1->Captain()->FirstName, 'Player 1',
			'Player 1 is the captain');
		$this->assertEquals($team1->getComponent('Captain')->FirstName, 'Player 1',
			'Player 1 is the captain');

		$team1->CaptainID = $player2->ID;
		$team1->write();

		$this->assertEquals($player2->ID, $team1->Captain()->ID);
		$this->assertEquals($player2->ID, $team1->getComponent('Captain')->ID);
		$this->assertEquals('Player 2', $team1->Captain()->FirstName);
		$this->assertEquals('Player 2', $team1->getComponent('Captain')->FirstName);


		// Set the favourite team for fan1
		$fan1->setField('FavouriteID', $team1->ID);
		$fan1->setField('FavouriteClass', $team1->class);

		$this->assertEquals($team1->ID, $fan1->Favourite()->ID, 'The team is assigned to fan 1');
		$this->assertInstanceOf($team1->class, $fan1->Favourite(), 'The team is assigned to fan 1');
		$this->assertEquals($team1->ID, $fan1->getComponent('Favourite')->ID,
			'The team exists through the component getter'
		);
		$this->assertInstanceOf($team1->class, $fan1->getComponent('Favourite'),
			'The team exists through the component getter'
		);

		$this->assertEquals($fan1->Favourite()->Title, 'Team 1',
			'Team 1 is the favourite');
		$this->assertEquals($fan1->getComponent('Favourite')->Title, 'Team 1',
			'Team 1 is the favourite');
	}

	/**
	 * @todo Extend type change tests (e.g. '0'==NULL)
	 */
	public function testChangedFields() {
		$obj = $this->objFromFixture('DataObjectTest_Player', 'captain1');
		$obj->FirstName = 'Captain-changed';
		$obj->IsRetired = true;

		$this->assertEquals(
			$obj->getChangedFields(false, 1),
			array(
				'FirstName' => array(
					'before' => 'Captain',
					'after' => 'Captain-changed',
					'level' => 2
				),
				'IsRetired' => array(
					'before' => 1,
					'after' => true,
					'level' => 1
				)
			),
			'Changed fields are correctly detected with strict type changes (level=1)'
		);

		$this->assertEquals(
			$obj->getChangedFields(false, 2),
			array(
				'FirstName' => array(
					'before'=>'Captain',
					'after'=>'Captain-changed',
					'level' => 2
				)
			),
			'Changed fields are correctly detected while ignoring type changes (level=2)'
		);

		$newObj = new DataObjectTest_Player();
		$newObj->FirstName = "New Player";
		$this->assertEquals(
			$newObj->getChangedFields(false, 2),
			array(
				'FirstName' => array(
					'before' => null,
					'after' => 'New Player',
					'level' => 2
				)
			),
			'Initialised fields are correctly detected as full changes'
		);
	}

	public function testIsChanged() {
		$obj = $this->objFromFixture('DataObjectTest_Player', 'captain1');
		$obj->FirstName = 'Captain-changed';
		$obj->IsRetired = true; // type change only, database stores "1"

		$this->assertTrue($obj->isChanged('FirstName', 1));
		$this->assertTrue($obj->isChanged('FirstName', 2));
		$this->assertTrue($obj->isChanged('IsRetired', 1));
		$this->assertFalse($obj->isChanged('IsRetired', 2));
		$this->assertFalse($obj->isChanged('Email', 1), 'Doesnt change mark unchanged property');
		$this->assertFalse($obj->isChanged('Email', 2), 'Doesnt change mark unchanged property');

		$newObj = new DataObjectTest_Player();
		$newObj->FirstName = "New Player";
		$this->assertTrue($newObj->isChanged('FirstName', 1));
		$this->assertTrue($newObj->isChanged('FirstName', 2));
		$this->assertFalse($newObj->isChanged('Email', 1));
		$this->assertFalse($newObj->isChanged('Email', 2));

		$newObj->write();
		$this->assertFalse($newObj->isChanged('FirstName', 1));
		$this->assertFalse($newObj->isChanged('FirstName', 2));
		$this->assertFalse($newObj->isChanged('Email', 1));
		$this->assertFalse($newObj->isChanged('Email', 2));

		$obj = $this->objFromFixture('DataObjectTest_Player', 'captain1');
		$obj->FirstName = null;
		$this->assertTrue($obj->isChanged('FirstName', 1));
		$this->assertTrue($obj->isChanged('FirstName', 2));

		/* Test when there's not field provided */
		$obj = $this->objFromFixture('DataObjectTest_Player', 'captain1');
		$obj->FirstName = "New Player";
		$this->assertTrue($obj->isChanged());

		$obj->write();
		$this->assertFalse($obj->isChanged());
	}

	public function testRandomSort() {
		/* If we perform the same regularly sorted query twice, it should return the same results */
		$itemsA = DataObject::get("DataObjectTest_TeamComment", "", "ID");
		foreach($itemsA as $item) $keysA[] = $item->ID;

		$itemsB = DataObject::get("DataObjectTest_TeamComment", "", "ID");
		foreach($itemsB as $item) $keysB[] = $item->ID;

		/* Test when there's not field provided */
		$obj = $this->objFromFixture('DataObjectTest_Player', 'captain1');
		$obj->FirstName = "New Player";
		$this->assertTrue($obj->isChanged());

		$obj->write();
		$this->assertFalse($obj->isChanged());

		/* If we perform the same random query twice, it shouldn't return the same results */
		$itemsA = DataObject::get("DataObjectTest_TeamComment", "", DB::get_conn()->random());
		$itemsB = DataObject::get("DataObjectTest_TeamComment", "", DB::get_conn()->random());
		$itemsC = DataObject::get("DataObjectTest_TeamComment", "", DB::get_conn()->random());
		$itemsD = DataObject::get("DataObjectTest_TeamComment", "", DB::get_conn()->random());
		foreach($itemsA as $item) $keysA[] = $item->ID;
		foreach($itemsB as $item) $keysB[] = $item->ID;
		foreach($itemsC as $item) $keysC[] = $item->ID;
		foreach($itemsD as $item) $keysD[] = $item->ID;

		// These shouldn't all be the same (run it 4 times to minimise chance of an accidental collision)
		// There's about a 1 in a billion chance of an accidental collision
		$this->assertTrue($keysA != $keysB || $keysB != $keysC || $keysC != $keysD);
	}

	public function testWriteSavesToHasOneRelations() {
		/* DataObject::write() should save to a has_one relationship if you set a field called (relname)ID */
		$team = new DataObjectTest_Team();
		$captainID = $this->idFromFixture('DataObjectTest_Player', 'player1');
		$team->CaptainID = $captainID;
		$team->write();
		$this->assertEquals($captainID,
			DB::query("SELECT \"CaptainID\" FROM \"DataObjectTest_Team\" WHERE \"ID\" = $team->ID")->value());

		/* After giving it a value, you should also be able to set it back to null */
		$team->CaptainID = '';
		$team->write();
		$this->assertEquals(0,
			DB::query("SELECT \"CaptainID\" FROM \"DataObjectTest_Team\" WHERE \"ID\" = $team->ID")->value());

		/* You should also be able to save a blank to it when it's first created */
		$team = new DataObjectTest_Team();
		$team->CaptainID = '';
		$team->write();
		$this->assertEquals(0,
			DB::query("SELECT \"CaptainID\" FROM \"DataObjectTest_Team\" WHERE \"ID\" = $team->ID")->value());

		/* Ditto for existing records without a value */
		$existingTeam = $this->objFromFixture('DataObjectTest_Team', 'team1');
		$existingTeam->CaptainID = '';
		$existingTeam->write();
		$this->assertEquals(0,
			DB::query("SELECT \"CaptainID\" FROM \"DataObjectTest_Team\" WHERE \"ID\" = $existingTeam->ID")->value());
	}

	public function testCanAccessHasOneObjectsAsMethods() {
		/* If you have a has_one relation 'Captain' on $obj, and you set the $obj->CaptainID = (ID), then the
		 * object itself should be accessible as $obj->Captain() */
		$team = $this->objFromFixture('DataObjectTest_Team', 'team1');
		$captainID = $this->idFromFixture('DataObjectTest_Player', 'captain1');

		$team->CaptainID = $captainID;
		$this->assertNotNull($team->Captain());
		$this->assertEquals($captainID, $team->Captain()->ID);

		// Test for polymorphic has_one relations
		$fan = $this->objFromFixture('DataObjectTest_Fan', 'fan1');
		$fan->FavouriteID = $team->ID;
		$fan->FavouriteClass = $team->class;
		$this->assertNotNull($fan->Favourite());
		$this->assertEquals($team->ID, $fan->Favourite()->ID);
		$this->assertInstanceOf($team->class, $fan->Favourite());
	}

	public function testFieldNamesThatMatchMethodNamesWork() {
		/* Check that a field name that corresponds to a method on DataObject will still work */
		$obj = new DataObjectTest_Fixture();
		$obj->Data = "value1";
		$obj->DbObject = "value2";
		$obj->Duplicate = "value3";
		$obj->write();

		$this->assertNotNull($obj->ID);
		$this->assertEquals('value1',
			DB::query("SELECT \"Data\" FROM \"DataObjectTest_Fixture\" WHERE \"ID\" = $obj->ID")->value());
		$this->assertEquals('value2',
			DB::query("SELECT \"DbObject\" FROM \"DataObjectTest_Fixture\" WHERE \"ID\" = $obj->ID")->value());
		$this->assertEquals('value3',
			DB::query("SELECT \"Duplicate\" FROM \"DataObjectTest_Fixture\" WHERE \"ID\" = $obj->ID")->value());
	}

	/**
	 * @todo Re-enable all test cases for field existence after behaviour has been fixed
	 */
	public function testFieldExistence() {
		$teamInstance = $this->objFromFixture('DataObjectTest_Team', 'team1');
		$teamSingleton = singleton('DataObjectTest_Team');

		$subteamInstance = $this->objFromFixture('DataObjectTest_SubTeam', 'subteam1');
		$subteamSingleton = singleton('DataObjectTest_SubTeam');

		/* hasField() singleton checks */
		$this->assertTrue($teamSingleton->hasField('ID'),
			'hasField() finds built-in fields in singletons');
		$this->assertTrue($teamSingleton->hasField('Title'),
			'hasField() finds custom fields in singletons');

		/* hasField() instance checks */
		$this->assertFalse($teamInstance->hasField('NonExistingField'),
			'hasField() doesnt find non-existing fields in instances');
		$this->assertTrue($teamInstance->hasField('ID'),
			'hasField() finds built-in fields in instances');
		$this->assertTrue($teamInstance->hasField('Created'),
			'hasField() finds built-in fields in instances');
		$this->assertTrue($teamInstance->hasField('DatabaseField'),
			'hasField() finds custom fields in instances');
		//$this->assertFalse($teamInstance->hasField('SubclassDatabaseField'),
		//'hasField() doesnt find subclass fields in parentclass instances');
		$this->assertTrue($teamInstance->hasField('DynamicField'),
			'hasField() finds dynamic getters in instances');
		$this->assertTrue($teamInstance->hasField('HasOneRelationshipID'),
			'hasField() finds foreign keys in instances');
		$this->assertTrue($teamInstance->hasField('ExtendedDatabaseField'),
			'hasField() finds extended fields in instances');
		$this->assertTrue($teamInstance->hasField('ExtendedHasOneRelationshipID'),
			'hasField() finds extended foreign keys in instances');
		//$this->assertTrue($teamInstance->hasField('ExtendedDynamicField'),
		//'hasField() includes extended dynamic getters in instances');

		/* hasField() subclass checks */
		$this->assertTrue($subteamInstance->hasField('ID'),
			'hasField() finds built-in fields in subclass instances');
		$this->assertTrue($subteamInstance->hasField('Created'),
			'hasField() finds built-in fields in subclass instances');
		$this->assertTrue($subteamInstance->hasField('DatabaseField'),
			'hasField() finds custom fields in subclass instances');
		$this->assertTrue($subteamInstance->hasField('SubclassDatabaseField'),
			'hasField() finds custom fields in subclass instances');
		$this->assertTrue($subteamInstance->hasField('DynamicField'),
			'hasField() finds dynamic getters in subclass instances');
		$this->assertTrue($subteamInstance->hasField('HasOneRelationshipID'),
			'hasField() finds foreign keys in subclass instances');
		$this->assertTrue($subteamInstance->hasField('ExtendedDatabaseField'),
			'hasField() finds extended fields in subclass instances');
		$this->assertTrue($subteamInstance->hasField('ExtendedHasOneRelationshipID'),
			'hasField() finds extended foreign keys in subclass instances');

		/* hasDatabaseField() singleton checks */
		//$this->assertTrue($teamSingleton->hasDatabaseField('ID'),
		//'hasDatabaseField() finds built-in fields in singletons');
		$this->assertTrue($teamSingleton->hasDatabaseField('Title'),
			'hasDatabaseField() finds custom fields in singletons');

		/* hasDatabaseField() instance checks */
		$this->assertFalse($teamInstance->hasDatabaseField('NonExistingField'),
			'hasDatabaseField() doesnt find non-existing fields in instances');
		//$this->assertTrue($teamInstance->hasDatabaseField('ID'),
		//'hasDatabaseField() finds built-in fields in instances');
		$this->assertTrue($teamInstance->hasDatabaseField('Created'),
			'hasDatabaseField() finds built-in fields in instances');
		$this->assertTrue($teamInstance->hasDatabaseField('DatabaseField'),
			'hasDatabaseField() finds custom fields in instances');
		$this->assertFalse($teamInstance->hasDatabaseField('SubclassDatabaseField'),
			'hasDatabaseField() doesnt find subclass fields in parentclass instances');
		//$this->assertFalse($teamInstance->hasDatabaseField('DynamicField'),
		//'hasDatabaseField() doesnt dynamic getters in instances');
		$this->assertTrue($teamInstance->hasDatabaseField('HasOneRelationshipID'),
			'hasDatabaseField() finds foreign keys in instances');
		$this->assertTrue($teamInstance->hasDatabaseField('ExtendedDatabaseField'),
			'hasDatabaseField() finds extended fields in instances');
		$this->assertTrue($teamInstance->hasDatabaseField('ExtendedHasOneRelationshipID'),
			'hasDatabaseField() finds extended foreign keys in instances');
		$this->assertFalse($teamInstance->hasDatabaseField('ExtendedDynamicField'),
			'hasDatabaseField() doesnt include extended dynamic getters in instances');

		/* hasDatabaseField() subclass checks */
		$this->assertTrue($subteamInstance->hasDatabaseField('DatabaseField'),
			'hasField() finds custom fields in subclass instances');
		$this->assertTrue($subteamInstance->hasDatabaseField('SubclassDatabaseField'),
			'hasField() finds custom fields in subclass instances');

	}

	/**
	 * @todo Re-enable all test cases for field inheritance aggregation after behaviour has been fixed
	 */
	public function testFieldInheritance() {
		$teamInstance = $this->objFromFixture('DataObjectTest_Team', 'team1');
		$subteamInstance = $this->objFromFixture('DataObjectTest_SubTeam', 'subteam1');

		$this->assertEquals(
			array_keys($teamInstance->inheritedDatabaseFields()),
			array(
				//'ID',
				//'ClassName',
				//'Created',
				//'LastEdited',
				'Title',
				'DatabaseField',
				'ExtendedDatabaseField',
				'CaptainID',
				'HasOneRelationshipID',
				'ExtendedHasOneRelationshipID'
			),
			'inheritedDatabaseFields() contains all fields defined on instance: base, extended and foreign keys'
		);

		$this->assertEquals(
			array_keys(DataObject::database_fields('DataObjectTest_Team', false)),
			array(
				//'ID',
				'ClassName',
				'LastEdited',
				'Created',
				'Title',
				'DatabaseField',
				'ExtendedDatabaseField',
				'CaptainID',
				'HasOneRelationshipID',
				'ExtendedHasOneRelationshipID'
			),
			'databaseFields() contains only fields defined on instance, including base, extended and foreign keys'
		);

		$this->assertEquals(
			array_keys($subteamInstance->inheritedDatabaseFields()),
			array(
				//'ID',
				//'ClassName',
				//'Created',
				//'LastEdited',
				'SubclassDatabaseField',
				'ParentTeamID',
				'Title',
				'DatabaseField',
				'ExtendedDatabaseField',
				'CaptainID',
				'HasOneRelationshipID',
				'ExtendedHasOneRelationshipID',
			),
			'inheritedDatabaseFields() on subclass contains all fields, including base, extended  and foreign keys'
		);

		$this->assertEquals(
			array_keys(DataObject::database_fields('DataObjectTest_SubTeam', false)),
			array(
				'SubclassDatabaseField',
				'ParentTeamID',
			),
			'databaseFields() on subclass contains only fields defined on instance'
		);
	}

	public function testSearchableFields() {
		$player = $this->objFromFixture('DataObjectTest_Player', 'captain1');
		$fields = $player->searchableFields();
		$this->assertArrayHasKey(
			'IsRetired',
			$fields,
			'Fields defined by $searchable_fields static are correctly detected'
		);
		$this->assertArrayHasKey(
			'ShirtNumber',
			$fields,
			'Fields defined by $searchable_fields static are correctly detected'
		);

		$team = $this->objFromFixture('DataObjectTest_Team', 'team1');
		$fields = $team->searchableFields();
		$this->assertArrayHasKey(
			'Title',
			$fields,
			'Fields can be inherited from the $summary_fields static, including methods called on fields'
		);
		$this->assertArrayHasKey(
			'Captain.ShirtNumber',
			$fields,
			'Fields on related objects can be inherited from the $summary_fields static'
		);
		$this->assertArrayHasKey(
			'Captain.FavouriteTeam.Title',
			$fields,
			'Fields on related objects can be inherited from the $summary_fields static'
		);

		$testObj = new DataObjectTest_Fixture();
		$fields = $testObj->searchableFields();
		$this->assertEmpty($fields);
	}

	public function testSummaryFieldsCustomLabels() {
		$team = $this->objFromFixture('DataObjectTest_Team', 'team1');
		$summaryFields = $team->summaryFields();

		$this->assertEquals(
			'Custom Title',
			$summaryFields['Title'],
			'Custom title is preserved'
		);

		$this->assertEquals(
			'Captain\'s shirt number',
			$summaryFields['Captain.ShirtNumber'],
			'Custom title on relation is preserved'
		);
	}

	public function testDataObjectUpdate() {
		/* update() calls can use the dot syntax to reference has_one relations and other methods that return
		 * objects */
		$team1 = $this->objFromFixture('DataObjectTest_Team', 'team1');
		$team1->CaptainID = $this->idFromFixture('DataObjectTest_Player', 'captain1');

		$team1->update(array(
			'DatabaseField' => 'Something',
			'Captain.FirstName' => 'Jim',
			'Captain.Email' => 'jim@example.com',
			'Captain.FavouriteTeam.Title' => 'New and improved team 1',
		));

		/* Test the simple case of updating fields on the object itself */
		$this->assertEquals('Something', $team1->DatabaseField);

		/* Setting Captain.Email and Captain.FirstName will have updated DataObjectTest_Captain.captain1 in
		 * the database.  Although update() doesn't usually write, it does write related records automatically. */
		$captain1 = $this->objFromFixture('DataObjectTest_Player', 'captain1');
		$this->assertEquals('Jim', $captain1->FirstName);
		$this->assertEquals('jim@example.com', $captain1->Email);

		/* Jim's favourite team is team 1; we need to reload the object to the the change that setting Captain.
		 * FavouriteTeam.Title made */
		$reloadedTeam1 = $this->objFromFixture('DataObjectTest_Team', 'team1');
		$this->assertEquals('New and improved team 1', $reloadedTeam1->Title);
	}

	public function testDataObjectUpdateNew() {
		/* update() calls can use the dot syntax to reference has_one relations and other methods that return
		 * objects */
		$team1 = $this->objFromFixture('DataObjectTest_Team', 'team1');
		$team1->CaptainID = 0;

		$team1->update(array(
			'Captain.FirstName' => 'Jim',
			'Captain.FavouriteTeam.Title' => 'New and improved team 1',
		));
		/* Test that the captain ID has been updated */
		$this->assertGreaterThan(0, $team1->CaptainID);

		/* Fetch the newly created captain */
		$captain1 = DataObjectTest_Player::get()->byID($team1->CaptainID);
		$this->assertEquals('Jim', $captain1->FirstName);

		/* Grab the favourite team and make sure it has the correct values */
		$reloadedTeam1 = $captain1->FavouriteTeam();
		$this->assertEquals($reloadedTeam1->ID, $captain1->FavouriteTeamID);
		$this->assertEquals('New and improved team 1', $reloadedTeam1->Title);
	}

	public function testWritingInvalidDataObjectThrowsException() {
		$validatedObject = new DataObjectTest_ValidatedObject();

		$this->setExpectedException('ValidationException');
		$validatedObject->write();
	}

	public function testWritingValidDataObjectDoesntThrowException() {
		$validatedObject = new DataObjectTest_ValidatedObject();
		$validatedObject->Name = "Mr. Jones";

		$validatedObject->write();
		$this->assertTrue($validatedObject->isInDB(), "Validated object was not saved to database");
	}

	public function testSubclassCreation() {
		/* Creating a new object of a subclass should set the ClassName field correctly */
		$obj = new DataObjectTest_SubTeam();
		$obj->write();
		$this->assertEquals("DataObjectTest_SubTeam",
			DB::query("SELECT \"ClassName\" FROM \"DataObjectTest_Team\" WHERE \"ID\" = $obj->ID")->value());
	}

	public function testForceInsert() {
		/* If you set an ID on an object and pass forceInsert = true, then the object should be correctly created */
		$conn = DB::get_conn();
		if(method_exists($conn, 'allowPrimaryKeyEditing')) $conn->allowPrimaryKeyEditing('DataObjectTest_Team', true);
		$obj = new DataObjectTest_SubTeam();
		$obj->ID = 1001;
		$obj->Title = 'asdfasdf';
		$obj->SubclassDatabaseField = 'asdfasdf';
		$obj->write(false, true);
		if(method_exists($conn, 'allowPrimaryKeyEditing')) $conn->allowPrimaryKeyEditing('DataObjectTest_Team', false);

		$this->assertEquals("DataObjectTest_SubTeam",
			DB::query("SELECT \"ClassName\" FROM \"DataObjectTest_Team\" WHERE \"ID\" = $obj->ID")->value());

		/* Check that it actually saves to the database with the correct ID */
		$this->assertEquals("1001", DB::query(
			"SELECT \"ID\" FROM \"DataObjectTest_SubTeam\" WHERE \"SubclassDatabaseField\" = 'asdfasdf'")->value());
		$this->assertEquals("1001",
			DB::query("SELECT \"ID\" FROM \"DataObjectTest_Team\" WHERE \"Title\" = 'asdfasdf'")->value());
	}

	public function TestHasOwnTable() {
		/* Test DataObject::has_own_table() returns true if the object has $has_one or $db values */
		$this->assertTrue(DataObject::has_own_table("DataObjectTest_Player"));
		$this->assertTrue(DataObject::has_own_table("DataObjectTest_Team"));
		$this->assertTrue(DataObject::has_own_table("DataObjectTest_Fixture"));

		/* Root DataObject that always have a table, even if they lack both $db and $has_one */
		$this->assertTrue(DataObject::has_own_table("DataObjectTest_FieldlessTable"));

		/* Subclasses without $db or $has_one don't have a table */
		$this->assertFalse(DataObject::has_own_table("DataObjectTest_FieldlessSubTable"));

		/* Return false if you don't pass it a subclass of DataObject */
		$this->assertFalse(DataObject::has_own_table("DataObject"));
		$this->assertFalse(DataObject::has_own_table("ViewableData"));
		$this->assertFalse(DataObject::has_own_table("ThisIsntADataObject"));
	}

	public function testMerge() {
		// test right merge of subclasses
		$left = $this->objFromFixture('DataObjectTest_SubTeam', 'subteam1');
		$right = $this->objFromFixture('DataObjectTest_SubTeam', 'subteam2_with_player_relation');
		$leftOrigID = $left->ID;
		$left->merge($right, 'right', false, false);
		$this->assertEquals(
			$left->Title,
			'Subteam 2',
			'merge() with "right" priority overwrites fields with existing values on subclasses'
		);
		$this->assertEquals(
			$left->ID,
			$leftOrigID,
			'merge() with "right" priority doesnt overwrite database ID'
		);

		// test overwriteWithEmpty flag on existing left values
		$left = $this->objFromFixture('DataObjectTest_SubTeam', 'subteam2_with_player_relation');
		$right = $this->objFromFixture('DataObjectTest_SubTeam', 'subteam3_with_empty_fields');
		$left->merge($right, 'right', false, true);
		$this->assertEquals(
			$left->Title,
			'Subteam 3',
			'merge() with $overwriteWithEmpty overwrites non-empty fields on left object'
		);

		// test overwriteWithEmpty flag on empty left values
		$left = $this->objFromFixture('DataObjectTest_SubTeam', 'subteam1');
		// $SubclassDatabaseField is empty on here
		$right = $this->objFromFixture('DataObjectTest_SubTeam', 'subteam2_with_player_relation');
		$left->merge($right, 'right', false, true);
		$this->assertEquals(
			$left->SubclassDatabaseField,
			NULL,
			'merge() with $overwriteWithEmpty overwrites empty fields on left object'
		);

		// @todo test "left" priority flag
		// @todo test includeRelations flag
		// @todo test includeRelations in combination with overwriteWithEmpty
		// @todo test has_one relations
		// @todo test has_many and many_many relations
	}

	public function testPopulateDefaults() {
		$obj = new DataObjectTest_Fixture();
		$this->assertEquals(
			$obj->MyFieldWithDefault,
			'Default Value',
			'Defaults are populated for in-memory object from $defaults array'
		);

		$this->assertEquals(
			$obj->MyFieldWithAltDefault,
			'Default Value',
			'Defaults are populated from overloaded populateDefaults() method'
		);
	}

	protected function makeAccessible($object, $method) {
		$reflectionMethod = new ReflectionMethod($object, $method);
		$reflectionMethod->setAccessible(true);
		return $reflectionMethod;
	}

	public function testValidateModelDefinitionsFailsWithArray() {
		Config::nest();
		
		$object = new DataObjectTest_Team;
		$method = $this->makeAccessible($object, 'validateModelDefinitions');

		Config::inst()->update('DataObjectTest_Team', 'has_one', array('NotValid' => array('NoArraysAllowed')));
		$this->setExpectedException('LogicException');

		try {
			$method->invoke($object);
		} catch(Exception $e) {
			Config::unnest(); // Catch the exception so we can unnest config before failing the test
			throw $e;
		}
	}

	public function testValidateModelDefinitionsFailsWithIntKey() {
		Config::nest();
		
		$object = new DataObjectTest_Team;
		$method = $this->makeAccessible($object, 'validateModelDefinitions');

		Config::inst()->update('DataObjectTest_Team', 'has_many', array(12 => 'DataObjectTest_Player'));
		$this->setExpectedException('LogicException');

		try {
			$method->invoke($object);
		} catch(Exception $e) {
			Config::unnest(); // Catch the exception so we can unnest config before failing the test
			throw $e;
		}
	}

	public function testValidateModelDefinitionsFailsWithIntValue() {
		Config::nest();
		
		$object = new DataObjectTest_Team;
		$method = $this->makeAccessible($object, 'validateModelDefinitions');

		Config::inst()->update('DataObjectTest_Team', 'many_many', array('Players' => 12));
		$this->setExpectedException('LogicException');

		try {
			$method->invoke($object);
		} catch(Exception $e) {
			Config::unnest(); // Catch the exception so we can unnest config before failing the test
			throw $e;
		}
	}

	/**
	 * many_many_extraFields is allowed to have an array value, so shouldn't throw an exception
	 */
	public function testValidateModelDefinitionsPassesWithExtraFields() {
		Config::nest();
		
		$object = new DataObjectTest_Team;
		$method = $this->makeAccessible($object, 'validateModelDefinitions');

		Config::inst()->update('DataObjectTest_Team', 'many_many_extraFields',
			array('Relations' => array('Price' => 'Int')));

		try {
			$method->invoke($object);
		} catch(Exception $e) {
			Config::unnest();
			$this->fail('Exception should not be thrown');
			throw $e;
		}

		Config::unnest();
	}

	public function testNewClassInstance() {
		$dataObject = $this->objFromFixture('DataObjectTest_Team', 'team1');
		$changedDO = $dataObject->newClassInstance('DataObjectTest_SubTeam');
		$changedFields = $changedDO->getChangedFields();

		// Don't write the record, it will reset changed fields
		$this->assertInstanceOf('DataObjectTest_SubTeam', $changedDO);
		$this->assertEquals($changedDO->ClassName, 'DataObjectTest_SubTeam');
		$this->assertContains('ClassName', array_keys($changedFields));
		$this->assertEquals($changedFields['ClassName']['before'], 'DataObjectTest_Team');
		$this->assertEquals($changedFields['ClassName']['after'], 'DataObjectTest_SubTeam');

		$changedDO->write();

		$this->assertInstanceOf('DataObjectTest_SubTeam', $changedDO);
		$this->assertEquals($changedDO->ClassName, 'DataObjectTest_SubTeam');
	}

	public function testMultipleManyManyWithSameClass() {
		$team = $this->objFromFixture('DataObjectTest_Team', 'team1');
		$sponsors = $team->Sponsors();
		$equipmentSuppliers = $team->EquipmentSuppliers();

		// Check that DataObject::many_many() works as expected
		list($class, $targetClass, $parentField, $childField, $joinTable) = $team->manyManyComponent('Sponsors');
		$this->assertEquals('DataObjectTest_Team', $class,
			'DataObject::many_many() didn\'t find the correct base class');
		$this->assertEquals('DataObjectTest_EquipmentCompany', $targetClass,
			'DataObject::many_many() didn\'t find the correct target class for the relation');
		$this->assertEquals('DataObjectTest_EquipmentCompany_SponsoredTeams', $joinTable,
			'DataObject::many_many() didn\'t find the correct relation table');

		// Check that ManyManyList still works
		$this->assertEquals(2, $sponsors->count(), 'Rows are missing from relation');
		$this->assertEquals(1, $equipmentSuppliers->count(), 'Rows are missing from relation');

		// Check everything works when no relation is present
		$teamWithoutSponsor = $this->objFromFixture('DataObjectTest_Team', 'team3');
		$this->assertInstanceOf('ManyManyList', $teamWithoutSponsor->Sponsors());
		$this->assertEquals(0, $teamWithoutSponsor->Sponsors()->count());

		// Check many_many_extraFields still works
		$equipmentCompany = $this->objFromFixture('DataObjectTest_EquipmentCompany', 'equipmentcompany1');
		$equipmentCompany->SponsoredTeams()->add($teamWithoutSponsor, array('SponsorFee' => 1000));
		$sponsoredTeams = $equipmentCompany->SponsoredTeams();
		$this->assertEquals(1000, $sponsoredTeams->byID($teamWithoutSponsor->ID)->SponsorFee,
			'Data from many_many_extraFields was not stored/extracted correctly');

		// Check subclasses correctly inherit multiple many_manys
		$subTeam = $this->objFromFixture('DataObjectTest_SubTeam', 'subteam1');
		$this->assertEquals(2, $subTeam->Sponsors()->count(),
			'Child class did not inherit multiple many_manys');
		$this->assertEquals(1, $subTeam->EquipmentSuppliers()->count(),
			'Child class did not inherit multiple many_manys');
		// Team 2 has one EquipmentCompany sponsor and one SubEquipmentCompany
		$team2 = $this->objFromFixture('DataObjectTest_Team', 'team2');
		$this->assertEquals(2, $team2->Sponsors()->count(),
			'Child class did not inherit multiple belongs_many_manys');

		// Check many_many_extraFields also works from the belongs_many_many side
		$sponsors = $team2->Sponsors();
		$sponsors->add($equipmentCompany, array('SponsorFee' => 750));
		$this->assertEquals(750, $sponsors->byID($equipmentCompany->ID)->SponsorFee,
			'Data from many_many_extraFields was not stored/extracted correctly');

		$subEquipmentCompany = $this->objFromFixture('DataObjectTest_SubEquipmentCompany', 'subequipmentcompany1');
		$subTeam->Sponsors()->add($subEquipmentCompany, array('SponsorFee' => 1200));
		$this->assertEquals(1200, $subTeam->Sponsors()->byID($subEquipmentCompany->ID)->SponsorFee,
			'Data from inherited many_many_extraFields was not stored/extracted correctly');
	}

	public function testManyManyExtraFields() {
		$player = $this->objFromFixture('DataObjectTest_Player', 'player1');
		$team = $this->objFromFixture('DataObjectTest_Team', 'team1');

		// Get all extra fields
		$teamExtraFields = $team->manyManyExtraFields();
		$this->assertEquals(array(
			'Players' => array('Position' => 'Varchar(100)')
		), $teamExtraFields);

		// Ensure fields from parent classes are included
		$subTeam = singleton('DataObjectTest_SubTeam');
		$teamExtraFields = $subTeam->manyManyExtraFields();
		$this->assertEquals(array(
			'Players' => array('Position' => 'Varchar(100)'),
			'FormerPlayers' => array('Position' => 'Varchar(100)')
		), $teamExtraFields);

		// Extra fields are immediately available on the Team class (defined in $many_many_extraFields)
		$teamExtraFields = $team->manyManyExtraFieldsForComponent('Players');
		$this->assertEquals($teamExtraFields, array(
			'Position' => 'Varchar(100)'
		));

		// We'll have to go through the relation to get the extra fields on Player
		$playerExtraFields = $player->manyManyExtraFieldsForComponent('Teams');
		$this->assertEquals($playerExtraFields, array(
			'Position' => 'Varchar(100)'
		));

		// Iterate through a many-many relationship and confirm that extra fields are included
		$newTeam = new DataObjectTest_Team();
		$newTeam->Title = "New team";
		$newTeam->write();
		$newTeamID = $newTeam->ID;

		$newPlayer = new DataObjectTest_Player();
		$newPlayer->FirstName = "Sam";
		$newPlayer->Surname = "Minnee";
		$newPlayer->write();

		// The idea of Sam as a prop is essentially humourous.
		$newTeam->Players()->add($newPlayer, array("Position" => "Prop"));

		// Requery and uncache everything
		$newTeam->flushCache();
		$newTeam = DataObject::get_by_id('DataObjectTest_Team', $newTeamID);

		// Check that the Position many_many_extraField is extracted.
		$player = $newTeam->Players()->First();
		$this->assertEquals('Sam', $player->FirstName);
		$this->assertEquals("Prop", $player->Position);

		// Check that ordering a many-many relation by an aggregate column doesn't fail
		$player = $this->objFromFixture('DataObjectTest_Player', 'player2');
		$player->Teams()->sort("count(DISTINCT \"DataObjectTest_Team_Players\".\"DataObjectTest_PlayerID\") DESC");
	}

	/**
	 * Check that the queries generated for many-many relation queries can have unlimitedRowCount
	 * called on them.
	 */
	public function testManyManyUnlimitedRowCount() {
		$player = $this->objFromFixture('DataObjectTest_Player', 'player2');
		// TODO: What's going on here?
		$this->assertEquals(2, $player->Teams()->dataQuery()->query()->unlimitedRowCount());
	}

	/**
	 * Tests that singular_name() generates sensible defaults.
	 */
	public function testSingularName() {
		$assertions = array(
			'DataObjectTest_Player'       => 'Data Object Test Player',
			'DataObjectTest_Team'         => 'Data Object Test Team',
			'DataObjectTest_Fixture'      => 'Data Object Test Fixture'
		);

		foreach($assertions as $class => $expectedSingularName) {
			$this->assertEquals(
				$expectedSingularName,
				singleton($class)->singular_name(),
				"Assert that the singular_name for '$class' is correct."
			);
		}
	}

	/**
	 * Tests that plural_name() generates sensible defaults.
	 */
	public function testPluralName() {
		$assertions = array(
			'DataObjectTest_Player'       => 'Data Object Test Players',
			'DataObjectTest_Team'         => 'Data Object Test Teams',
			'DataObjectTest_Fixture'      => 'Data Object Test Fixtures',
			'DataObjectTest_Play'         => 'Data Object Test Plays',
			'DataObjectTest_Bogey'        => 'Data Object Test Bogeys',
			'DataObjectTest_Ploy'         => 'Data Object Test Ploys',
		);

		foreach($assertions as $class => $expectedPluralName) {
			$this->assertEquals(
				$expectedPluralName,
				singleton($class)->plural_name(),
				"Assert that the plural_name for '$class' is correct."
			);
		}
	}

	public function testHasDatabaseField() {
		$team = singleton('DataObjectTest_Team');
		$subteam = singleton('DataObjectTest_SubTeam');

		$this->assertTrue(
			$team->hasDatabaseField('Title'),
			"hasOwnDatabaseField() works with \$db fields"
		);
		$this->assertTrue(
			$team->hasDatabaseField('CaptainID'),
			"hasOwnDatabaseField() works with \$has_one fields"
		);
		$this->assertFalse(
			$team->hasDatabaseField('NonExistentField'),
			"hasOwnDatabaseField() doesn't detect non-existend fields"
		);
		$this->assertTrue(
			$team->hasDatabaseField('ExtendedDatabaseField'),
			"hasOwnDatabaseField() works with extended fields"
		);
		$this->assertFalse(
			$team->hasDatabaseField('SubclassDatabaseField'),
			"hasOwnDatabaseField() doesn't pick up fields in subclasses on parent class"
		);

		$this->assertTrue(
			$subteam->hasDatabaseField('SubclassDatabaseField'),
			"hasOwnDatabaseField() picks up fields in subclasses"
		);

	}

	public function testFieldTypes() {
		$obj = new DataObjectTest_Fixture();
		$obj->DateField = '1988-01-02';
		$obj->DatetimeField = '1988-03-04 06:30';
		$obj->write();
		$obj->flushCache();

		$obj = DataObject::get_by_id('DataObjectTest_Fixture', $obj->ID);
		$this->assertEquals('1988-01-02', $obj->DateField);
		$this->assertEquals('1988-03-04 06:30:00', $obj->DatetimeField);
	}

	public function testTwoSubclassesWithTheSameFieldNameWork() {
		// Create two objects of different subclasses, setting the values of fields that are
		// defined separately in each subclass
		$obj1 = new DataObjectTest_SubTeam();
		$obj1->SubclassDatabaseField = "obj1";
		$obj2 = new OtherSubclassWithSameField();
		$obj2->SubclassDatabaseField = "obj2";

		// Write them to the database
		$obj1->write();
		$obj2->write();

		// Check that the values of those fields are properly read from the database
		$values = DataObject::get("DataObjectTest_Team", "\"DataObjectTest_Team\".\"ID\" IN
			($obj1->ID, $obj2->ID)")->column("SubclassDatabaseField");
		$this->assertEquals(array_intersect($values, array('obj1', 'obj2')), $values);
	}

	public function testClassNameSetForNewObjects() {
		$d = new DataObjectTest_Player();
		$this->assertEquals('DataObjectTest_Player', $d->ClassName);
	}

	public function testHasValue() {
		$team = new DataObjectTest_Team();
		$this->assertFalse($team->hasValue('Title', null, false));
		$this->assertFalse($team->hasValue('DatabaseField', null, false));

		$team->Title = 'hasValue';
		$this->assertTrue($team->hasValue('Title', null, false));
		$this->assertFalse($team->hasValue('DatabaseField', null, false));

		$team->DatabaseField = '<p></p>';
		$this->assertTrue($team->hasValue('Title', null, false));
		$this->assertFalse (
			$team->hasValue('DatabaseField', null, false),
			'Test that a blank paragraph on a HTML field is not a valid value.'
		);

		$team->Title = '<p></p>';
		$this->assertTrue (
			$team->hasValue('Title', null, false),
			'Test that an empty paragraph is a value for non-HTML fields.'
		);

		$team->DatabaseField = 'hasValue';
		$this->assertTrue($team->hasValue('Title', null, false));
		$this->assertTrue($team->hasValue('DatabaseField', null, false));
	}

	public function testHasMany() {
		$company = new DataObjectTest_Company();

		$this->assertEquals (
			array (
				'CurrentStaff'     => 'DataObjectTest_Staff',
				'PreviousStaff'    => 'DataObjectTest_Staff'
			),
			$company->hasMany(),
			'has_many strips field name data by default.'
		);

		$this->assertEquals (
			'DataObjectTest_Staff',
			$company->hasManyComponent('CurrentStaff'),
			'has_many strips field name data by default on single relationships.'
		);

		$this->assertEquals (
			array (
				'CurrentStaff'     => 'DataObjectTest_Staff.CurrentCompany',
				'PreviousStaff'    => 'DataObjectTest_Staff.PreviousCompany'
			),
			$company->hasMany(null, false),
			'has_many returns field name data when $classOnly is false.'
		);

		$this->assertEquals (
			'DataObjectTest_Staff.CurrentCompany',
			$company->hasManyComponent('CurrentStaff', false),
			'has_many returns field name data on single records when $classOnly is false.'
		);
	}

	public function testGetRemoteJoinField() {
		$company = new DataObjectTest_Company();

		$staffJoinField = $company->getRemoteJoinField('CurrentStaff', 'has_many', $polymorphic);
		$this->assertEquals('CurrentCompanyID', $staffJoinField);
		$this->assertFalse($polymorphic, 'DataObjectTest_Company->CurrentStaff is not polymorphic');
		$previousStaffJoinField = $company->getRemoteJoinField('PreviousStaff', 'has_many', $polymorphic);
		$this->assertEquals('PreviousCompanyID', $previousStaffJoinField);
		$this->assertFalse($polymorphic, 'DataObjectTest_Company->PreviousStaff is not polymorphic');

		$ceo = new DataObjectTest_CEO();

		$this->assertEquals('CEOID', $ceo->getRemoteJoinField('Company', 'belongs_to', $polymorphic));
		$this->assertFalse($polymorphic, 'DataObjectTest_CEO->Company is not polymorphic');
		$this->assertEquals('PreviousCEOID', $ceo->getRemoteJoinField('PreviousCompany', 'belongs_to', $polymorphic));
		$this->assertFalse($polymorphic, 'DataObjectTest_CEO->PreviousCompany is not polymorphic');

		$team = new DataObjectTest_Team();

		$this->assertEquals('Favourite', $team->getRemoteJoinField('Fans', 'has_many', $polymorphic));
		$this->assertTrue($polymorphic, 'DataObjectTest_Team->Fans is polymorphic');
		$this->assertEquals('TeamID', $team->getRemoteJoinField('Comments', 'has_many', $polymorphic));
		$this->assertFalse($polymorphic, 'DataObjectTest_Team->Comments is not polymorphic');
	}

	public function testBelongsTo() {
		$company = new DataObjectTest_Company();
		$ceo     = new DataObjectTest_CEO();

		$company->write();
		$ceo->write();

		// Test belongs_to assignment
		$company->CEOID = $ceo->ID;
		$company->write();

		$this->assertEquals($company->ID, $ceo->Company()->ID, 'belongs_to returns the right results.');

		// Test automatic creation of class where no assigment exists
		$ceo = new DataObjectTest_CEO();
		$ceo->write();

		$this->assertTrue (
			$ceo->Company() instanceof DataObjectTest_Company,
			'DataObjects across belongs_to relations are automatically created.'
		);
		$this->assertEquals($ceo->ID, $ceo->Company()->CEOID, 'Remote IDs are automatically set.');

		// Write object with components
		$ceo->Name = 'Edward Scissorhands';
		$ceo->write(false, false, false, true);
		$this->assertTrue($ceo->Company()->isInDB(), 'write() writes belongs_to components to the database.');

		$newCEO = DataObject::get_by_id('DataObjectTest_CEO', $ceo->ID);
		$this->assertEquals (
			$ceo->Company()->ID, $newCEO->Company()->ID, 'belongs_to can be retrieved from the database.'
		);
	}

	public function testBelongsToPolymorphic() {
		$company = new DataObjectTest_Company();
		$ceo     = new DataObjectTest_CEO();

		$company->write();
		$ceo->write();

		// Test belongs_to assignment
		$company->OwnerID = $ceo->ID;
		$company->OwnerClass = $ceo->class;
		$company->write();

		$this->assertEquals($company->ID, $ceo->CompanyOwned()->ID, 'belongs_to returns the right results.');
		$this->assertEquals($company->class, $ceo->CompanyOwned()->class, 'belongs_to returns the right results.');

		// Test automatic creation of class where no assigment exists
		$ceo = new DataObjectTest_CEO();
		$ceo->write();

		$this->assertTrue (
			$ceo->CompanyOwned() instanceof DataObjectTest_Company,
			'DataObjects across polymorphic belongs_to relations are automatically created.'
		);
		$this->assertEquals($ceo->ID, $ceo->CompanyOwned()->OwnerID, 'Remote IDs are automatically set.');
		$this->assertInstanceOf($ceo->CompanyOwned()->OwnerClass, $ceo, 'Remote class is automatically  set');

		// Write object with components
		$ceo->write(false, false, false, true);
		$this->assertTrue($ceo->CompanyOwned()->isInDB(), 'write() writes belongs_to components to the database.');

		$newCEO = DataObject::get_by_id('DataObjectTest_CEO', $ceo->ID);
		$this->assertEquals (
			$ceo->CompanyOwned()->ID,
			$newCEO->CompanyOwned()->ID,
			'polymorphic belongs_to can be retrieved from the database.'
		);
	}

	/**
	 * @expectedException LogicException
	 */
	public function testInvalidate() {
		$do = new DataObjectTest_Fixture();
		$do->write();

		$do->delete();

		$do->delete(); // Prohibit invalid object manipulation
		$do->write();
		$do->duplicate();
	}

	public function testToMap() {
		$obj = $this->objFromFixture('DataObjectTest_SubTeam', 'subteam1');

		$map = $obj->toMap();

		$this->assertArrayHasKey('ID', $map, 'Contains base fields');
		$this->assertArrayHasKey('Title', $map, 'Contains fields from parent class');
		$this->assertArrayHasKey('SubclassDatabaseField', $map, 'Contains fields from concrete class');

		$this->assertEquals($obj->ID, $map['ID'],
			'Contains values from base fields');
		$this->assertEquals($obj->Title, $map['Title'],
			'Contains values from parent class fields');
		$this->assertEquals($obj->SubclassDatabaseField, $map['SubclassDatabaseField'],
			'Contains values from concrete class fields');

		$newObj = new DataObjectTest_SubTeam();
		$this->assertArrayHasKey('Title', $map, 'Contains null fields');
	}

	public function testIsEmpty() {
		$objEmpty = new DataObjectTest_Team();
		$this->assertTrue($objEmpty->isEmpty(), 'New instance without populated defaults is empty');

		$objEmpty->Title = '0'; //
		$this->assertFalse($objEmpty->isEmpty(), 'Zero value in attribute considered non-empty');
	}

	public function testRelField() {
		$captain = $this->objFromFixture('DataObjectTest_Player', 'captain1');
		// Test traversal of a single has_one
		$this->assertEquals("Team 1", $captain->relField('FavouriteTeam.Title'));
		// Test direct field access
		$this->assertEquals("Captain", $captain->relField('FirstName'));

		$player = $this->objFromFixture('DataObjectTest_Player', 'player2');
		// Test that we can traverse more than once, and that arbitrary methods are okay
		$this->assertEquals("Team 1", $player->relField('Teams.First.Title'));

		$newPlayer = new DataObjectTest_Player();
		$this->assertNull($newPlayer->relField('Teams.First.Title'));

		// Test that relField works on db field manipulations
		$comment = $this->objFromFixture('DataObjectTest_TeamComment', 'comment3');
		$this->assertEquals("PHIL IS A UNIQUE GUY, AND COMMENTS ON TEAM2" , $comment->relField('Comment.UpperCase'));
	}

	public function testRelObject() {
		$captain = $this->objFromFixture('DataObjectTest_Player', 'captain1');

		// Test traversal of a single has_one
		$this->assertInstanceOf("Varchar", $captain->relObject('FavouriteTeam.Title'));
		$this->assertEquals("Team 1", $captain->relObject('FavouriteTeam.Title')->getValue());

		// Test direct field access
		$this->assertInstanceOf("Boolean", $captain->relObject('IsRetired'));
		$this->assertEquals(1, $captain->relObject('IsRetired')->getValue());

		$player = $this->objFromFixture('DataObjectTest_Player', 'player2');
		// Test that we can traverse more than once, and that arbitrary methods are okay
		$this->assertInstanceOf("Varchar", $player->relObject('Teams.First.Title'));
		$this->assertEquals("Team 1", $player->relObject('Teams.First.Title')->getValue());
	}

	public function testLateStaticBindingStyle() {
		// Confirm that DataObjectTest_Player::get() operates as excepted
		$this->assertEquals(4, DataObjectTest_Player::get()->Count());
		$this->assertInstanceOf('DataObjectTest_Player', DataObjectTest_Player::get()->First());

		// You can't pass arguments to LSB syntax - use the DataList methods instead.
		$this->setExpectedException('InvalidArgumentException');
		DataObjectTest_Player::get(null, "\"ID\" = 1");

	}

	public function testBrokenLateStaticBindingStyle() {
		// If you call DataObject::get() you have to pass a first argument
		$this->setExpectedException('InvalidArgumentException');
		DataObject::get();

	}

}

class DataObjectTest_Player extends Member implements TestOnly {
	private static $db = array(
		'IsRetired' => 'Boolean',
		'ShirtNumber' => 'Varchar',
	);

	private static $has_one = array(
		'FavouriteTeam' => 'DataObjectTest_Team',
	);

	private static $belongs_many_many = array(
		'Teams' => 'DataObjectTest_Team'
	);

	private static $has_many = array(
		'Fans' => 'DataObjectTest_Fan.Favourite' // Polymorphic - Player fans
	);

	private static $belongs_to = array (
		'CompanyOwned'    => 'DataObjectTest_Company.Owner'
	);

	private static $searchable_fields = array(
		'IsRetired',
		'ShirtNumber'
	);
}

class DataObjectTest_Team extends DataObject implements TestOnly {

	private static $db = array(
		'Title' => 'Varchar',
		'DatabaseField' => 'HTMLVarchar'
	);

	private static $has_one = array(
		"Captain" => 'DataObjectTest_Player',
		'HasOneRelationship' => 'DataObjectTest_Player',
	);

	private static $has_many = array(
		'SubTeams' => 'DataObjectTest_SubTeam',
		'Comments' => 'DataObjectTest_TeamComment',
		'Fans' => 'DataObjectTest_Fan.Favourite' // Polymorphic - Team fans
	);

	private static $many_many = array(
		'Players' => 'DataObjectTest_Player'
	);

	private static $many_many_extraFields = array(
		'Players' => array(
			'Position' => 'Varchar(100)'
		)
	);

	private static $belongs_many_many = array(
		'Sponsors' => 'DataObjectTest_EquipmentCompany.SponsoredTeams',
		'EquipmentSuppliers' => 'DataObjectTest_EquipmentCompany.EquipmentCustomers'
	);

	private static $summary_fields = array(
		'Title' => 'Custom Title',
		'Title.UpperCase' => 'Title',
		'Captain.ShirtNumber' => 'Captain\'s shirt number',
		'Captain.FavouriteTeam.Title' => 'Captain\'s favourite team'
	);

	private static $default_sort = '"Title"';

	public function MyTitle() {
		return 'Team ' . $this->Title;
	}

	public function getDynamicField() {
		return 'dynamicfield';
	}

}

class DataObjectTest_Fixture extends DataObject implements TestOnly {
	private static $db = array(
		// Funny field names
		'Data' => 'Varchar',
		'Duplicate' => 'Varchar',
		'DbObject' => 'Varchar',

		// Field types
		'DateField' => 'Date',
		'DatetimeField' => 'Datetime',

		'MyFieldWithDefault' => 'Varchar',
		'MyFieldWithAltDefault' => 'Varchar'
	);

	private static $defaults = array(
		'MyFieldWithDefault' => 'Default Value',
	);

	private static $summary_fields = array(
		'Data' => 'Data',
		'DateField.Nice' => 'Date'
	);

	private static $searchable_fields = array();

	public function populateDefaults() {
		parent::populateDefaults();

		$this->MyFieldWithAltDefault = 'Default Value';
	}

}

class DataObjectTest_SubTeam extends DataObjectTest_Team implements TestOnly {
	private static $db = array(
		'SubclassDatabaseField' => 'Varchar'
	);

	private static $has_one = array(
		"ParentTeam" => 'DataObjectTest_Team',
	);

	private static $many_many = array(
		'FormerPlayers' => 'DataObjectTest_Player'
	);
	
	private static $many_many_extraFields = array(
		'FormerPlayers' => array(
			'Position' => 'Varchar(100)'
		)
	);
}
class OtherSubclassWithSameField extends DataObjectTest_Team implements TestOnly {
	private static $db = array(
		'SubclassDatabaseField' => 'Varchar',
	);
}


class DataObjectTest_FieldlessTable extends DataObject implements TestOnly {
}

class DataObjectTest_FieldlessSubTable extends DataObjectTest_Team implements TestOnly {
}


class DataObjectTest_Team_Extension extends DataExtension implements TestOnly {

	private static $db = array(
		'ExtendedDatabaseField' => 'Varchar'
	);

	private static $has_one = array(
		'ExtendedHasOneRelationship' => 'DataObjectTest_Player'
	);

	public function getExtendedDynamicField() {
		return "extended dynamic field";
	}

}

class DataObjectTest_ValidatedObject extends DataObject implements TestOnly {

	private static $db = array(
		'Name' => 'Varchar(50)'
	);

	protected function validate() {
		if(!empty($this->Name)) {
			return new ValidationResult();
		} else {
			return new ValidationResult(false, "This object needs a name. Otherwise it will have an identity crisis!");
		}
	}
}

class DataObjectTest_Company extends DataObject implements TestOnly {

	private static $db = array(
		'Name' => 'Varchar'
	);

	private static $has_one = array (
		'CEO'         => 'DataObjectTest_CEO',
		'PreviousCEO' => 'DataObjectTest_CEO',
		'Owner'       => 'DataObject' // polymorphic
	);

	private static $has_many = array (
		'CurrentStaff'     => 'DataObjectTest_Staff.CurrentCompany',
		'PreviousStaff'    => 'DataObjectTest_Staff.PreviousCompany'
	);
}

class DataObjectTest_EquipmentCompany extends DataObjectTest_Company implements TestOnly {
	private static $many_many = array(
		'SponsoredTeams' => 'DataObjectTest_Team',
		'EquipmentCustomers' => 'DataObjectTest_Team'
	);

	private static $many_many_extraFields = array(
		'SponsoredTeams' => array(
			'SponsorFee' => 'Int'
		)
	);
}

class DataObjectTest_SubEquipmentCompany extends DataObjectTest_EquipmentCompany implements TestOnly {
	private static $db = array(
		'SubclassDatabaseField' => 'Varchar'
	);
}

class DataObjectTest_Staff extends DataObject implements TestOnly {
	private static $has_one = array (
		'CurrentCompany'  => 'DataObjectTest_Company',
		'PreviousCompany' => 'DataObjectTest_Company'
	);
}

class DataObjectTest_CEO extends DataObjectTest_Staff {
	private static $belongs_to = array (
		'Company'         => 'DataObjectTest_Company.CEO',
		'PreviousCompany' => 'DataObjectTest_Company.PreviousCEO',
		'CompanyOwned'    => 'DataObjectTest_Company.Owner'
	);
}

class DataObjectTest_TeamComment extends DataObject implements TestOnly {
	private static $db = array(
		'Name' => 'Varchar',
		'Comment' => 'Text'
	);

	private static $has_one = array(
		'Team' => 'DataObjectTest_Team'
	);

	private static $default_sort = '"Name" ASC';
}

class DataObjectTest_Fan extends DataObject implements TestOnly {

	private static $db = array(
		'Name' => 'Varchar(255)'
	);

	private static $has_one = array(
		'Favourite' => 'DataObject', // Polymorphic relation
		'SecondFavourite' => 'DataObject'
	);
}

class DataObjectTest_ExtendedTeamComment extends DataObjectTest_TeamComment {
	private static $db = array(
		'Comment' => 'HTMLText'
	);
}

class DataObjectTest_Play extends DataObject implements TestOnly {}
class DataObjectTest_Ploy extends DataObject implements TestOnly {}
class DataObjectTest_Bogey extends DataObject implements TestOnly {}

DataObjectTest_Team::add_extension('DataObjectTest_Team_Extension');
<|MERGE_RESOLUTION|>--- conflicted
+++ resolved
@@ -17,7 +17,6 @@
 		'DataObjectTest_ValidatedObject',
 		'DataObjectTest_Player',
 		'DataObjectTest_TeamComment',
-<<<<<<< HEAD
 		'DataObjectTest_EquipmentCompany',
 		'DataObjectTest_SubEquipmentCompany',
 		'DataObjectTest\NamespacedClass',
@@ -30,11 +29,8 @@
 		'DataObjectTest_Play',
 		'DataObjectTest_Ploy',
 		'DataObjectTest_Bogey',
-=======
-		'DataObjectTest_ExtendedTeamComment',
 		'ManyManyListTest_Product',
 		'ManyManyListTest_Category',
->>>>>>> be496c4e
 	);
 
 	public function testDb() {
