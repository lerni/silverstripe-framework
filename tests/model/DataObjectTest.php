--- conflicted
+++ resolved
@@ -1082,8 +1082,6 @@
 		$player = $this->objFromFixture('DataObjectTest_Player', 'player1');
 		$team = $this->objFromFixture('DataObjectTest_Team', 'team1');
 
-<<<<<<< HEAD
-=======
 		// Get all extra fields
 		$teamExtraFields = $team->many_many_extraFields();
 		$this->assertEquals(array(
@@ -1098,7 +1096,6 @@
 			'FormerPlayers' => array('Position' => 'Varchar(100)')
 		), $teamExtraFields);
 		
->>>>>>> c0b6619c
 		// Extra fields are immediately available on the Team class (defined in $many_many_extraFields)
 		$teamExtraFields = $team->many_many_extraFields('Players');
 		$this->assertEquals($teamExtraFields, array(
