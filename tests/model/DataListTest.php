--- conflicted
+++ resolved
@@ -15,33 +15,10 @@
 	// Borrow the model from DataObjectTest
 	protected static $fixture_file = 'DataObjectTest.yml';
 
-<<<<<<< HEAD
 	public function setUpOnce() {
 		$this->extraDataObjects = DataObjectTest::$extra_data_objects;
 		parent::setUpOnce();
 	}
-=======
-	protected $extraDataObjects = array(
-		'DataObjectTest_Team',
-		'DataObjectTest_Fixture',
-		'DataObjectTest_SubTeam',
-		'OtherSubclassWithSameField',
-		'DataObjectTest_FieldlessTable',
-		'DataObjectTest_FieldlessSubTable',
-		'DataObjectTest_ValidatedObject',
-		'DataObjectTest_Player',
-		'DataObjectTest_TeamComment',
-		'DataObjectTest_ExtendedTeamComment',
-		'DataObjectTest_EquipmentCompany',
-		'DataObjectTest_SubEquipmentCompany',
-		'DataObjectTest\NamespacedClass',
-		'DataObjectTest_Sortable',
-		'DataObjectTest_Company',
-		'DataObjectTest_Fan',
-		'ManyManyListTest_Product',
-		'ManyManyListTest_Category',
-	);
->>>>>>> cfbfe142
 
 	public function testFilterDataObjectByCreatedDate() {
 		// create an object to test with
@@ -558,7 +535,6 @@
 		$this->assertEquals('Phil', $list->last()->Name, 'Last comment should be from Phil');
 	}
 
-<<<<<<< HEAD
 	public function testSortWithCompositeSyntax() {
 		// Phil commented on team with founder surname "Aaron"
 		$list = DataObjectTest_TeamComment::get();
@@ -579,7 +555,6 @@
 
 
 
-=======
 	public function testSortNumeric() {
 		$list = DataObjectTest_Sortable::get();
 		$list1 = $list->sort('Sort', 'ASC');
@@ -608,7 +583,6 @@
 		), $list1->column('Name'));
 	}
 
->>>>>>> cfbfe142
 	/**
 	 * Test DataList->canFilterBy()
 	 */
