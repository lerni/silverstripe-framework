--- conflicted
+++ resolved
@@ -356,7 +356,6 @@
 		$query->setFrom('"SQLQueryTest_DO"');
 		$query->setOrderBy('"Name"');
 		$result = $query->firstRow()->execute();
-<<<<<<< HEAD
 
 		$records = array();
 		foreach($result as $row) {
@@ -366,16 +365,6 @@
 		$this->assertCount(1, $records);
 		$this->assertEquals('Object 1', $records[0]['Name']);
 
-=======
-		
-		$count = 0;
-		foreach($result as $row) {
-			$this->assertEquals('Object 1', $row['Name']);
-			$count++;
-		}
-		$this->assertEquals(1, $count);
-		
->>>>>>> 21f462a7
 		// Test first from empty sequence
 		$query = new SQLQuery();
 		$query->setFrom('"SQLQueryTest_DO"');
@@ -383,7 +372,6 @@
 		$query->setWhere(array("\"Name\" = 'Nonexistent Object'"));
 		$result = $query->firstRow()->execute();
 
-<<<<<<< HEAD
 		$records = array();
 		foreach($result as $row) {
 			$records[] = $row;
@@ -391,14 +379,6 @@
 
 		$this->assertCount(0, $records);
 		
-=======
-		$count = 0;
-		foreach($query->lastRow()->execute() as $row) {
-			$count++;
-		}
-		$this->assertEquals(0, $count);
-
->>>>>>> 21f462a7
 		// Test that given the last item, the 'first' in this list matches the last
 		$query = new SQLQuery();
 		$query->setFrom('"SQLQueryTest_DO"');
@@ -406,7 +386,6 @@
 		$query->setLimit(1, 1);
 		$result = $query->firstRow()->execute();
 
-<<<<<<< HEAD
 		$records = array();
 		foreach($result as $row) {
 			$records[] = $row;
@@ -414,14 +393,6 @@
 
 		$this->assertCount(1, $records);
 		$this->assertEquals('Object 2', $records[0]['Name']);
-=======
-		$count = 0;
-		foreach($result as $row) {
-			$this->assertEquals('Object 2', $row['Name']);
-			$count++;
-		}
-		$this->assertEquals(1, $count);
->>>>>>> 21f462a7
 	}
 	
 	public function testSelectLast() {
@@ -429,7 +400,6 @@
 		$query = new SQLQuery();
 		$query->setFrom('"SQLQueryTest_DO"');
 		$query->setOrderBy('"Name"');
-<<<<<<< HEAD
 		$result = $query->lastRow()->execute();
 
 		$records = array();
@@ -440,22 +410,11 @@
 		$this->assertCount(1, $records);
 		$this->assertEquals('Object 2', $records[0]['Name']);
 		
-=======
-
-		$count = 0;
-		foreach($query->lastRow()->execute() as $row) {
-			$this->assertEquals('Object 2', $row['Name']);
-			$count++;
-		}
-		$this->assertEquals(1, $count);
-
->>>>>>> 21f462a7
 		// Test last from empty sequence
 		$query = new SQLQuery();
 		$query->setFrom('"SQLQueryTest_DO"');
 		$query->setOrderBy('"Name"');
 		$query->setWhere(array("\"Name\" = 'Nonexistent Object'"));
-<<<<<<< HEAD
 		$result = $query->lastRow()->execute();
 
 		$records = array();
@@ -465,22 +424,11 @@
 
 		$this->assertCount(0, $records);
 
-=======
-
-		$count = 0;
-		foreach($query->lastRow()->execute() as $row) {
-			$count++;
-		}
-		$this->assertEquals(0, $count);
-
-		
->>>>>>> 21f462a7
 		// Test that given the first item, the 'last' in this list matches the first
 		$query = new SQLQuery();
 		$query->setFrom('"SQLQueryTest_DO"');
 		$query->setOrderBy('"Name"');
 		$query->setLimit(1);
-<<<<<<< HEAD
 		$result = $query->lastRow()->execute();
 
 		$records = array();
@@ -528,15 +476,6 @@
 		$limit = $aggregate->getLimit();
 		$this->assertEquals(array('Common' => 'ASC'), $aggregate->getOrderBy());
 		$this->assertEquals(array('start' => 0, 'limit' => 2), $limit);
-=======
-
-		$count = 0;
-		foreach($query->lastRow()->execute() as $row) {
-			$this->assertEquals('Object 1', $row['Name']);
-			$count++;
-		}
-		$this->assertEquals(1, $count);
->>>>>>> 21f462a7
 	}
 
 	/**
