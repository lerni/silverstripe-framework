--- conflicted
+++ resolved
@@ -359,20 +359,6 @@
 
 		// Test sub-select works
 		$query = new SQLQuery();
-<<<<<<< HEAD
-		$query->setFrom('MyTable');
-		$query->addInnerJoin('(SELECT * FROM MyOtherTable)',
-			'Mot.MyTableID = MyTable.ID', 'Mot');
-		$query->addLeftJoin('(SELECT MyLastTable.MyOtherTableID, COUNT(1) as MyLastTableCount FROM MyLastTable '
-			. 'GROUP BY MyOtherTableID)',
-			'Mlt.MyOtherTableID = Mot.ID', 'Mlt');
-		$query->setOrderBy('COALESCE(Mlt.MyLastTableCount, 0) DESC');
-
-		$this->assertSQLEquals('SELECT *, COALESCE(Mlt.MyLastTableCount, 0) AS "_SortColumn0" FROM MyTable '.
-			'INNER JOIN (SELECT * FROM MyOtherTable) AS "Mot" ON Mot.MyTableID = MyTable.ID ' .
-			'LEFT JOIN (SELECT MyLastTable.MyOtherTableID, COUNT(1) as MyLastTableCount FROM MyLastTable '
-			. 'GROUP BY MyOtherTableID) AS "Mlt" ON Mlt.MyOtherTableID = Mot.ID ' .
-=======
 		$query->setFrom('"MyTable"');
 		$query->addInnerJoin('(SELECT * FROM "MyOtherTable")',
 			'"Mot"."MyTableID" = "MyTable"."ID"', 'Mot');
@@ -381,11 +367,10 @@
 			'"Mlt"."MyOtherTableID" = "Mot"."ID"', 'Mlt');
 		$query->setOrderBy('COALESCE("Mlt"."MyLastTableCount", 0) DESC');
 
-		$this->assertEquals('SELECT *, COALESCE("Mlt"."MyLastTableCount", 0) AS "_SortColumn0" FROM "MyTable" '.
+		$this->assertSQLEquals('SELECT *, COALESCE("Mlt"."MyLastTableCount", 0) AS "_SortColumn0" FROM "MyTable" '.
 			'INNER JOIN (SELECT * FROM "MyOtherTable") AS "Mot" ON "Mot"."MyTableID" = "MyTable"."ID" ' .
 			'LEFT JOIN (SELECT "MyLastTable"."MyOtherTableID", COUNT(1) as "MyLastTableCount" FROM "MyLastTable" '
 			. 'GROUP BY "MyOtherTableID") AS "Mlt" ON "Mlt"."MyOtherTableID" = "Mot"."ID" ' .
->>>>>>> e81fdad1
 			'ORDER BY "_SortColumn0" DESC',
 			$query->sql($parameters)
 		);
@@ -394,7 +379,7 @@
 		$query = new SQLQuery();
 		$query->setFrom('"MyTable"');
 		$query->addInnerJoin('NewsArticleSelected', '"News"."MyTableID" = "MyTable"."ID"', 'News');
-		$this->assertEquals(
+		$this->assertSQLEquals(
 			'SELECT * FROM "MyTable" INNER JOIN "NewsArticleSelected" AS "News" ON '.
 			'"News"."MyTableID" = "MyTable"."ID"',
 			$query->sql()
