--- conflicted
+++ resolved
@@ -1836,13 +1836,13 @@
         );
     }
 
-<<<<<<< HEAD
     public function testShuffle()
     {
         $list = Team::get()->shuffle();
 
         $this->assertSQLContains(DB::get_conn()->random() . ' AS "_SortColumn', $list->dataQuery()->sql());
-=======
+    }
+
     public function testColumnFailureInvalidColumn()
     {
         $this->expectException(InvalidArgumentException::class);
@@ -1874,6 +1874,5 @@
             'Product A',
             'Product B',
         ], $productTitles);
->>>>>>> 8dcaed25
     }
 }