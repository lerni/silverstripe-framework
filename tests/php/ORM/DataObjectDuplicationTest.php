--- conflicted
+++ resolved
@@ -35,164 +35,10 @@
             'Creates a unique record'
         );
 
-<<<<<<< HEAD
         // Check 'bobcats' relation duplicated
         $twoOne = $this->objFromFixture(DataObjectDuplicationTest\Bobcat::class, 'one');
         $twoTwo = $this->objFromFixture(DataObjectDuplicationTest\Bobcat::class, 'two');
-=======
-        $orig = new DataObjectDuplicationTest\Class2();
-        $orig->text = 'class2';
-        $orig->oneID = $relationObj->ID;
-        $orig->write();
 
-        $duplicate = $orig->duplicate();
-        $this->assertEquals(
-            $relationObj->ID,
-            $duplicate->oneID,
-            'Copies has_one relationship'
-        );
-        $this->assertEquals(
-            2,
-            DataObjectDuplicationTest\Class2::get()->Count(),
-            'Only creates a single duplicate'
-        );
-        $this->assertEquals(
-            1,
-            DataObjectDuplicationTest\Class1::get()->Count(),
-            'Does not create duplicate of has_one relationship'
-        );
-    }
-
-
-    public function testDuplicateManyManyClasses()
-    {
-        //create new test classes below
-        $one = new DataObjectDuplicationTest\Class1();
-        $two = new DataObjectDuplicationTest\Class2();
-        $three = new DataObjectDuplicationTest\Class3();
-
-        //set some simple fields
-        $text1 = "Test Text 1";
-        $text2 = "Test Text 2";
-        $text3 = "Test Text 3";
-        $one->text = $text1;
-        $two->text = $text2;
-        $three->text = $text3;
-
-        //write the to DB
-        $one->write();
-        $two->write();
-        $three->write();
-
-        //create relations
-        $one->twos()->add($two);
-        $one->threes()->add($three, array('TestExtra'=>'three'));
-
-        $one = DataObject::get_by_id(DataObjectDuplicationTest\Class1::class, $one->ID);
-        $two = DataObject::get_by_id(DataObjectDuplicationTest\Class2::class, $two->ID);
-        $three = DataObject::get_by_id(DataObjectDuplicationTest\Class3::class, $three->ID);
-
-        //test duplication
-        $oneCopy = $one->duplicate(true, true);
-        $twoCopy = $two->duplicate(true, true);
-        $threeCopy = $three->duplicate(true, true);
-
-        $oneCopy = DataObject::get_by_id(DataObjectDuplicationTest\Class1::class, $oneCopy->ID);
-        $twoCopy = DataObject::get_by_id(DataObjectDuplicationTest\Class2::class, $twoCopy->ID);
-        $threeCopy = DataObject::get_by_id(DataObjectDuplicationTest\Class3::class, $threeCopy->ID);
-
-        $this->assertNotNull($oneCopy, "Copy of 1 exists");
-        $this->assertNotNull($twoCopy, "Copy of 2 exists");
-        $this->assertNotNull($threeCopy, "Copy of 3 exists");
-
-        $this->assertEquals($text1, $oneCopy->text);
-        $this->assertEquals($text2, $twoCopy->text);
-        $this->assertEquals($text3, $threeCopy->text);
-
-        $this->assertNotEquals(
-            $one->twos()->Count(),
-            $oneCopy->twos()->Count(),
-            "Many-to-one relation not copied (has_many)"
-        );
-        $this->assertEquals(
-            $one->threes()->Count(),
-            $oneCopy->threes()->Count(),
-            "Object has the correct number of relations"
-        );
-        $this->assertEquals(
-            $three->ones()->Count(),
-            $threeCopy->ones()->Count(),
-            "Object has the correct number of relations"
-        );
-
-        $this->assertEquals(
-            $one->ID,
-            $twoCopy->one()->ID,
-            "Match between relation of copy and the original"
-        );
-        $this->assertEquals(
-            0,
-            $oneCopy->twos()->Count(),
-            "Many-to-one relation not copied (has_many)"
-        );
-        $this->assertEquals(
-            $three->ID,
-            $oneCopy->threes()->First()->ID,
-            "Match between relation of copy and the original"
-        );
-        $this->assertEquals(
-            $one->ID,
-            $threeCopy->ones()->First()->ID,
-            "Match between relation of copy and the original"
-        );
-
-        $this->assertEquals(
-            'three',
-            $oneCopy->threes()->byID($three->ID)->TestExtra,
-            "Match between extra field of copy and the original"
-        );
-    }
-
-    public function testDuplicateManyManyFiltered()
-    {
-        $parent = new DataObjectDuplicationTest\Class4();
-        $parent->Title = 'Parent';
-        $parent->write();
-
-        $child = new DataObjectDuplicationTest\Class4();
-        $child->Title = 'Child';
-        $child->write();
-
-        $grandChild = new DataObjectDuplicationTest\Class4();
-        $grandChild->Title = 'GrandChild';
-        $grandChild->write();
-
-        $parent->Children()->add($child);
-        $child->Children()->add($grandChild);
-
-        // Duplcating $child should only duplicate grandchild
-        $childDuplicate = $child->duplicate(true, 'many_many');
-        $this->assertEquals(0, $childDuplicate->Parents()->count());
-        $this->assertListEquals(
-            [['Title' => 'GrandChild']],
-            $childDuplicate->Children()
-        );
-
-        // Duplicate belongs_many_many only
-        $belongsDuplicate = $child->duplicate(true, 'belongs_many_many');
-        $this->assertEquals(0, $belongsDuplicate->Children()->count());
-        $this->assertListEquals(
-            [['Title' => 'Parent']],
-            $belongsDuplicate->Parents()
-        );
-
-        // Duplicate all
-        $allDuplicate = $child->duplicate(true, true);
-        $this->assertListEquals(
-            [['Title' => 'Parent']],
-            $allDuplicate->Parents()
-        );
->>>>>>> 32446034
         $this->assertListEquals(
             [
                 ['Title' => 'Bobcat two'],
