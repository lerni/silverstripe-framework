<?php

namespace SilverStripe\Security\Tests;

use SilverStripe\Security\GroupCsvBulkLoader;
use SilverStripe\Security\Group;
use SilverStripe\Dev\SapphireTest;

class GroupCsvBulkLoaderTest extends SapphireTest
{
    protected static $fixture_file = 'GroupCsvBulkLoaderTest.yml';

    public function testNewImport()
    {
        $loader = new GroupCsvBulkLoader();
        $results = $loader->load(__DIR__ . '/GroupCsvBulkLoaderTest/GroupCsvBulkLoaderTest.csv');
        $created = $results->Created()->toArray();
        $this->assertEquals(count($created ?? []), 2);
        $this->assertEquals($created[0]->Code, 'newgroup1');
        $this->assertEquals($created[0]->ParentID, 0);
        $this->assertEquals($created[1]->Code, 'newchildgroup1');
        $this->assertEquals($created[1]->ParentID, $created[0]->ID);
    }

    public function testOverwriteExistingImport()
    {
        // This group will be overwritten.
        $existinggroup = new Group();
        $existinggroup->Title = 'Old Group Title';
        $existinggroup->Code = 'newgroup1';
        $existinggroup->write();

        $loader = new GroupCsvBulkLoader();
        $results = $loader->load(__DIR__ . '/GroupCsvBulkLoaderTest/GroupCsvBulkLoaderTest.csv');

        $created = $results->Created()->toArray();
<<<<<<< HEAD
        $this->assertEquals(count($created ?? []), 1);
        $this->assertEquals($created[0]->Code, 'newchildgroup1');
=======
        $this->assertEquals(1, count($created));
        $this->assertEquals('newchildgroup1', $created[0]->Code);
        $this->assertEquals('New Child Group 1', $created[0]->Title);
>>>>>>> 825dd4b1

        // This overrides the group because the code matches, which takes precedence over the ID.
        $updated = $results->Updated()->toArray();
<<<<<<< HEAD
        $this->assertEquals(count($updated ?? []), 1);
        $this->assertEquals($updated[0]->Code, 'newgroup1-2');
        $this->assertEquals($updated[0]->Title, 'New Group 1');
=======
        $this->assertEquals(1, count($updated));
        $this->assertEquals('newgroup1', $updated[0]->Code);
        $this->assertEquals('New Group 1', $updated[0]->Title);
>>>>>>> 825dd4b1
    }

    public function testImportPermissions()
    {
        $loader = new GroupCsvBulkLoader();
        $results = $loader->load(__DIR__ . '/GroupCsvBulkLoaderTest/GroupCsvBulkLoaderTest_withExisting.csv');

        $created = $results->Created()->toArray();
<<<<<<< HEAD
        $this->assertEquals(count($created ?? []), 1);
        $this->assertEquals($created[0]->Code, 'newgroup1');
        $this->assertEquals($created[0]->Permissions()->column('Code'), ['CODE1']);

        $updated = $results->Updated()->toArray();
        $this->assertEquals(count($updated ?? []), 1);
        $this->assertEquals($updated[0]->Code, 'existinggroup');
        $array1=$updated[0]->Permissions()->column('Code');
        $array2=['CODE1', 'CODE2'];
        sort($array1);
        sort($array2);
        $this->assertEquals($array1, $array2);
=======
        $this->assertEquals(1, count($created));
        $this->assertEquals('newgroup1', $created[0]->Code);
        $this->assertEquals(['CODE1'], $created[0]->Permissions()->column('Code'));

        $updated = $results->Updated()->toArray();
        $this->assertEquals(1, count($updated));
        $this->assertEquals('existinggroup', $updated[0]->Code);
        $actual = $updated[0]->Permissions()->column('Code');
        $expected = ['CODE1', 'CODE2'];
        sort($actual);
        sort($expected);
        $this->assertEquals($expected, $actual);
>>>>>>> 825dd4b1
    }
}<|MERGE_RESOLUTION|>--- conflicted
+++ resolved
@@ -34,26 +34,15 @@
         $results = $loader->load(__DIR__ . '/GroupCsvBulkLoaderTest/GroupCsvBulkLoaderTest.csv');
 
         $created = $results->Created()->toArray();
-<<<<<<< HEAD
-        $this->assertEquals(count($created ?? []), 1);
-        $this->assertEquals($created[0]->Code, 'newchildgroup1');
-=======
         $this->assertEquals(1, count($created));
         $this->assertEquals('newchildgroup1', $created[0]->Code);
         $this->assertEquals('New Child Group 1', $created[0]->Title);
->>>>>>> 825dd4b1
 
         // This overrides the group because the code matches, which takes precedence over the ID.
         $updated = $results->Updated()->toArray();
-<<<<<<< HEAD
-        $this->assertEquals(count($updated ?? []), 1);
-        $this->assertEquals($updated[0]->Code, 'newgroup1-2');
-        $this->assertEquals($updated[0]->Title, 'New Group 1');
-=======
         $this->assertEquals(1, count($updated));
         $this->assertEquals('newgroup1', $updated[0]->Code);
         $this->assertEquals('New Group 1', $updated[0]->Title);
->>>>>>> 825dd4b1
     }
 
     public function testImportPermissions()
@@ -62,20 +51,6 @@
         $results = $loader->load(__DIR__ . '/GroupCsvBulkLoaderTest/GroupCsvBulkLoaderTest_withExisting.csv');
 
         $created = $results->Created()->toArray();
-<<<<<<< HEAD
-        $this->assertEquals(count($created ?? []), 1);
-        $this->assertEquals($created[0]->Code, 'newgroup1');
-        $this->assertEquals($created[0]->Permissions()->column('Code'), ['CODE1']);
-
-        $updated = $results->Updated()->toArray();
-        $this->assertEquals(count($updated ?? []), 1);
-        $this->assertEquals($updated[0]->Code, 'existinggroup');
-        $array1=$updated[0]->Permissions()->column('Code');
-        $array2=['CODE1', 'CODE2'];
-        sort($array1);
-        sort($array2);
-        $this->assertEquals($array1, $array2);
-=======
         $this->assertEquals(1, count($created));
         $this->assertEquals('newgroup1', $created[0]->Code);
         $this->assertEquals(['CODE1'], $created[0]->Permissions()->column('Code'));
@@ -88,6 +63,5 @@
         sort($actual);
         sort($expected);
         $this->assertEquals($expected, $actual);
->>>>>>> 825dd4b1
     }
 }