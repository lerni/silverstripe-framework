<?php

namespace SilverStripe\Control\Tests;

use SilverStripe\Control\Director;
use SilverStripe\Control\SimpleResourceURLGenerator;
use SilverStripe\Core\Injector\Injector;
use SilverStripe\Core\Manifest\Module;
use SilverStripe\Core\Manifest\ResourceURLGenerator;
use SilverStripe\Dev\SapphireTest;

class SimpleResourceURLGeneratorTest extends SapphireTest
{
    protected function setUp()
    {
        parent::setUp();
        Director::config()->set(
            'alternate_base_folder',
            __DIR__ . '/SimpleResourceURLGeneratorTest/_fakewebroot'
        );
        Director::config()->set(
            'alternate_base_url',
            'http://www.mysite.com/'
        );
        Director::config()->set(
            'alternate_public_dir',
            'public'
        );
    }

    public function testAddMTime()
    {
        /** @var SimpleResourceURLGenerator $generator */
        $generator = Injector::inst()->get(ResourceURLGenerator::class);
        $mtime = filemtime(__DIR__ . '/SimpleResourceURLGeneratorTest/_fakewebroot/basemodule/client/file.js');
        $this->assertEquals(
            '/resources/basemodule/client/file.js?m=' . $mtime,
            $generator->urlForResource('basemodule/client/file.js')
        );
    }

    public function testVendorResource()
    {
        /** @var SimpleResourceURLGenerator $generator */
        $generator = Injector::inst()->get(ResourceURLGenerator::class);
        $mtime = filemtime(
            __DIR__ . '/SimpleResourceURLGeneratorTest/_fakewebroot/vendor/silverstripe/mymodule/client/style.css'
        );
        $this->assertEquals(
            '/resources/vendor/silverstripe/mymodule/client/style.css?m=' . $mtime,
            $generator->urlForResource('vendor/silverstripe/mymodule/client/style.css')
        );
    }

    public function testPublicDirResource()
    {
        /** @var SimpleResourceURLGenerator $generator */
        $generator = Injector::inst()->get(ResourceURLGenerator::class);
        $mtime = filemtime(
            __DIR__ . '/SimpleResourceURLGeneratorTest/_fakewebroot/public/basemodule/css/style.css'
        );

        $this->assertEquals(
            '/basemodule/css/style.css?m=' . $mtime,
            $generator->urlForResource('public/basemodule/css/style.css')
        );

        $mtime = filemtime(
            __DIR__ . '/SimpleResourceURLGeneratorTest/_fakewebroot/basemodule/client/file.js'
        );

        $this->assertEquals(
            '/resources/basemodule/client/file.js?m=' . $mtime,
            $generator->urlForResource('basemodule/client/file.js')
        );
    }

    public function testModuleResource()
    {
        /** @var SimpleResourceURLGenerator $generator */
        $generator = Injector::inst()->get(ResourceURLGenerator::class);
        $module = new Module(
            __DIR__ . '/SimpleResourceURLGeneratorTest/_fakewebroot/vendor/silverstripe/mymodule/',
            __DIR__ . '/SimpleResourceURLGeneratorTest/_fakewebroot/'
        );
        $mtime = filemtime(
            __DIR__ . '/SimpleResourceURLGeneratorTest/_fakewebroot/vendor/silverstripe/mymodule/client/style.css'
        );
        $this->assertEquals(
            '/resources/vendor/silverstripe/mymodule/client/style.css?m=' . $mtime,
            $generator->urlForResource($module->getResource('client/style.css'))
        );
    }
<<<<<<< HEAD

    public function testURLForResourceFailsGracefully()
    {
        /** @var SimpleResourceURLGenerator $generator */
        $generator = Injector::inst()->get(ResourceURLGenerator::class);
        $url = @$generator->urlForResource('doesnotexist.jpg');
        $this->assertEquals('/doesnotexist.jpg', $url);
=======
    
    public function testAbsoluteResource()
    {
        /** @var SimpleResourceURLGenerator $generator */
        $generator = Injector::inst()->get(ResourceURLGenerator::class);
        $fakeExternalAsset = 'https://cdn.example.com/some_library.css';
        $this->assertEquals($fakeExternalAsset, $generator->urlForResource($fakeExternalAsset));
>>>>>>> c7e341c6
    }
}<|MERGE_RESOLUTION|>--- conflicted
+++ resolved
@@ -91,7 +91,6 @@
             $generator->urlForResource($module->getResource('client/style.css'))
         );
     }
-<<<<<<< HEAD
 
     public function testURLForResourceFailsGracefully()
     {
@@ -99,14 +98,13 @@
         $generator = Injector::inst()->get(ResourceURLGenerator::class);
         $url = @$generator->urlForResource('doesnotexist.jpg');
         $this->assertEquals('/doesnotexist.jpg', $url);
-=======
-    
+    }
+
     public function testAbsoluteResource()
     {
         /** @var SimpleResourceURLGenerator $generator */
         $generator = Injector::inst()->get(ResourceURLGenerator::class);
         $fakeExternalAsset = 'https://cdn.example.com/some_library.css';
         $this->assertEquals($fakeExternalAsset, $generator->urlForResource($fakeExternalAsset));
->>>>>>> c7e341c6
     }
 }