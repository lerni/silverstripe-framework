<?php

namespace SilverStripe\Control\Tests;

use SilverStripe\Control\Director;
use SilverStripe\Control\SimpleResourceURLGenerator;
use SilverStripe\Core\Injector\Injector;
use SilverStripe\Core\Manifest\Module;
use SilverStripe\Core\Manifest\ResourceURLGenerator;
use SilverStripe\Dev\SapphireTest;

class SimpleResourceURLGeneratorTest extends SapphireTest
{
    protected function setUp()
    {
        parent::setUp();
        Director::config()->set(
            'alternate_base_folder',
            __DIR__ . '/SimpleResourceURLGeneratorTest/_fakewebroot'
        );
        Director::config()->set(
            'alternate_base_url',
            'http://www.mysite.com/'
        );
        Director::config()->set(
            'alternate_public_dir',
            'public'
        );
    }

    public function testAddMTime()
    {
        /** @var SimpleResourceURLGenerator $generator */
        $generator = Injector::inst()->get(ResourceURLGenerator::class);
        $mtime = filemtime(__DIR__ . '/SimpleResourceURLGeneratorTest/_fakewebroot/basemodule/client/file.js');
        $this->assertEquals(
<<<<<<< HEAD
            '/resources/basemodule/client/file.js?m='.$mtime,
=======
            '/basemodule/client/file.js?m=' . $mtime,
>>>>>>> 4a8f9a8d
            $generator->urlForResource('basemodule/client/file.js')
        );
    }

    public function testVendorResource()
    {
        /** @var SimpleResourceURLGenerator $generator */
        $generator = Injector::inst()->get(ResourceURLGenerator::class);
        $mtime = filemtime(
            __DIR__ . '/SimpleResourceURLGeneratorTest/_fakewebroot/vendor/silverstripe/mymodule/client/style.css'
        );
        $this->assertEquals(
<<<<<<< HEAD
            '/resources/vendor/silverstripe/mymodule/client/style.css?m='.$mtime,
=======
            '/resources/silverstripe/mymodule/client/style.css?m=' . $mtime,
>>>>>>> 4a8f9a8d
            $generator->urlForResource('vendor/silverstripe/mymodule/client/style.css')
        );
    }

    public function testPublicDirResource()
    {
        /** @var SimpleResourceURLGenerator $generator */
        $generator = Injector::inst()->get(ResourceURLGenerator::class);
        $mtime = filemtime(
            __DIR__ .'/SimpleResourceURLGeneratorTest/_fakewebroot/public/basemodule/css/style.css'
        );

        $this->assertEquals(
            '/basemodule/css/style.css?m='.$mtime,
            $generator->urlForResource('public/basemodule/css/style.css')
        );

        $mtime = filemtime(
            __DIR__ .'/SimpleResourceURLGeneratorTest/_fakewebroot/basemodule/client/file.js'
        );

        $this->assertEquals(
            '/resources/basemodule/client/file.js?m='.$mtime,
            $generator->urlForResource('basemodule/client/file.js')
        );
    }

    public function testModuleResource()
    {
        /** @var SimpleResourceURLGenerator $generator */
        $generator = Injector::inst()->get(ResourceURLGenerator::class);
        $module = new Module(
            __DIR__ . '/SimpleResourceURLGeneratorTest/_fakewebroot/vendor/silverstripe/mymodule/',
            __DIR__ . '/SimpleResourceURLGeneratorTest/_fakewebroot/'
        );
        $mtime = filemtime(
            __DIR__ . '/SimpleResourceURLGeneratorTest/_fakewebroot/vendor/silverstripe/mymodule/client/style.css'
        );
        $this->assertEquals(
<<<<<<< HEAD
            '/resources/vendor/silverstripe/mymodule/client/style.css?m='.$mtime,
=======
            '/resources/silverstripe/mymodule/client/style.css?m=' . $mtime,
>>>>>>> 4a8f9a8d
            $generator->urlForResource($module->getResource('client/style.css'))
        );
    }

    public function testURLForResourceFailsGracefully()
    {
        /** @var SimpleResourceURLGenerator $generator */
        $generator = Injector::inst()->get(ResourceURLGenerator::class);
        $url = @$generator->urlForResource('doesnotexist.jpg');
        $this->assertEquals('/doesnotexist.jpg', $url);
    }
}<|MERGE_RESOLUTION|>--- conflicted
+++ resolved
@@ -34,11 +34,7 @@
         $generator = Injector::inst()->get(ResourceURLGenerator::class);
         $mtime = filemtime(__DIR__ . '/SimpleResourceURLGeneratorTest/_fakewebroot/basemodule/client/file.js');
         $this->assertEquals(
-<<<<<<< HEAD
-            '/resources/basemodule/client/file.js?m='.$mtime,
-=======
-            '/basemodule/client/file.js?m=' . $mtime,
->>>>>>> 4a8f9a8d
+            '/resources/basemodule/client/file.js?m=' . $mtime,
             $generator->urlForResource('basemodule/client/file.js')
         );
     }
@@ -51,11 +47,7 @@
             __DIR__ . '/SimpleResourceURLGeneratorTest/_fakewebroot/vendor/silverstripe/mymodule/client/style.css'
         );
         $this->assertEquals(
-<<<<<<< HEAD
-            '/resources/vendor/silverstripe/mymodule/client/style.css?m='.$mtime,
-=======
-            '/resources/silverstripe/mymodule/client/style.css?m=' . $mtime,
->>>>>>> 4a8f9a8d
+            '/resources/vendor/silverstripe/mymodule/client/style.css?m=' . $mtime,
             $generator->urlForResource('vendor/silverstripe/mymodule/client/style.css')
         );
     }
@@ -65,20 +57,20 @@
         /** @var SimpleResourceURLGenerator $generator */
         $generator = Injector::inst()->get(ResourceURLGenerator::class);
         $mtime = filemtime(
-            __DIR__ .'/SimpleResourceURLGeneratorTest/_fakewebroot/public/basemodule/css/style.css'
+            __DIR__ . '/SimpleResourceURLGeneratorTest/_fakewebroot/public/basemodule/css/style.css'
         );
 
         $this->assertEquals(
-            '/basemodule/css/style.css?m='.$mtime,
+            '/basemodule/css/style.css?m=' . $mtime,
             $generator->urlForResource('public/basemodule/css/style.css')
         );
 
         $mtime = filemtime(
-            __DIR__ .'/SimpleResourceURLGeneratorTest/_fakewebroot/basemodule/client/file.js'
+            __DIR__ . '/SimpleResourceURLGeneratorTest/_fakewebroot/basemodule/client/file.js'
         );
 
         $this->assertEquals(
-            '/resources/basemodule/client/file.js?m='.$mtime,
+            '/resources/basemodule/client/file.js?m=' . $mtime,
             $generator->urlForResource('basemodule/client/file.js')
         );
     }
@@ -95,11 +87,7 @@
             __DIR__ . '/SimpleResourceURLGeneratorTest/_fakewebroot/vendor/silverstripe/mymodule/client/style.css'
         );
         $this->assertEquals(
-<<<<<<< HEAD
-            '/resources/vendor/silverstripe/mymodule/client/style.css?m='.$mtime,
-=======
-            '/resources/silverstripe/mymodule/client/style.css?m=' . $mtime,
->>>>>>> 4a8f9a8d
+            '/resources/vendor/silverstripe/mymodule/client/style.css?m=' . $mtime,
             $generator->urlForResource($module->getResource('client/style.css'))
         );
     }
