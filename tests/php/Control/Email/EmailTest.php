--- conflicted
+++ resolved
@@ -274,11 +274,6 @@
 
     public function testSetBody(): void
     {
-<<<<<<< HEAD
-=======
-        Email::config()->set('admin_email', 'admin@example.com');
-        DBDatetime::set_mock_now('2017-01-01 07:00:00');
->>>>>>> ad116c63
         $email = new Email();
         $email->setBody('<p>body</p>');
         $this->assertSame('<p>body</p>', $email->getHtmlBody());
@@ -286,10 +281,6 @@
 
     public function testSetFrom(): void
     {
-<<<<<<< HEAD
-=======
-        Email::config()->set('admin_email', 'admin@example.com');
->>>>>>> ad116c63
         $email = new Email();
         $email->setFrom('from@example.com');
         $this->assertCount(1, $email->getFrom());
@@ -343,7 +334,7 @@
 
     public function testAdminEmailApplied()
     {
-        Email::config()->update('admin_email', 'admin@example.com');
+        Email::config()->set('admin_email', 'admin@example.com');
         $email = new Email();
         $this->assertCount(1, $email->getFrom());
         $this->assertSame('admin@example.com', $email->getFrom()[0]->getAddress());
