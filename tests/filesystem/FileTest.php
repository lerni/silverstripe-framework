<?php

/**
 * Tests for the File class
 */
class FileTest extends SapphireTest {

	protected static $fixture_file = 'FileTest.yml';

	protected $extraDataObjects = array('FileTest_MyCustomFile');

	public function testLinkShortcodeHandler() {
		$testFile = $this->objFromFixture('File', 'asdf');

		$parser = new ShortcodeParser();
		$parser->register('file_link', array('File', 'link_shortcode_handler'));

		$fileShortcode = sprintf('[file_link,id=%d]', $testFile->ID);
		$fileEnclosed  = sprintf('[file_link,id=%d]Example Content[/file_link]', $testFile->ID);

		$fileShortcodeExpected = $testFile->Link();
		$fileEnclosedExpected  = sprintf(
			'<a href="%s" class="file" data-type="txt" data-size="977 KB">Example Content</a>', $testFile->Link());

		$this->assertEquals($fileShortcodeExpected, $parser->parse($fileShortcode), 'Test that simple linking works.');
		$this->assertEquals($fileEnclosedExpected, $parser->parse($fileEnclosed), 'Test enclosed content is linked.');

		$testFile->delete();

		$fileShortcode = '[file_link,id="-1"]';
		$fileEnclosed  = '[file_link,id="-1"]Example Content[/file_link]';

		$this->assertEquals('', $parser->parse('[file_link]'), 'Test that invalid ID attributes are not parsed.');
		$this->assertEquals('', $parser->parse('[file_link,id="text"]'));
		$this->assertEquals('', $parser->parse('[file_link]Example Content[/file_link]'));

		if(class_exists('ErrorPage')) {
			$errorPage = ErrorPage::get()->filter('ErrorCode', 404)->First();
			$this->assertEquals(
				$errorPage->Link(),
				$parser->parse($fileShortcode),
				'Test link to 404 page if no suitable matches.'
			);
			$this->assertEquals(
				sprintf('<a href="%s">Example Content</a>', $errorPage->Link()),
				$parser->parse($fileEnclosed)
			);
		} else {
			$this->assertEquals('', $parser->parse($fileShortcode),
				'Short code is removed if file record is not present.');
			$this->assertEquals('', $parser->parse($fileEnclosed));
		}
	}

	public function testCreateWithFilenameWithSubfolder() {
		// Note: We can't use fixtures/setUp() for this, as we want to create the db record manually.
		// Creating the folder is necessary to avoid having "Filename" overwritten by setName()/setRelativePath(),
		// because the parent folders don't exist in the database
		$folder = Folder::find_or_make('/FileTest/');
		$testfilePath = 'assets/FileTest/CreateWithFilenameHasCorrectPath.txt'; // Important: No leading slash
		$fh = fopen(BASE_PATH . '/' . $testfilePath, "w");
		fwrite($fh, str_repeat('x',1000000));
		fclose($fh);

		$file = new File();
		$file->Filename = $testfilePath;
		// TODO This should be auto-detected
		$file->ParentID = $folder->ID;
		$file->write();

		$this->assertEquals('CreateWithFilenameHasCorrectPath.txt', $file->Name,
			'"Name" property is automatically set from "Filename"');
		$this->assertEquals($testfilePath, $file->Filename,
			'"Filename" property remains unchanged');

		// TODO This should be auto-detected, see File->updateFilesystem()
		// $this->assertInstanceOf('Folder', $file->Parent(), 'Parent folder is created in database');
		// $this->assertFileExists($file->Parent()->getFullPath(), 'Parent folder is created on filesystem');
		// $this->assertEquals('FileTest', $file->Parent()->Name);
		// $this->assertInstanceOf('Folder', $file->Parent()->Parent(), 'Grandparent folder is created in database');
		// $this->assertFileExists($file->Parent()->Parent()->getFullPath(),
		// 'Grandparent folder is created on filesystem');
		// $this->assertEquals('assets', $file->Parent()->Parent()->Name);
	}

	public function testGetExtension() {
		$this->assertEquals('', File::get_file_extension('myfile'),
			'No extension');
		$this->assertEquals('txt', File::get_file_extension('myfile.txt'),
			'Simple extension');
		$this->assertEquals('gz', File::get_file_extension('myfile.tar.gz'),
			'Double-barrelled extension only returns last bit');
	}

	public function testValidateExtension() {
		Session::set('loggedInAs', null);

		$orig = Config::inst()->get('File', 'allowed_extensions');
		Config::inst()->remove('File', 'allowed_extensions');
		Config::inst()->update('File', 'allowed_extensions', array('txt'));

		$file = $this->objFromFixture('File', 'asdf');

		// Invalid ext
		$file->Name = 'asdf.php';
		$v = $file->validate();
		$this->assertFalse($v->valid());
		$this->assertContains('Extension is not allowed', $v->message());

		// Valid ext
		$file->Name = 'asdf.txt';
		$v = $file->validate();
		$this->assertTrue($v->valid());

		// Capital extension is valid as well
		$file->Name = 'asdf.TXT';
		$v = $file->validate();
		$this->assertTrue($v->valid());

		Config::inst()->remove('File', 'allowed_extensions');
		Config::inst()->update('File', 'allowed_extensions', $orig);
	}

	public function testSetNameChangesFilesystemOnWrite() {
		$file = $this->objFromFixture('File', 'asdf');
		$oldPath = $file->getFullPath();

		// Before write()
		$file->Name = 'renamed.txt';
		$this->assertFileExists($oldPath,
			'Old path is still present');
		$this->assertFileNotExists($file->getFullPath(),
			'New path is updated in memory, not written before write() is called');

		$file->write();

		// After write()
		clearstatcache();
		$this->assertFileNotExists($oldPath, 'Old path is removed after write()');
		$this->assertFileExists($file->getFullPath(), 'New path is created after write()');
	}

	public function testSetParentIDChangesFilesystemOnWrite() {
		$file = $this->objFromFixture('File', 'asdf');
		$subfolder = $this->objFromFixture('Folder', 'subfolder');
		$oldPath = $file->getFullPath();

		// set ParentID
		$file->ParentID = $subfolder->ID;

		// Before write()
		$this->assertFileExists($oldPath,
			'Old path is still present');
		$this->assertFileNotExists($file->getFullPath(),
			'New path is updated in memory, not written before write() is called');

		$file->write();

		// After write()
		clearstatcache();
		$this->assertFileNotExists($oldPath,
			'Old path is removed after write()');
		$this->assertFileExists($file->getFullPath(),
			'New path is created after write()');
	}

	/**
	 * @see http://open.silverstripe.org/ticket/5693
	 *
	 * @expectedException ValidationException
	 */
	public function testSetNameWithInvalidExtensionDoesntChangeFilesystem() {
		$orig = Config::inst()->get('File', 'allowed_extensions');
		Config::inst()->remove('File', 'allowed_extensions');
		Config::inst()->update('File', 'allowed_extensions', array('txt'));

		$file = $this->objFromFixture('File', 'asdf');
		$oldPath = $file->getFullPath();

		$file->Name = 'renamed.php'; // evil extension
		try {
			$file->write();
		} catch(ValidationException $e) {
			Config::inst()->remove('File', 'allowed_extensions');
			Config::inst()->update('File', 'allowed_extensions', $orig);
			throw $e;
		}
	}

	public function testLinkAndRelativeLink() {
		$file = $this->objFromFixture('File', 'asdf');
		$this->assertEquals(ASSETS_DIR . '/FileTest.txt', $file->RelativeLink());
		$this->assertEquals(Director::baseURL() . ASSETS_DIR . '/FileTest.txt', $file->Link());
	}

	public function testGetRelativePath() {
		$rootfile = $this->objFromFixture('File', 'asdf');
		$this->assertEquals('assets/FileTest.txt', $rootfile->getRelativePath(), 'File in assets/ folder');

		$subfolderfile = $this->objFromFixture('File', 'subfolderfile');
		$this->assertEquals('assets/FileTest-subfolder/FileTestSubfolder.txt', $subfolderfile->getRelativePath(),
			'File in subfolder within assets/ folder, with existing Filename');

		$subfolderfilesetfromname = $this->objFromFixture('File', 'subfolderfile-setfromname');
		$this->assertEquals('assets/FileTest-subfolder/FileTestSubfolder2.txt',
			$subfolderfilesetfromname->getRelativePath(),
			'File in subfolder within assets/ folder, with Filename generated through setName()');
	}

	public function testGetFullPath() {
		$rootfile = $this->objFromFixture('File', 'asdf');
		$this->assertEquals(ASSETS_PATH . '/FileTest.txt', $rootfile->getFullPath(), 'File in assets/ folder');
	}

	public function testGetURL() {
		$rootfile = $this->objFromFixture('File', 'asdf');
		$this->assertEquals(Director::baseURL() . $rootfile->getFilename(), $rootfile->getURL());
	}

	public function testGetAbsoluteURL() {
		$rootfile = $this->objFromFixture('File', 'asdf');
		$this->assertEquals(Director::absoluteBaseURL() . $rootfile->getFilename(), $rootfile->getAbsoluteURL());
	}

	public function testNameAndTitleGeneration() {
		/* If objects are loaded into the system with just a Filename, then Name is generated but Title isn't */
		$file = $this->objFromFixture('File', 'asdf');
		$this->assertEquals('FileTest.txt', $file->Name);
		$this->assertNull($file->Title);

		/* However, if Name is set instead of Filename, then Title is set */
		$file = $this->objFromFixture('File', 'setfromname');
		$this->assertEquals(ASSETS_DIR . '/FileTest.png', $file->Filename);
		$this->assertEquals('FileTest', $file->Title);
	}

	public function testSizeAndAbsoluteSizeParameters() {
		$file = $this->objFromFixture('File', 'asdf');

		/* AbsoluteSize will give the integer number */
		$this->assertEquals(1000000, $file->AbsoluteSize);
		/* Size will give a humanised number */
		$this->assertEquals('977 KB', $file->Size);
	}

	public function testFileType() {
		$file = $this->objFromFixture('File', 'gif');
		$this->assertEquals("GIF image - good for diagrams", $file->FileType);

		$file = $this->objFromFixture('File', 'pdf');
		$this->assertEquals("Adobe Acrobat PDF file", $file->FileType);

		/* Only a few file types are given special descriptions; the rest are unknown */
		$file = $this->objFromFixture('File', 'asdf');
		$this->assertEquals("unknown", $file->FileType);
	}

	/**
	 * Test the File::format_size() method
	 */
	public function testFormatSize() {
		$this->assertEquals("1000 bytes", File::format_size(1000));
		$this->assertEquals("1023 bytes", File::format_size(1023));
		$this->assertEquals("1 KB", File::format_size(1025));
		$this->assertEquals("9.8 KB", File::format_size(10000));
		$this->assertEquals("49 KB", File::format_size(50000));
		$this->assertEquals("977 KB", File::format_size(1000000));
		$this->assertEquals("1 MB", File::format_size(1024*1024));
		$this->assertEquals("954 MB", File::format_size(1000000000));
		$this->assertEquals("1 GB", File::format_size(1024*1024*1024));
		$this->assertEquals("9.3 GB", File::format_size(10000000000));
		// It use any denomination higher than GB.  It also doesn't overflow with >32 bit integers
		$this->assertEquals("93132.3 GB", File::format_size(100000000000000));
	}

	public function testDeleteDatabaseOnly() {
		$file = $this->objFromFixture('File', 'asdf');
		$fileID = $file->ID;
		$filePath = $file->getFullPath();

		$file->deleteDatabaseOnly();

		DataObject::flush_and_destroy_cache();

		$this->assertFileExists($filePath);
		$this->assertFalse(DataObject::get_by_id('File', $fileID));
	}

	public function testRenameFolder() {
		$newTitle = "FileTest-folder-renamed";

		//rename a folder's title
		$folderID = $this->objFromFixture("Folder","folder2")->ID;
		$folder = DataObject::get_by_id('Folder',$folderID);
		$folder->Title = $newTitle;
		$folder->write();

		//get folder again and see if the filename has changed
		$folder = DataObject::get_by_id('Folder',$folderID);
		$this->assertEquals($folder->Filename, ASSETS_DIR ."/". $newTitle ."/",
			"Folder Filename updated after rename of Title");


		//rename a folder's name
		$newTitle2 = "FileTest-folder-renamed2";
		$folder->Name = $newTitle2;
		$folder->write();

		//get folder again and see if the Title has changed
		$folder = DataObject::get_by_id('Folder',$folderID);
		$this->assertEquals($folder->Title, $newTitle2,
			"Folder Title updated after rename of Name");


		//rename a folder's Filename
		$newTitle3 = "FileTest-folder-renamed3";
		$folder->Filename = $newTitle3;
		$folder->write();

		//get folder again and see if the Title has changed
		$folder = DataObject::get_by_id('Folder',$folderID);
		$this->assertEquals($folder->Title, $newTitle3,
			"Folder Title updated after rename of Filename");
	}


	public function testGetClassForFileExtension() {
		$orig = File::config()->class_for_file_extension;
		File::config()->class_for_file_extension = array('*' => 'MyGenericFileClass');
		File::config()->class_for_file_extension = array('foo' => 'MyFooFileClass');

		$this->assertEquals(
			'MyFooFileClass',
			File::get_class_for_file_extension('foo'),
			'Finds directly mapped file classes'
		);
		$this->assertEquals(
			'MyFooFileClass',
			File::get_class_for_file_extension('FOO'),
			'Works without case sensitivity'
		);
		$this->assertEquals(
			'MyGenericFileClass',
			File::get_class_for_file_extension('unknown'),
			'Falls back to generic class for unknown extensions'
		);

		File::config()->class_for_file_extension = $orig;
	}

	public function testFolderConstructChild() {
		$orig = File::config()->class_for_file_extension;
		File::config()->class_for_file_extension = array('gif' => 'FileTest_MyCustomFile');

		$folder1 = $this->objFromFixture('Folder', 'folder1');
		$fileID = $folder1->constructChild('myfile.gif');
		$file = DataObject::get_by_id('File', $fileID);
		$this->assertEquals('FileTest_MyCustomFile', get_class($file));

		File::config()->class_for_file_extension = $orig;
	}

	public function testSetsOwnerOnFirstWrite() {
		Session::set('loggedInAs', null);
		$member1 = new Member();
		$member1->write();
		$member2 = new Member();
		$member2->write();

		$file1 = new File();
		$file1->write();
		$this->assertEquals(0, $file1->OwnerID, 'Owner not written when no user is logged in');

		$member1->logIn();
		$file2 = new File();
		$file2->write();
		$this->assertEquals($member1->ID, $file2->OwnerID, 'Owner written when user is logged in');

		$member2->logIn();
		$file2->forceChange();
		$file2->write();
		$this->assertEquals($member1->ID, $file2->OwnerID, 'Owner not overwritten on existing files');
	}

<<<<<<< HEAD
=======
	public function testCanEdit() {
		$file = $this->objFromFixture('File', 'gif');

		// Test anonymous permissions
		Session::set('loggedInAs', null);
		$this->assertFalse($file->canEdit(), "Anonymous users can't edit files");

		// Test permissionless user
		$this->objFromFixture('Member', 'frontend')->logIn();
		$this->assertFalse($file->canEdit(), "Permissionless users can't edit files");

		// Test cms non-asset user
		$this->objFromFixture('Member', 'cms')->logIn();
		$this->assertFalse($file->canEdit(), "Basic CMS users can't edit files");

		// Test asset-admin user
		$this->objFromFixture('Member', 'assetadmin')->logIn();
		$this->assertTrue($file->canEdit(), "Asset admin users can edit files");

		// Test admin
		$this->objFromFixture('Member', 'admin')->logIn();
		$this->assertTrue($file->canEdit(), "Admins can edit files");
	}
		
>>>>>>> 50d80e58
	/////////////////////////////////////////////////////////////////////////////////////////////////////////////

	public function setUp() {
		parent::setUp();

		if(!file_exists(ASSETS_PATH)) mkdir(ASSETS_PATH);

		/* Create a test folders for each of the fixture references */
		$folderIDs = $this->allFixtureIDs('Folder');
		foreach($folderIDs as $folderID) {
			$folder = DataObject::get_by_id('Folder', $folderID);
			if(!file_exists(BASE_PATH."/$folder->Filename")) mkdir(BASE_PATH."/$folder->Filename");
		}

		/* Create a test files for each of the fixture references */
		$fileIDs = $this->allFixtureIDs('File');
		foreach($fileIDs as $fileID) {
			$file = DataObject::get_by_id('File', $fileID);
			$fh = fopen(BASE_PATH."/$file->Filename", "w");
			fwrite($fh, str_repeat('x',1000000));
			fclose($fh);
		}

		// Conditional fixture creation in case the 'cms' module is installed
		if(class_exists('ErrorPage')) {
			$page = new ErrorPage(array(
				'Title' => 'Page not Found',
				'ErrorCode' => 404
			));
			$page->write();
			$page->publish('Stage', 'Live');
		}
	}

	public function tearDown() {
		parent::tearDown();

		/* Remove the test files that we've created */
		$fileIDs = $this->allFixtureIDs('File');
		foreach($fileIDs as $fileID) {
			$file = DataObject::get_by_id('File', $fileID);
			if($file && file_exists(BASE_PATH."/$file->Filename")) unlink(BASE_PATH."/$file->Filename");
		}

		/* Remove the test folders that we've crated */
		$folderIDs = $this->allFixtureIDs('Folder');
		foreach($folderIDs as $folderID) {
			$folder = DataObject::get_by_id('Folder', $folderID);
			if($folder && file_exists(BASE_PATH."/$folder->Filename")) {
				Filesystem::removeFolder(BASE_PATH."/$folder->Filename");
			}
		}

		// Remove left over folders and any files that may exist
		if(file_exists('../assets/FileTest')) Filesystem::removeFolder('../assets/FileTest');
		if(file_exists('../assets/FileTest-subfolder')) Filesystem::removeFolder('../assets/FileTest-subfolder');
		if(file_exists('../assets/FileTest.txt')) unlink('../assets/FileTest.txt');

		if (file_exists("../assets/FileTest-folder-renamed1")) {
			Filesystem::removeFolder("../assets/FileTest-folder-renamed1");
		}
		if (file_exists("../assets/FileTest-folder-renamed2")) {
			Filesystem::removeFolder("../assets/FileTest-folder-renamed2");
		}
		if (file_exists("../assets/FileTest-folder-renamed3")) {
			Filesystem::removeFolder("../assets/FileTest-folder-renamed3");
		}
	}

}

class FileTest_MyCustomFile extends File implements TestOnly {

}<|MERGE_RESOLUTION|>--- conflicted
+++ resolved
@@ -382,8 +382,6 @@
 		$this->assertEquals($member1->ID, $file2->OwnerID, 'Owner not overwritten on existing files');
 	}
 
-<<<<<<< HEAD
-=======
 	public function testCanEdit() {
 		$file = $this->objFromFixture('File', 'gif');
 
@@ -408,7 +406,6 @@
 		$this->assertTrue($file->canEdit(), "Admins can edit files");
 	}
 		
->>>>>>> 50d80e58
 	/////////////////////////////////////////////////////////////////////////////////////////////////////////////
 
 	public function setUp() {
