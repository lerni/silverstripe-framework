<?php
/**
 * @package framework
 * @subpackage tests
 */
class HTTPResponseTest extends SapphireTest {
	
	public function testStatusDescriptionStripsNewlines() {
		$r = new SS_HTTPResponse('my body', 200, "my description \nwith newlines \rand carriage returns");
		$this->assertEquals(
			"my description with newlines and carriage returns",
			$r->getStatusDescription()
		);
	}
	
<<<<<<< HEAD
	public function testContentLengthHeader() {
		$r = new SS_HTTPResponse('123ü');
		$this->assertNotNull($r->getHeader('Content-Length'), 'Content-length header is added');
		$this->assertEquals(
			5, 
			$r->getHeader('Content-Length'),
			'Header matches actual content length in bytes'
		);
		
		$r->setBody('1234ü');
		$this->assertEquals(
			6, 
			$r->getHeader('Content-Length'),
			'Header is updated when body is changed'
		);
	}
	
	public function testHTTPResponseException() {
		$response = new SS_HTTPResponse("Test", 200, 'OK');

		// Confirm that the exception's statusCode and statusDescription take precedence
		try {
			throw new SS_HTTPResponse_Exception($response, 404, 'not even found');

		} catch(SS_HTTPResponse_Exception $e) {
			$this->assertEquals(404, $e->getResponse()->getStatusCode());
			$this->assertEquals('not even found', $e->getResponse()->getStatusDescription());
			return;
		}
		// Fail if we get to here
		$this->assertFalse(true, 'Something went wrong with our test exception');

	}

	public function testExceptionContentPlainByDefault() {

		// Confirm that the exception's statusCode and statusDescription take precedence
		try {
			throw new SS_HTTPResponse_Exception("Some content that may be from a hacker", 404, 'not even found');

		} catch(SS_HTTPResponse_Exception $e) {
			$this->assertEquals("text/plain", $e->getResponse()->getHeader("Content-Type"));
			return;
		}
		// Fail if we get to here
		$this->assertFalse(true, 'Something went wrong with our test exception');

	}
=======
>>>>>>> e6fffb9e
}<|MERGE_RESOLUTION|>--- conflicted
+++ resolved
@@ -10,24 +10,6 @@
 		$this->assertEquals(
 			"my description with newlines and carriage returns",
 			$r->getStatusDescription()
-		);
-	}
-	
-<<<<<<< HEAD
-	public function testContentLengthHeader() {
-		$r = new SS_HTTPResponse('123ü');
-		$this->assertNotNull($r->getHeader('Content-Length'), 'Content-length header is added');
-		$this->assertEquals(
-			5, 
-			$r->getHeader('Content-Length'),
-			'Header matches actual content length in bytes'
-		);
-		
-		$r->setBody('1234ü');
-		$this->assertEquals(
-			6, 
-			$r->getHeader('Content-Length'),
-			'Header is updated when body is changed'
 		);
 	}
 	
@@ -62,6 +44,4 @@
 		$this->assertFalse(true, 'Something went wrong with our test exception');
 
 	}
-=======
->>>>>>> e6fffb9e
 }