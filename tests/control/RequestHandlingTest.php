<?php

/**
 * Tests for RequestHandler and SS_HTTPRequest.
 * We've set up a simple URL handling model based on 
 */
class RequestHandlingTest extends FunctionalTest {
<<<<<<< HEAD
	
	static $fixture_file = null;

	public function setUp() {
		parent::setUp();

		Config::inst()->update('Director', 'rules', array(
			// If we don't request any variables, then the whole URL will get shifted off.  This is fine, but it means that the
			// controller will have to parse the Action from the URL itself.
			'testGoodBase1' => "RequestHandlingTest_Controller",

			// The double-slash indicates how much of the URL should be shifted off the stack.  This is important for dealing
			// with nested request handlers appropriately.
			'testGoodBase2//$Action/$ID/$OtherID' => "RequestHandlingTest_Controller",

			// By default, the entire URL will be shifted off.  This creates a bit of backward-incompatability, but makes the
			// URL rules much more explicit.
			'testBadBase/$Action/$ID/$OtherID' => "RequestHandlingTest_Controller",
			
			// Rules with an extension always default to the index() action
			'testBaseWithExtension/virtualfile.xml' => "RequestHandlingTest_Controller",
			
			// Without the extension, the methodname should be matched
			'testBaseWithExtension//$Action/$ID/$OtherID' => "RequestHandlingTest_Controller",
			
			// Test nested base
			'testParentBase/testChildBase//$Action/$ID/$OtherID' => "RequestHandlingTest_Controller",
		));
	}
=======
	protected static $fixture_file = null;
>>>>>>> 4ea98ae4
	
	// public function testRequestHandlerChainingLatestParams() {
	// 	$c = new RequestHandlingTest_Controller();
	// 	$c->init();
	// 	$response = $c->handleRequest(new SS_HTTPRequest('GET', 'testGoodBase1/TestForm/fields/MyField'));
	// 	$this->assertEquals(
	// 		$c->getRequest()->latestParams(),
	// 		array(
	// 			'Action' => 'fields',
	// 			'ID' => 'MyField'
	// 		)
	// 	);
	// }
	
	public function testConstructedWithNullRequest() {
		$r = new RequestHandler();
		$this->assertInstanceOf('NullHTTPRequest', $r->getRequest());
	}
	
	public function testRequestHandlerChainingAllParams() {
		$this->markTestIncomplete();
	}
	
	public function testMethodCallingOnController() {
		/* Calling a controller works just like it always has */
		$response = Director::test("testGoodBase1");
		$this->assertEquals("This is the controller", $response->getBody());

		/* ID and OtherID are extracted from the URL and passed in $request->params. */
		$response = Director::test("testGoodBase1/method/1/2");
		$this->assertEquals("This is a method on the controller: 1, 2", $response->getBody());

		/* In addition, these values are availalbe in $controller->urlParams.  This is mainly for backward
		 * compatability. */
		$response = Director::test("testGoodBase1/legacymethod/3/4");
		$this->assertEquals("\$this->urlParams can be used, for backward compatibility: 3, 4", $response->getBody());
	}
		
	public function testPostRequests() {
		/* The HTTP Request handler can trigger special behaviour for GET and POST. */
		$response = Director::test("testGoodBase1/TestForm", array("MyField" => 3), null, "POST");
		$this->assertEquals("Form posted", $response->getBody());

		$response = Director::test("testGoodBase1/TestForm");
		$this->assertEquals("Get request on form", $response->getBody());
	}

	public function testRequestHandlerChaining() {
		/* Request handlers can be chained, from Director to Controller to Form to FormField.  Here, we can make a get
		request on a FormField. */
		$response = Director::test("testGoodBase1/TestForm/fields/MyField");
		$this->assertEquals("MyField requested", $response->getBody());
		
		/* We can also make a POST request on a form field, which could be used for in-place editing, for example. */
		$response = Director::test("testGoodBase1/TestForm/fields/MyField" ,array("MyField" => 5));
		$this->assertEquals("MyField posted, update to 5", $response->getBody());
	}
		
	public function testBadBase() {
		/* We no longer support using hacky attempting to handle URL parsing with broken rules */
		$response = Director::test("testBadBase/method/1/2");
		$this->assertNotEquals("This is a method on the controller: 1, 2", $response->getBody());

		$response = Director::test("testBadBase/TestForm", array("MyField" => 3), null, "POST");
		$this->assertNotEquals("Form posted", $response->getBody());
		
		$response = Director::test("testBadBase/TestForm/fields/MyField");
		$this->assertNotEquals("MyField requested", $response->getBody());
	}
	
	public function testBaseWithExtension() {
		/* Rules with an extension always default to the index() action */
		$response = Director::test("testBaseWithExtension/virtualfile.xml");
		$this->assertEquals("This is the controller", $response->getBody());
		
		/* Without the extension, the methodname should be matched */
		$response = Director::test("testBaseWithExtension/virtualfile");
		$this->assertEquals("This is the virtualfile method", $response->getBody());
	}
	
	public function testNestedBase() {
		/* Nested base should leave out the two parts and correctly map arguments */
		$response = Director::test("testParentBase/testChildBase/method/1/2");
		$this->assertEquals("This is a method on the controller: 1, 2", $response->getBody());
	}
	
	public function testInheritedUrlHandlers() {
		/* $url_handlers can be defined on any class, and */
		$response = Director::test("testGoodBase1/TestForm/fields/SubclassedField/something");
		$this->assertEquals("customSomething", $response->getBody());

		/* However, if the subclass' url_handlers don't match, then the parent class' url_handlers will be used */
		$response = Director::test("testGoodBase1/TestForm/fields/SubclassedField");
		$this->assertEquals("SubclassedField requested", $response->getBody());
	}
	
	public function testDisallowedExtendedActions() {
		/* Actions on magic methods are only accessible if explicitly allowed on the controller. */
		$response = Director::test("testGoodBase1/extendedMethod");
		$this->assertEquals(404, $response->getStatusCode());
		
		/* Actions on an extension are allowed because they specifically provided appropriate allowed_actions items */
		$response = Director::test("testGoodBase1/otherExtendedMethod");
		$this->assertEquals("otherExtendedMethod", $response->getBody());

		/* The failoverMethod action wasn't explicitly listed and so isnt' allowed */
		$response = Director::test("testGoodBase1/failoverMethod");
		$this->assertEquals(404, $response->getStatusCode());
		
		/* However, on RequestHandlingTest_AllowedController it has been explicitly allowed */
		$response = Director::test("RequestHandlingTest_AllowedController/failoverMethod");
		$this->assertEquals("failoverMethod", $response->getBody());

		/* The action on the extension has also been explicitly allowed even though it wasn't on the extension */
		$response = Director::test("RequestHandlingTest_AllowedController/extendedMethod");
		$this->assertEquals("extendedMethod", $response->getBody());
		
		/* This action has been blocked by an argument to a method */
		$response = Director::test('RequestHandlingTest_AllowedController/blockMethod');
		$this->assertEquals(403, $response->getStatusCode());

		/* Whereas this one has been allowed by a method without an argument */
		$response = Director::test('RequestHandlingTest_AllowedController/allowMethod');
		$this->assertEquals('allowMethod', $response->getBody());
	}
	
	public function testHTTPException() {
		$exception = Director::test('RequestHandlingTest_Controller/throwexception');
		$this->assertEquals(400, $exception->getStatusCode());
		$this->assertEquals('This request was invalid.', $exception->getBody());
		
		$responseException = (Director::test('RequestHandlingTest_Controller/throwresponseexception'));
		$this->assertEquals(500, $responseException->getStatusCode());
		$this->assertEquals('There was an internal server error.', $responseException->getBody());
	}
	
	public function testHTTPError() {
		RequestHandlingTest_ControllerExtension::$called_error = false;
		RequestHandlingTest_ControllerExtension::$called_404_error = false;

		$response = Director::test('RequestHandlingTest_Controller/throwhttperror');
		$this->assertEquals(404, $response->getStatusCode());
		$this->assertEquals('This page does not exist.', $response->getBody());

		// Confirm that RequestHandlingTest_ControllerExtension::onBeforeHTTPError() called
		$this->assertTrue(RequestHandlingTest_ControllerExtension::$called_error);
		// Confirm that RequestHandlingTest_ControllerExtension::onBeforeHTTPError404() called
		$this->assertTrue(RequestHandlingTest_ControllerExtension::$called_404_error);
	}
	
	public function testMethodsOnParentClassesOfRequestHandlerDeclined() {
		$response = Director::test('testGoodBase1/getIterator');
		$this->assertEquals(404, $response->getStatusCode());
	}
	
	public function testFormActionsCanBypassAllowedActions() {
		SecurityToken::enable();		
		
		$response = $this->get('RequestHandlingTest_FormActionController');
		$this->assertEquals(200, $response->getStatusCode());
		$tokenEls = $this->cssParser()->getBySelector('#Form_Form_SecurityID');
		$securityId = (string)$tokenEls[0]['value'];
		
		$data = array('action_formaction' => 1);
		$response = $this->post('RequestHandlingTest_FormActionController/Form', $data);
		$this->assertEquals(400, $response->getStatusCode(),
			'Should fail: Invocation through POST form handler, not contained in $allowed_actions, without CSRF token'
		);
		
		$data = array('action_disallowedcontrollermethod' => 1, 'SecurityID' => $securityId);
		$response = $this->post('RequestHandlingTest_FormActionController/Form', $data);
		$this->assertEquals(403, $response->getStatusCode(), 
			'Should fail: Invocation through POST form handler, controller action instead of form action,'
			.' not contained in $allowed_actions, with CSRF token'
		);
		
		$data = array('action_formaction' => 1, 'SecurityID' => $securityId);
		$response = $this->post('RequestHandlingTest_FormActionController/Form', $data);
		$this->assertEquals(200, $response->getStatusCode());
		$this->assertEquals('formaction', $response->getBody(), 
			'Should pass: Invocation through POST form handler, not contained in $allowed_actions, with CSRF token'
		);
		
		$data = array('action_controlleraction' => 1, 'SecurityID' => $securityId);
		$response = $this->post('RequestHandlingTest_FormActionController/Form', $data);
		$this->assertEquals(200, $response->getStatusCode(), 
			'Should pass: Invocation through POST form handler, controller action instead of form action, contained in'
				. ' $allowed_actions, with CSRF token'
		);
		
		$data = array('action_formactionInAllowedActions' => 1);
		$response = $this->post('RequestHandlingTest_FormActionController/Form', $data);
		$this->assertEquals(400, $response->getStatusCode(),
			'Should fail: Invocation through POST form handler, contained in $allowed_actions, without CSRF token'
		);
		
		$data = array('action_formactionInAllowedActions' => 1, 'SecurityID' => $securityId);
		$response = $this->post('RequestHandlingTest_FormActionController/Form', $data);
		$this->assertEquals(200, $response->getStatusCode(),
			'Should pass: Invocation through POST form handler, contained in $allowed_actions, with CSRF token'
		);
		
		$data = array();
		$response = $this->post('RequestHandlingTest_FormActionController/formaction', $data);
		$this->assertEquals(404, $response->getStatusCode(),
			'Should fail: Invocation through POST URL, not contained in $allowed_actions, without CSRF token'
		);
		
		$data = array();
		$response = $this->post('RequestHandlingTest_FormActionController/formactionInAllowedActions', $data);
		$this->assertEquals(200, $response->getStatusCode(),
			'Should pass: Invocation of form action through POST URL, contained in $allowed_actions, without CSRF token'
		);
		
		$data = array('SecurityID' => $securityId);
		$response = $this->post('RequestHandlingTest_FormActionController/formactionInAllowedActions', $data);
		$this->assertEquals(200, $response->getStatusCode(),
			'Should pass: Invocation of form action through POST URL, contained in $allowed_actions, with CSRF token'
		);
		
		$data = array(); // CSRF protection doesnt kick in for direct requests
		$response = $this->post('RequestHandlingTest_FormActionController/formactionInAllowedActions', $data);
		$this->assertEquals(200, $response->getStatusCode(),
			'Should pass: Invocation of form action through POST URL, contained in $allowed_actions, without CSRF token'
		);
		
		SecurityToken::disable();
	}
	
	public function testAllowedActionsEnforcedOnForm() {
		$data = array('action_allowedformaction' => 1);
		$response = $this->post('RequestHandlingTest_ControllerFormWithAllowedActions/Form', $data);
		$this->assertEquals(200, $response->getStatusCode());
		$this->assertEquals('allowedformaction', $response->getBody());
		
		$data = array('action_disallowedformaction' => 1);
		$response = $this->post('RequestHandlingTest_ControllerFormWithAllowedActions/Form', $data);
		$this->assertEquals(403, $response->getStatusCode());
		// Note: Looks for a specific 403 thrown by Form->httpSubmission(), not RequestHandler->handleRequest()
		$this->assertContains('not allowed on form', $response->getBody());
	}
	
	public function testActionHandlingOnField() {
		$data = array('action_actionOnField' => 1);
		$response = $this->post('RequestHandlingFieldTest_Controller/TestForm', $data);
		$this->assertEquals(200, $response->getStatusCode());
		$this->assertEquals('Test method on MyField', $response->getBody());
		
		$data = array('action_actionNotAllowedOnField' => 1);
		$response = $this->post('RequestHandlingFieldTest_Controller/TestForm', $data);
		$this->assertEquals(404, $response->getStatusCode());
	}
	
}

/**
 * Controller for the test
 */
class RequestHandlingTest_Controller extends Controller implements TestOnly {
	
	private static $allowed_actions = array(
		'method',
		'legacymethod',
		'virtualfile',
		'TestForm',
		'throwexception',
		'throwresponseexception',
		'throwhttperror',
	);

	private static $url_handlers = array(
		// The double-slash is need here to ensure that 
		'$Action//$ID/$OtherID' => "handleAction",
	);

	private static $extensions = array(
		'RequestHandlingTest_ControllerExtension',
		'RequestHandlingTest_AllowedControllerExtension',
	);
	
	public function __construct() {
		$this->failover = new RequestHandlingTest_ControllerFailover();
		parent::__construct();
	}
	
	public function index($request) {
		return "This is the controller";
	}

	public function method($request) {
		return "This is a method on the controller: " . $request->param('ID') . ', ' . $request->param('OtherID');
	}

	public function legacymethod($request) {
		return "\$this->urlParams can be used, for backward compatibility: " . $this->urlParams['ID'] . ', '
			. $this->urlParams['OtherID'];
	}
	
	public function virtualfile($request) {
		return "This is the virtualfile method";
	}
	
	public function TestForm() {
		return new RequestHandlingTest_Form($this, "TestForm", new FieldList(
			new RequestHandlingTest_FormField("MyField"),
			new RequestHandlingTest_SubclassedFormField("SubclassedField")
		), new FieldList(
			new FormAction("myAction")
		));
	}
	
	public function throwexception() {
		throw new SS_HTTPResponse_Exception('This request was invalid.', 400);
	}
	
	public function throwresponseexception() {
		throw new SS_HTTPResponse_Exception(new SS_HTTPResponse('There was an internal server error.', 500));
	}
	
	public function throwhttperror() {
		$this->httpError(404, 'This page does not exist.');
	}

	public function getViewer($action) {
		return new SSViewer('BlankPage');
	}
}

class RequestHandlingTest_FormActionController extends Controller {
	
	protected $template = 'BlankPage';
	
	private static $allowed_actions = array(
		'controlleraction',
		'Form',
		'formactionInAllowedActions'
		//'formaction', // left out, implicitly allowed through form action
	);
	
	public function Link($action = null) {
		return Controller::join_links('RequestHandlingTest_FormActionController', $action);
	}
	
	public function controlleraction($request) {
		return 'controlleraction';
	}
	
	public function disallowedcontrollermethod() {
		return 'disallowedcontrollermethod';
	}
	
	public function Form() {
		return new Form(
			$this, 
			"Form", 
			new FieldList(
				new TextField("MyField")
			), 
			new FieldList(
				new FormAction("formaction"),
				new FormAction('formactionInAllowedActions')
			)
		);
	}
	
	/**
	 * @param $data
	 * @param $form Made optional to simulate error behaviour in "live" environment
	 *  (missing arguments don't throw a fatal error there)
	 */
	public function formaction($data, $form = null) {
		return 'formaction';
	}
	
	public function formactionInAllowedActions($data, $form = null) {
		return 'formactionInAllowedActions';
	}

	public function getViewer($action = null) {
		return new SSViewer('BlankPage');
	}

}

/**
 * Simple extension for the test controller
 */
class RequestHandlingTest_ControllerExtension extends Extension {
	public static $called_error = false;
	public static $called_404_error = false;

	public function extendedMethod() {
		return "extendedMethod";
	}

	/**
	 * Called whenever there is an HTTP error
	 */
	public function onBeforeHTTPError() {
		self::$called_error = true;
	}

	/**
	 * Called whenever there is an 404 error
	 */
	public function onBeforeHTTPError404() {
		self::$called_404_error = true;
	}

}

/**
 * Controller for the test
 */
class RequestHandlingTest_AllowedController extends Controller implements TestOnly  {
	private static $url_handlers = array(
		// The double-slash is need here to ensure that 
		'$Action//$ID/$OtherID' => "handleAction",
	);
	
	private static $allowed_actions = array(
		'failoverMethod', // part of the failover object
		'extendedMethod', // part of the RequestHandlingTest_ControllerExtension object
		'blockMethod' => '->provideAccess(false)',
		'allowMethod' => '->provideAccess',
	);

	private static $extensions = array(
		'RequestHandlingTest_ControllerExtension',
		'RequestHandlingTest_AllowedControllerExtension',
	);
	
	public function __construct() {
		$this->failover = new RequestHandlingTest_ControllerFailover();
		parent::__construct();
	}
	
	public function index($request) {
		return "This is the controller";
	}

	function provideAccess($access = true) {
		return $access;
	}

	function blockMethod($request) {
		return 'blockMethod';
	}

	function allowMethod($request) {
		return 'allowMethod';
	}
}

/**
 * Simple extension for the test controller - with allowed_actions define
 */
class RequestHandlingTest_AllowedControllerExtension extends Extension {
	private static $allowed_actions = array(
		'otherExtendedMethod'
	);
	
	public function otherExtendedMethod() {
		return "otherExtendedMethod";
	}
}

class RequestHandlingTest_ControllerFailover extends ViewableData {
	public function failoverMethod() {
		return "failoverMethod";
	}
}

/**
 * Form for the test
 */
class RequestHandlingTest_Form extends Form {
	private static $url_handlers = array(
		'fields/$FieldName' => 'handleField',
		"POST " => "handleSubmission",
		"GET " => "handleGet",
	);
	
	// These are a different case from those in url_handlers to confirm that it's all case-insensitive
	private static $allowed_actions = array(
		'handlesubmission',
		'handlefield',
		'handleget',
	);
	
	public function handleField($request) {
		return $this->Fields()->dataFieldByName($request->param('FieldName'));
	}
	
	public function handleSubmission($request) {
		return "Form posted";
	}

	public function handleGet($request) {
		return "Get request on form";
	}
}

class RequestHandlingTest_ControllerFormWithAllowedActions extends Controller implements TestOnly {
	
	public function Form() {
		return new RequestHandlingTest_FormWithAllowedActions(
			$this,
			'Form',
			new FieldList(),
			new FieldList(
				new FormAction('allowedformaction'),
				new FormAction('disallowedformaction') // disallowed through $allowed_actions in form
			)
		);
	}
}

class RequestHandlingTest_FormWithAllowedActions extends Form {

	private static $allowed_actions = array(
		'allowedformaction' => 1,
		'httpSubmission' => 1, // TODO This should be an exception on the parent class
	);
	
	public function allowedformaction() {
		return 'allowedformaction';
	}
	
	public function disallowedformaction() {
		return 'disallowedformaction';
	}
}


/**
 * Form field for the test
 */
class RequestHandlingTest_FormField extends FormField {
	private static $url_handlers = array(
		"POST " => "handleInPlaceEdit",
		'' => 'handleField',
		'$Action' => '$Action',
	);

	// These contain uppercase letters to test that allowed_actions doesn't need to be all lowercase
	private static $allowed_actions = array(
		'TEST',
		'handleField',
		'handleInPLACEEDIT',
	);
	
	public function test() {
		return "Test method on $this->name";
	}
	
	public function handleField() {
		return "$this->name requested";
	}
	
	public function handleInPlaceEdit($request) {
		return "$this->name posted, update to " . $request->postVar($this->name);
	}
}


/**
 * Form field for the test
 */
class RequestHandlingTest_SubclassedFormField extends RequestHandlingTest_FormField {
	// We have some url_handlers defined that override RequestHandlingTest_FormField handlers.
	// We will confirm that the url_handlers inherit.
	private static $url_handlers = array(
		'something' => 'customSomething',
	);
	

	public function customSomething() {
		return "customSomething";
	}
}


/**
 * Controller for the test
 */
class RequestHandlingFieldTest_Controller extends Controller implements TestOnly {
	
	public function TestForm() {
		return new Form($this, "TestForm", new FieldList(
			new RequestHandlingTest_HandlingField("MyField")
		), new FieldList(
			new FormAction("myAction")
		));
	}
}

/**
 * Form field for the test
 */
class RequestHandlingTest_HandlingField extends FormField {
	
	private static $allowed_actions = array(
		'actionOnField'
	);
	
	public function actionOnField() {
		return "Test method on $this->name";
	}
}<|MERGE_RESOLUTION|>--- conflicted
+++ resolved
@@ -5,10 +5,8 @@
  * We've set up a simple URL handling model based on 
  */
 class RequestHandlingTest extends FunctionalTest {
-<<<<<<< HEAD
-	
-	static $fixture_file = null;
-
+	protected static $fixture_file = null;
+	
 	public function setUp() {
 		parent::setUp();
 
@@ -35,9 +33,6 @@
 			'testParentBase/testChildBase//$Action/$ID/$OtherID' => "RequestHandlingTest_Controller",
 		));
 	}
-=======
-	protected static $fixture_file = null;
->>>>>>> 4ea98ae4
 	
 	// public function testRequestHandlerChainingLatestParams() {
 	// 	$c = new RequestHandlingTest_Controller();
