<?php
/**
 * Mailer objects are responsible for actually sending emails.
 * The default Mailer class will use PHP's mail() function.
 * 
 * @package framework
 * @subpackage email
 */
class Mailer {
	
	/**
	 * Send a plain-text email.
	 *  
	 * @param string $to
	 * @param string $from
	 * @param string §subject
	 * @param string $plainContent
	 * @param bool $attachedFiles
	 * @param array $customheaders
	 * @return bool
	 */
	public function sendPlain($to, $from, $subject, $plainContent, $attachedFiles = false, $customheaders = false) {
		// Not ensurely where this is supposed to be set, but defined it false for now to remove php notices
		$plainEncoding = false; 

		if ($customheaders && is_array($customheaders) == false) {
			echo "htmlEmail($to, $from, $subject, ...) could not send mail: improper \$customheaders passed:<BR>";
			dieprintr($customheaders);
		}

		// If the subject line contains extended characters, we must encode it
		$subject = Convert::xml2raw($subject);
		$subject = "=?UTF-8?B?" . base64_encode($subject) . "?=";

		// Make the plain text part
		$headers["Content-Type"] = "text/plain; charset=utf-8";
		$headers["Content-Transfer-Encoding"] = $plainEncoding ? $plainEncoding : "quoted-printable";

		$plainContent = ($plainEncoding == "base64") 
			? chunk_split(base64_encode($plainContent),60)
			: $this->QuotedPrintable_encode($plainContent);

		// Messages with attachments are handled differently
		if($attachedFiles) {
			// The first part is the message itself
			$fullMessage = $this->processHeaders($headers, $plainContent);
			$messageParts = array($fullMessage);

			// Include any specified attachments as additional parts
			foreach($attachedFiles as $file) {
				if(isset($file['tmp_name']) && isset($file['name'])) {
					$messageParts[] = $this->encodeFileForEmail($file['tmp_name'], $file['name']);
				} else {
					$messageParts[] = $this->encodeFileForEmail($file);
				}
			}
			

			// We further wrap all of this into another multipart block
			list($fullBody, $headers) = $this->encodeMultipart($messageParts, "multipart/mixed");

		// Messages without attachments do not require such treatment
		} else {
			$fullBody = $plainContent;
		}

		// Email headers
		$headers["From"] 		= $this->validEmailAddr($from);

		// Messages with the X-SilverStripeMessageID header can be tracked
		if(isset($customheaders["X-SilverStripeMessageID"]) && defined('BOUNCE_EMAIL')) {		
			$bounceAddress = BOUNCE_EMAIL;
			// Get the human name from the from address, if there is one
			if(preg_match('/^([^<>]+)<([^<>])> *$/', $from, $parts))
				$bounceAddress = "$parts[1]<$bounceAddress>";
		} else {
			$bounceAddress = $from;
		}
		
		// $headers["Sender"] 		= $from;
		$headers["X-Mailer"]	= X_MAILER;
		if(!isset($customheaders["X-Priority"])) {
			$headers["X-Priority"]	= 3;
		}
		
		$headers = array_merge((array)$headers, (array)$customheaders);

		// the carbon copy header has to be 'Cc', not 'CC' or 'cc' -- ensure this.
		if (isset($headers['CC'])) { $headers['Cc'] = $headers['CC']; unset($headers['CC']); }
		if (isset($headers['cc'])) { $headers['Cc'] = $headers['cc']; unset($headers['cc']); }
			
		// Send the email
		$headers = $this->processHeaders($headers);
		$to = $this->validEmailAddr($to);

		// Try it without the -f option if it fails
		if(!$result = @mail($to, $subject, $fullBody, $headers, "-f$bounceAddress"))
			$result = mail($to, $subject, $fullBody, $headers);
		
		if($result)
			return array($to,$subject,$fullBody,$headers);
			
		return false;
	}
	
	/**
	 * Sends an email as a both HTML and plaintext
	 *   
	 * $attachedFiles should be an array of file names
	 *    - if you pass the entire $_FILES entry, the user-uploaded filename will be preserved
	 *   use $plainContent to override default plain-content generation
	 * 
	 * @return bool
	 */
	public function sendHTML($to, $from, $subject, $htmlContent, $attachedFiles = false, $customheaders = false,
			$plainContent = false) {

<<<<<<< HEAD
		if ($customheaders && is_array($customheaders) == false) {
			echo "htmlEmail($to, $from, $subject, ...) could not send mail: improper \$customheaders passed:<BR>";
			dieprintr($customheaders);
		}

		
		$bodyIsUnicode = (strpos($htmlContent,"&#") !== false);
		$plainEncoding = "";
		
		// We generate plaintext content by default, but you can pass custom stuff
		$plainEncoding = '';
		if(!$plainContent) {
			$plainContent = Convert::xml2raw($htmlContent);
			if(isset($bodyIsUnicode) && $bodyIsUnicode) $plainEncoding = "base64";
		}
=======
/*
 * Sends an email as a both HTML and plaintext
 *   $attachedFiles should be an array of file names
 *   - if you pass the entire $_FILES entry, the user-uploaded filename will be preserved
 *   use $plainContent to override default plain-content generation
 * 
 * @return bool
 */
function htmlEmail($to, $from, $subject, $htmlContent, $attachedFiles = false, $customheaders = false,
		$plainContent = false, $inlineImages = false) {

	if ($customheaders && is_array($customheaders) == false) {
		echo "htmlEmail($to, $from, $subject, ...) could not send mail: improper \$customheaders passed:<BR>";
		dieprintr($customheaders);
	}

	
	$bodyIsUnicode = (strpos($htmlContent,"&#") !== false);
	$plainEncoding = "";
	
	// We generate plaintext content by default, but you can pass custom stuff
	$plainEncoding = '';
	if(!$plainContent) {
		$plainContent = Convert::xml2raw($htmlContent);
		if(isset($bodyIsUnicode) && $bodyIsUnicode) $plainEncoding = "base64";
	}
>>>>>>> 8fdea7a2


		// If the subject line contains extended characters, we must encode the 
		$subject = Convert::xml2raw($subject);
		$subject = "=?UTF-8?B?" . base64_encode($subject) . "?=";

		// Make the plain text part
		$headers["Content-Type"] = "text/plain; charset=utf-8";
		$headers["Content-Transfer-Encoding"] = $plainEncoding ? $plainEncoding : "quoted-printable";

		$plainPart = $this->processHeaders($headers, ($plainEncoding == "base64") 
			? chunk_split(base64_encode($plainContent),60) 
			: wordwrap($this->QuotedPrintable_encode($plainContent),75));

<<<<<<< HEAD
		// Make the HTML part
		$headers["Content-Type"] = "text/html; charset=utf-8";
		
		
		// Add basic wrapper tags if the body tag hasn't been given
		if(stripos($htmlContent, '<body') === false) {
			$htmlContent =
				"<!DOCTYPE HTML PUBLIC \"-//W3C//DTD HTML 4.0 Transitional//EN\">\n" .
				"<HTML><HEAD>\n" .
				"<META http-equiv=\"Content-Type\" content=\"text/html; charset=utf-8\">\n" .
				"<STYLE type=\"text/css\"></STYLE>\n\n".
				"</HEAD>\n" .
				"<BODY bgColor=\"#ffffff\">\n" .
					$htmlContent .
				"\n</BODY>\n" .
				"</HTML>";
		}
=======
	// Make the HTML part
	$headers["Content-Type"] = "text/html; charset=utf-8";
	
	
	// Add basic wrapper tags if the body tag hasn't been given
	if(stripos($htmlContent, '<body') === false) {
		$htmlContent =
			"<!DOCTYPE HTML PUBLIC \"-//W3C//DTD HTML 4.0 Transitional//EN\">\n" .
			"<HTML><HEAD>\n" .
			"<META http-equiv=\"Content-Type\" content=\"text/html; charset=utf-8\">\n" .
			"<STYLE type=\"text/css\"></STYLE>\n\n".
			"</HEAD>\n" .
			"<BODY bgColor=\"#ffffff\">\n" .
				$htmlContent .
			"\n</BODY>\n" .
			"</HTML>";
	}
>>>>>>> 8fdea7a2

		$headers["Content-Transfer-Encoding"] = "quoted-printable";
		$htmlPart = $this->processHeaders($headers, wordwrap($this->QuotedPrintable_encode($htmlContent),75));
		
		list($messageBody, $messageHeaders) = $this->encodeMultipart(
			array($plainPart,$htmlPart), 
			"multipart/alternative"
		);

		// Messages with attachments are handled differently
		if($attachedFiles && is_array($attachedFiles)) {
			
			// The first part is the message itself
			$fullMessage = $this->processHeaders($messageHeaders, $messageBody);
			$messageParts = array($fullMessage);

			// Include any specified attachments as additional parts
			foreach($attachedFiles as $file) {
				if(isset($file['tmp_name']) && isset($file['name'])) {
					$messageParts[] = $this->encodeFileForEmail($file['tmp_name'], $file['name']);
				} else {
					$messageParts[] = $this->encodeFileForEmail($file);
				}
			}
				
			// We further wrap all of this into another multipart block
			list($fullBody, $headers) = $this->encodeMultipart($messageParts, "multipart/mixed");

		// Messages without attachments do not require such treatment
		} else {
			$headers = $messageHeaders;
			$fullBody = $messageBody;
		}

		// Email headers
		$headers["From"] = $this->validEmailAddr($from);

<<<<<<< HEAD
		// Messages with the X-SilverStripeMessageID header can be tracked
		if(isset($customheaders["X-SilverStripeMessageID"]) && defined('BOUNCE_EMAIL')) {
				$bounceAddress = BOUNCE_EMAIL;
		} else {
				$bounceAddress = $from;
		}

		// Strip the human name from the bounce address
		if(preg_match('/^([^<>]*)<([^<>]+)> *$/', $bounceAddress, $parts)) $bounceAddress = $parts[2];	
=======
	// Messages with the X-SilverStripeMessageID header can be tracked
	if(isset($customheaders["X-SilverStripeMessageID"]) && defined('BOUNCE_EMAIL')) {
		$bounceAddress = BOUNCE_EMAIL;
	} else {
		$bounceAddress = $from;
	}

	// Strip the human name from the bounce address
	if(preg_match('/^([^<>]*)<([^<>]+)> *$/', $bounceAddress, $parts)) $bounceAddress = $parts[2];	
>>>>>>> 8fdea7a2

		// $headers["Sender"] 		= $from;
		$headers["X-Mailer"]	= X_MAILER;
		if (!isset($customheaders["X-Priority"])) $headers["X-Priority"]	= 3;
		
		$headers = array_merge((array)$headers, (array)$customheaders);

		// the carbon copy header has to be 'Cc', not 'CC' or 'cc' -- ensure this.
		if (isset($headers['CC'])) { $headers['Cc'] = $headers['CC']; unset($headers['CC']); }
		if (isset($headers['cc'])) { $headers['Cc'] = $headers['cc']; unset($headers['cc']); }
		
		// the carbon copy header has to be 'Bcc', not 'BCC' or 'bcc' -- ensure this.
		if (isset($headers['BCC'])) {$headers['Bcc']=$headers['BCC']; unset($headers['BCC']); }
		if (isset($headers['bcc'])) {$headers['Bcc']=$headers['bcc']; unset($headers['bcc']); }
			
		
		// Send the email
		$headers = $this->processHeaders($headers);
		$to = $this->validEmailAddr($to);
		
		// Try it without the -f option if it fails
		if(!($result = @mail($to, $subject, $fullBody, $headers, "-f$bounceAddress"))) {
			$result = mail($to, $subject, $fullBody, $headers);
		}
		
		return $result;
	}

	/**
	 * @todo Make visibility protected in 3.2
	 */
	function encodeMultipart($parts, $contentType, $headers = false) {
		$separator = "----=_NextPart_" . preg_replace('/[^0-9]/', '', rand() * 10000000000);

		$headers["MIME-Version"] = "1.0";
		$headers["Content-Type"] = "$contentType; boundary=\"$separator\"";
		$headers["Content-Transfer-Encoding"] = "7bit";

		if($contentType == "multipart/alternative") {
			// $baseMessage = "This is an encoded HTML message.  There are two parts: a plain text and an HTML message,
			// open whatever suits you better.";
			$baseMessage = "\nThis is a multi-part message in MIME format.";
		} else {
			// $baseMessage = "This is a message containing attachments.  The e-mail body is contained in the first
			// attachment";
			$baseMessage = "\nThis is a multi-part message in MIME format.";
		}


		$separator = "\n--$separator\n";
		$body = "$baseMessage\n" .
			$separator . implode("\n".$separator, $parts) . "\n" . trim($separator) . "--";

		return array($body, $headers);
	}

	/**
	 * @todo Make visibility protected in 3.2
	 */
	function processHeaders($headers, $body = false) {
		$res = '';
		if(is_array($headers)) while(list($k, $v) = each($headers))
			$res .= "$k: $v\n";
		if($body) $res .= "\n$body";
		return $res;
	}

	/**
	 * Encode the contents of a file for emailing, including headers
	 * 
	 * $file can be an array, in which case it expects these members:
	 *   'filename'        - the filename of the file
	 *   'contents'        - the raw binary contents of the file as a string
	 *  and can optionally include these members:
	 *   'mimetype'        - the mimetype of the file (calculated from filename if missing)
	 *   'contentLocation' - the 'Content-Location' header value for the file
	 *   
	 * $file can also be a string, in which case it is assumed to be the filename
	 * 
	 * h5. contentLocation
	 * 
	 * Content Location is one of the two methods allowed for embedding images into an html email. 
	 * It's also the simplest, and best supported.
	 * 
	 * Assume we have an email with this in the body:
	 * 
	 *   <img src="http://example.com/image.gif" />
	 * 
	 * To display the image, an email viewer would have to download the image from the web every time 
	 * it is displayed. Due to privacy issues, most viewers will not display any images unless 
	 * the user clicks 'Show images in this email'. Not optimal.
	 * 
	 * However, we can also include a copy of this image as an attached file in the email. 
	 * By giving it a contentLocation of "http://example.com/image.gif" most email viewers 
	 * will use this attached copy instead of downloading it. Better,
	 * most viewers will show it without a 'Show images in this email' conformation.
	 * 
	 * Here is an example of passing this information through Email.php:
	 * 
	 *   $email = new Email();
	 *   $email->attachments[] = array(
	 *     'filename' => BASE_PATH . "/themes/mytheme/images/header.gif",
	 *     'contents' => file_get_contents(BASE_PATH . "/themes/mytheme/images/header.gif"),
	 *     'mimetype' => 'image/gif',
	 *     'contentLocation' => Director::absoluteBaseURL() . "/themes/mytheme/images/header.gif"
	 *   );
	 *
	 * @todo Make visibility protected in 3.2
	 */
	function encodeFileForEmail($file, $destFileName = false, $disposition = NULL, $extraHeaders = "") {
		if(!$file) {
			user_error("encodeFileForEmail: not passed a filename and/or data", E_USER_WARNING);
			return;
		}
		
		if (is_string($file)) {
			$file = array('filename' => $file);
			$fh = fopen($file['filename'], "rb");
			if ($fh) {
				while(!feof($fh)) $file['contents'] .= fread($fh, 10000);	
				fclose($fh);
			}
		}

		// Build headers, including content type
		if(!$destFileName) $base = basename($file['filename']);
		else $base = $destFileName;

		$mimeType = $file['mimetype'] ? $file['mimetype'] : HTTP::get_mime_type($file['filename']);
		if(!$mimeType) $mimeType = "application/unknown";
		if (empty($disposition)) $disposition = isset($file['contentLocation']) ? 'inline' : 'attachment';
		
		// Encode for emailing
		if (substr($file['mimetype'], 0, 4) != 'text') {
			$encoding = "base64";
			$file['contents'] = chunk_split(base64_encode($file['contents']));
		} else {
			// This mime type is needed, otherwise some clients will show it as an inline attachment
			$mimeType = 'application/octet-stream';
			$encoding = "quoted-printable";		
			$file['contents'] = $this->QuotedPrintable_encode($file['contents']);		
		}

		$headers =	"Content-type: $mimeType;\n\tname=\"$base\"\n".
					"Content-Transfer-Encoding: $encoding\n".
					"Content-Disposition: $disposition;\n\tfilename=\"$base\"\n" ;
		
		if ( isset($file['contentLocation']) ) $headers .= 'Content-Location: ' . $file['contentLocation'] . "\n" ;
		
		$headers .= $extraHeaders . "\n";

		// Return completed packet
		return $headers . $file['contents'];
	}

	/**
	 * @todo Make visibility protected in 3.2
	 */
	function QuotedPrintable_encode($quotprint) {
		$quotprint = (string)str_replace('\r\n',chr(13).chr(10),$quotprint);
		$quotprint = (string)str_replace('\n',  chr(13).chr(10),$quotprint);
		$quotprint = (string)preg_replace("~([\x01-\x1F\x3D\x7F-\xFF])~e", "sprintf('=%02X', ord('\\1'))", $quotprint);
		//$quotprint = (string)str_replace('\=0D=0A',"=0D=0A",$quotprint);
		$quotprint = (string)str_replace('=0D=0A',"\n",$quotprint);	
		$quotprint = (string)str_replace('=0A=0D',"\n",$quotprint);	
		$quotprint = (string)str_replace('=0D',"\n",$quotprint);	
		$quotprint = (string)str_replace('=0A',"\n",$quotprint);	
		return (string) $quotprint;
	}

	/**
	 * @todo Make visibility protected in 3.2
	 */
	function validEmailAddr($emailAddress) {
		$emailAddress = trim($emailAddress);
		$angBrack = strpos($emailAddress, '<');
		
		if($angBrack === 0) {
			$emailAddress = substr($emailAddress, 1, strpos($emailAddress,'>')-1);
			
		} else if($angBrack) {		
			$emailAddress = str_replace('@', '', substr($emailAddress, 0, $angBrack))
								.substr($emailAddress, $angBrack);
		}
		
		return $emailAddress;
	}
}

/**
 * @deprecated 3.1
 */
function htmlEmail($to, $from, $subject, $htmlContent, $attachedFiles = false, $customheaders = false,
	$plainContent = false) {

	Deprecation::notice('3.1', 'Use Email->sendHTML() instead');
	
	$mailer = Injector::inst()->create('Mailer');
	return $mailer->sendHTML($to, $from, $subject, $plainContent, $attachedFiles, $customheaders = false);
}

/**
 * @deprecated 3.1
 */
function plaintextEmail($to, $from, $subject, $plainContent, $attachedFiles, $customheaders = false) {
	Deprecation::notice('3.1', 'Use Email->sendPlain() instead');

	$mailer = Injector::inst()->create('Mailer');
	return $mailer->sendPlain($to, $from, $subject, $plainContent, $attachedFiles, $customheaders = false);
}

/**
 * @deprecated 3.1
 */
function encodeMultipart($parts, $contentType, $headers = false) {
	Deprecation::notice('3.1', 'Use Email->$this->encodeMultipart() instead');

	$mailer = Injector::inst()->create('Mailer');
	return $mailer->encodeMultipart($parts, $contentType, $headers = false);
}

/**
 * @deprecated 3.1
 */
function wrapImagesInline($htmlContent) {
	Deprecation::notice('3.1', 'Functionality removed from core');

	$mailer = Injector::inst()->create('Mailer');
	return $mailer->wrapImagesInline($htmlContent);
}

/**
 * @deprecated 3.1
 */
function wrapImagesInline_rewriter($url) {
	Deprecation::notice('3.1', 'Functionality removed from core');

	$mailer = Injector::inst()->create('Mailer');
	return $mailer->wrapImagesInline_rewriter($url);
	
}

/**
 * @deprecated 3.1
 */
function processHeaders($headers, $body = false) {
	Deprecation::notice('3.1', 'Set headers through Email->addCustomHeader()');

	$mailer = Injector::inst()->create('Mailer');
	return $mailer->processHeaders($headers, $url);
}

/**
 * @deprecated 3.1
 */
function encodeFileForEmail($file, $destFileName = false, $disposition = NULL, $extraHeaders = "") {
	Deprecation::notice('3.1', 'Please add files through Email->attachFile()');

<<<<<<< HEAD
	$mailer = Injector::inst()->create('Mailer');
	return $mailer->encodeFileForEmail($file, $destFileName, $disposition, $extraHeaders);	
=======
	$headers =	"Content-type: $mimeType;\n\tname=\"$base\"\n".
				"Content-Transfer-Encoding: $encoding\n".
				"Content-Disposition: $disposition;\n\tfilename=\"$base\"\n";
	
	if ( isset($file['contentLocation']) ) $headers .= 'Content-Location: ' . $file['contentLocation'] . "\n" ;
	
	$headers .= $extraHeaders . "\n";

	// Return completed packet
	return $headers . $file['contents'];
>>>>>>> 8fdea7a2
}

/**
 * @deprecated 3.1
 */
function QuotedPrintable_encode($quotprint) {
	Deprecation::notice('3.1', 'No longer available, handled internally');

	$mailer = Injector::inst()->create('Mailer');
	return $mailer->QuotedPrintable_encode($quotprint);	
}

/**
 * @deprecated 3.1
 */
function validEmailAddr($emailAddress) {
	Deprecation::notice('3.1', 'Use Email->validEmailAddr() instead');

	$mailer = Injector::inst()->create('Mailer');
	return $mailer->validEmailAddr($emailAddress);	
}<|MERGE_RESOLUTION|>--- conflicted
+++ resolved
@@ -26,8 +26,8 @@
 		if ($customheaders && is_array($customheaders) == false) {
 			echo "htmlEmail($to, $from, $subject, ...) could not send mail: improper \$customheaders passed:<BR>";
 			dieprintr($customheaders);
-		}
-
+	}
+	
 		// If the subject line contains extended characters, we must encode it
 		$subject = Convert::xml2raw($subject);
 		$subject = "=?UTF-8?B?" . base64_encode($subject) . "?=";
@@ -52,9 +52,9 @@
 					$messageParts[] = $this->encodeFileForEmail($file['tmp_name'], $file['name']);
 				} else {
 					$messageParts[] = $this->encodeFileForEmail($file);
-				}
-			}
-			
+	}
+}
+
 
 			// We further wrap all of this into another multipart block
 			list($fullBody, $headers) = $this->encodeMultipart($messageParts, "multipart/mixed");
@@ -104,44 +104,16 @@
 	}
 	
 	/**
-	 * Sends an email as a both HTML and plaintext
+ * Sends an email as a both HTML and plaintext
 	 *   
-	 * $attachedFiles should be an array of file names
-	 *    - if you pass the entire $_FILES entry, the user-uploaded filename will be preserved
-	 *   use $plainContent to override default plain-content generation
-	 * 
-	 * @return bool
-	 */
-	public function sendHTML($to, $from, $subject, $htmlContent, $attachedFiles = false, $customheaders = false,
-			$plainContent = false) {
-
-<<<<<<< HEAD
-		if ($customheaders && is_array($customheaders) == false) {
-			echo "htmlEmail($to, $from, $subject, ...) could not send mail: improper \$customheaders passed:<BR>";
-			dieprintr($customheaders);
-		}
-
-		
-		$bodyIsUnicode = (strpos($htmlContent,"&#") !== false);
-		$plainEncoding = "";
-		
-		// We generate plaintext content by default, but you can pass custom stuff
-		$plainEncoding = '';
-		if(!$plainContent) {
-			$plainContent = Convert::xml2raw($htmlContent);
-			if(isset($bodyIsUnicode) && $bodyIsUnicode) $plainEncoding = "base64";
-		}
-=======
-/*
- * Sends an email as a both HTML and plaintext
  *   $attachedFiles should be an array of file names
  *   - if you pass the entire $_FILES entry, the user-uploaded filename will be preserved
  *   use $plainContent to override default plain-content generation
  * 
  * @return bool
  */
-function htmlEmail($to, $from, $subject, $htmlContent, $attachedFiles = false, $customheaders = false,
-		$plainContent = false, $inlineImages = false) {
+	public function sendHTML($to, $from, $subject, $htmlContent, $attachedFiles = false, $customheaders = false,
+			$plainContent = false) {
 
 	if ($customheaders && is_array($customheaders) == false) {
 		echo "htmlEmail($to, $from, $subject, ...) could not send mail: improper \$customheaders passed:<BR>";
@@ -158,40 +130,20 @@
 		$plainContent = Convert::xml2raw($htmlContent);
 		if(isset($bodyIsUnicode) && $bodyIsUnicode) $plainEncoding = "base64";
 	}
->>>>>>> 8fdea7a2
-
-
-		// If the subject line contains extended characters, we must encode the 
-		$subject = Convert::xml2raw($subject);
-		$subject = "=?UTF-8?B?" . base64_encode($subject) . "?=";
-
-		// Make the plain text part
-		$headers["Content-Type"] = "text/plain; charset=utf-8";
-		$headers["Content-Transfer-Encoding"] = $plainEncoding ? $plainEncoding : "quoted-printable";
+
+
+	// If the subject line contains extended characters, we must encode the 
+	$subject = Convert::xml2raw($subject);
+	$subject = "=?UTF-8?B?" . base64_encode($subject) . "?=";
+
+	// Make the plain text part
+	$headers["Content-Type"] = "text/plain; charset=utf-8";
+	$headers["Content-Transfer-Encoding"] = $plainEncoding ? $plainEncoding : "quoted-printable";
 
 		$plainPart = $this->processHeaders($headers, ($plainEncoding == "base64") 
-			? chunk_split(base64_encode($plainContent),60) 
+		? chunk_split(base64_encode($plainContent),60) 
 			: wordwrap($this->QuotedPrintable_encode($plainContent),75));
 
-<<<<<<< HEAD
-		// Make the HTML part
-		$headers["Content-Type"] = "text/html; charset=utf-8";
-		
-		
-		// Add basic wrapper tags if the body tag hasn't been given
-		if(stripos($htmlContent, '<body') === false) {
-			$htmlContent =
-				"<!DOCTYPE HTML PUBLIC \"-//W3C//DTD HTML 4.0 Transitional//EN\">\n" .
-				"<HTML><HEAD>\n" .
-				"<META http-equiv=\"Content-Type\" content=\"text/html; charset=utf-8\">\n" .
-				"<STYLE type=\"text/css\"></STYLE>\n\n".
-				"</HEAD>\n" .
-				"<BODY bgColor=\"#ffffff\">\n" .
-					$htmlContent .
-				"\n</BODY>\n" .
-				"</HTML>";
-		}
-=======
 	// Make the HTML part
 	$headers["Content-Type"] = "text/html; charset=utf-8";
 	
@@ -209,55 +161,43 @@
 			"\n</BODY>\n" .
 			"</HTML>";
 	}
->>>>>>> 8fdea7a2
 
 		$headers["Content-Transfer-Encoding"] = "quoted-printable";
 		$htmlPart = $this->processHeaders($headers, wordwrap($this->QuotedPrintable_encode($htmlContent),75));
-		
+	
 		list($messageBody, $messageHeaders) = $this->encodeMultipart(
 			array($plainPart,$htmlPart), 
 			"multipart/alternative"
 		);
 
-		// Messages with attachments are handled differently
-		if($attachedFiles && is_array($attachedFiles)) {
+	// Messages with attachments are handled differently
+	if($attachedFiles && is_array($attachedFiles)) {
+		
+		// The first part is the message itself
+			$fullMessage = $this->processHeaders($messageHeaders, $messageBody);
+		$messageParts = array($fullMessage);
+
+		// Include any specified attachments as additional parts
+		foreach($attachedFiles as $file) {
+			if(isset($file['tmp_name']) && isset($file['name'])) {
+					$messageParts[] = $this->encodeFileForEmail($file['tmp_name'], $file['name']);
+			} else {
+					$messageParts[] = $this->encodeFileForEmail($file);
+			}
+		}
 			
-			// The first part is the message itself
-			$fullMessage = $this->processHeaders($messageHeaders, $messageBody);
-			$messageParts = array($fullMessage);
-
-			// Include any specified attachments as additional parts
-			foreach($attachedFiles as $file) {
-				if(isset($file['tmp_name']) && isset($file['name'])) {
-					$messageParts[] = $this->encodeFileForEmail($file['tmp_name'], $file['name']);
-				} else {
-					$messageParts[] = $this->encodeFileForEmail($file);
-				}
-			}
-				
-			// We further wrap all of this into another multipart block
+		// We further wrap all of this into another multipart block
 			list($fullBody, $headers) = $this->encodeMultipart($messageParts, "multipart/mixed");
 
-		// Messages without attachments do not require such treatment
-		} else {
-			$headers = $messageHeaders;
-			$fullBody = $messageBody;
-		}
-
-		// Email headers
+	// Messages without attachments do not require such treatment
+	} else {
+		$headers = $messageHeaders;
+		$fullBody = $messageBody;
+	}
+
+	// Email headers
 		$headers["From"] = $this->validEmailAddr($from);
 
-<<<<<<< HEAD
-		// Messages with the X-SilverStripeMessageID header can be tracked
-		if(isset($customheaders["X-SilverStripeMessageID"]) && defined('BOUNCE_EMAIL')) {
-				$bounceAddress = BOUNCE_EMAIL;
-		} else {
-				$bounceAddress = $from;
-		}
-
-		// Strip the human name from the bounce address
-		if(preg_match('/^([^<>]*)<([^<>]+)> *$/', $bounceAddress, $parts)) $bounceAddress = $parts[2];	
-=======
 	// Messages with the X-SilverStripeMessageID header can be tracked
 	if(isset($customheaders["X-SilverStripeMessageID"]) && defined('BOUNCE_EMAIL')) {
 		$bounceAddress = BOUNCE_EMAIL;
@@ -267,166 +207,165 @@
 
 	// Strip the human name from the bounce address
 	if(preg_match('/^([^<>]*)<([^<>]+)> *$/', $bounceAddress, $parts)) $bounceAddress = $parts[2];	
->>>>>>> 8fdea7a2
-
-		// $headers["Sender"] 		= $from;
-		$headers["X-Mailer"]	= X_MAILER;
-		if (!isset($customheaders["X-Priority"])) $headers["X-Priority"]	= 3;
-		
-		$headers = array_merge((array)$headers, (array)$customheaders);
-
-		// the carbon copy header has to be 'Cc', not 'CC' or 'cc' -- ensure this.
-		if (isset($headers['CC'])) { $headers['Cc'] = $headers['CC']; unset($headers['CC']); }
-		if (isset($headers['cc'])) { $headers['Cc'] = $headers['cc']; unset($headers['cc']); }
-		
-		// the carbon copy header has to be 'Bcc', not 'BCC' or 'bcc' -- ensure this.
-		if (isset($headers['BCC'])) {$headers['Bcc']=$headers['BCC']; unset($headers['BCC']); }
-		if (isset($headers['bcc'])) {$headers['Bcc']=$headers['bcc']; unset($headers['bcc']); }
-			
-		
-		// Send the email
+
+	// $headers["Sender"] 		= $from;
+	$headers["X-Mailer"]	= X_MAILER;
+	if (!isset($customheaders["X-Priority"])) $headers["X-Priority"]	= 3;
+	
+	$headers = array_merge((array)$headers, (array)$customheaders);
+
+	// the carbon copy header has to be 'Cc', not 'CC' or 'cc' -- ensure this.
+	if (isset($headers['CC'])) { $headers['Cc'] = $headers['CC']; unset($headers['CC']); }
+	if (isset($headers['cc'])) { $headers['Cc'] = $headers['cc']; unset($headers['cc']); }
+	
+	// the carbon copy header has to be 'Bcc', not 'BCC' or 'bcc' -- ensure this.
+	if (isset($headers['BCC'])) {$headers['Bcc']=$headers['BCC']; unset($headers['BCC']); }
+	if (isset($headers['bcc'])) {$headers['Bcc']=$headers['bcc']; unset($headers['bcc']); }
+		
+	
+	// Send the email
 		$headers = $this->processHeaders($headers);
 		$to = $this->validEmailAddr($to);
-		
-		// Try it without the -f option if it fails
-		if(!($result = @mail($to, $subject, $fullBody, $headers, "-f$bounceAddress"))) {
-			$result = mail($to, $subject, $fullBody, $headers);
-		}
-		
-		return $result;
-	}
+	
+	// Try it without the -f option if it fails
+	if(!($result = @mail($to, $subject, $fullBody, $headers, "-f$bounceAddress"))) {
+		$result = mail($to, $subject, $fullBody, $headers);
+	}
+	
+	return $result;
+}
 
 	/**
 	 * @todo Make visibility protected in 3.2
-	 */
-	function encodeMultipart($parts, $contentType, $headers = false) {
-		$separator = "----=_NextPart_" . preg_replace('/[^0-9]/', '', rand() * 10000000000);
-
-		$headers["MIME-Version"] = "1.0";
-		$headers["Content-Type"] = "$contentType; boundary=\"$separator\"";
-		$headers["Content-Transfer-Encoding"] = "7bit";
-
-		if($contentType == "multipart/alternative") {
-			// $baseMessage = "This is an encoded HTML message.  There are two parts: a plain text and an HTML message,
-			// open whatever suits you better.";
-			$baseMessage = "\nThis is a multi-part message in MIME format.";
-		} else {
-			// $baseMessage = "This is a message containing attachments.  The e-mail body is contained in the first
-			// attachment";
-			$baseMessage = "\nThis is a multi-part message in MIME format.";
-		}
-
-
-		$separator = "\n--$separator\n";
-		$body = "$baseMessage\n" .
-			$separator . implode("\n".$separator, $parts) . "\n" . trim($separator) . "--";
-
-		return array($body, $headers);
-	}
+ */
+function encodeMultipart($parts, $contentType, $headers = false) {
+	$separator = "----=_NextPart_" . preg_replace('/[^0-9]/', '', rand() * 10000000000);
+
+	$headers["MIME-Version"] = "1.0";
+	$headers["Content-Type"] = "$contentType; boundary=\"$separator\"";
+	$headers["Content-Transfer-Encoding"] = "7bit";
+
+	if($contentType == "multipart/alternative") {
+		// $baseMessage = "This is an encoded HTML message.  There are two parts: a plain text and an HTML message,
+		// open whatever suits you better.";
+		$baseMessage = "\nThis is a multi-part message in MIME format.";
+	} else {
+		// $baseMessage = "This is a message containing attachments.  The e-mail body is contained in the first
+		// attachment";
+		$baseMessage = "\nThis is a multi-part message in MIME format.";
+	}
+
+
+	$separator = "\n--$separator\n";
+	$body = "$baseMessage\n" .
+		$separator . implode("\n".$separator, $parts) . "\n" . trim($separator) . "--";
+
+	return array($body, $headers);
+}
 
 	/**
 	 * @todo Make visibility protected in 3.2
-	 */
-	function processHeaders($headers, $body = false) {
-		$res = '';
-		if(is_array($headers)) while(list($k, $v) = each($headers))
-			$res .= "$k: $v\n";
-		if($body) $res .= "\n$body";
-		return $res;
-	}
-
-	/**
-	 * Encode the contents of a file for emailing, including headers
-	 * 
-	 * $file can be an array, in which case it expects these members:
-	 *   'filename'        - the filename of the file
-	 *   'contents'        - the raw binary contents of the file as a string
-	 *  and can optionally include these members:
-	 *   'mimetype'        - the mimetype of the file (calculated from filename if missing)
-	 *   'contentLocation' - the 'Content-Location' header value for the file
-	 *   
-	 * $file can also be a string, in which case it is assumed to be the filename
-	 * 
-	 * h5. contentLocation
-	 * 
+ */
+function processHeaders($headers, $body = false) {
+	$res = '';
+	if(is_array($headers)) while(list($k, $v) = each($headers))
+		$res .= "$k: $v\n";
+	if($body) $res .= "\n$body";
+	return $res;
+}
+
+/**
+ * Encode the contents of a file for emailing, including headers
+ * 
+ * $file can be an array, in which case it expects these members:
+ *   'filename'        - the filename of the file
+ *   'contents'        - the raw binary contents of the file as a string
+ *  and can optionally include these members:
+ *   'mimetype'        - the mimetype of the file (calculated from filename if missing)
+ *   'contentLocation' - the 'Content-Location' header value for the file
+ *   
+ * $file can also be a string, in which case it is assumed to be the filename
+ * 
+ * h5. contentLocation
+ * 
 	 * Content Location is one of the two methods allowed for embedding images into an html email. 
 	 * It's also the simplest, and best supported.
-	 * 
-	 * Assume we have an email with this in the body:
-	 * 
-	 *   <img src="http://example.com/image.gif" />
-	 * 
+ * 
+ * Assume we have an email with this in the body:
+ * 
+ *   <img src="http://example.com/image.gif" />
+ * 
 	 * To display the image, an email viewer would have to download the image from the web every time 
 	 * it is displayed. Due to privacy issues, most viewers will not display any images unless 
 	 * the user clicks 'Show images in this email'. Not optimal.
-	 * 
+ * 
 	 * However, we can also include a copy of this image as an attached file in the email. 
 	 * By giving it a contentLocation of "http://example.com/image.gif" most email viewers 
 	 * will use this attached copy instead of downloading it. Better,
-	 * most viewers will show it without a 'Show images in this email' conformation.
-	 * 
-	 * Here is an example of passing this information through Email.php:
-	 * 
-	 *   $email = new Email();
-	 *   $email->attachments[] = array(
-	 *     'filename' => BASE_PATH . "/themes/mytheme/images/header.gif",
-	 *     'contents' => file_get_contents(BASE_PATH . "/themes/mytheme/images/header.gif"),
-	 *     'mimetype' => 'image/gif',
-	 *     'contentLocation' => Director::absoluteBaseURL() . "/themes/mytheme/images/header.gif"
-	 *   );
-	 *
+ * most viewers will show it without a 'Show images in this email' conformation.
+ * 
+ * Here is an example of passing this information through Email.php:
+ * 
+ *   $email = new Email();
+ *   $email->attachments[] = array(
+ *     'filename' => BASE_PATH . "/themes/mytheme/images/header.gif",
+ *     'contents' => file_get_contents(BASE_PATH . "/themes/mytheme/images/header.gif"),
+ *     'mimetype' => 'image/gif',
+ *     'contentLocation' => Director::absoluteBaseURL() . "/themes/mytheme/images/header.gif"
+ *   );
+ * 
+	 * @todo Make visibility protected in 3.2
+ */
+function encodeFileForEmail($file, $destFileName = false, $disposition = NULL, $extraHeaders = "") {
+	if(!$file) {
+		user_error("encodeFileForEmail: not passed a filename and/or data", E_USER_WARNING);
+		return;
+	}
+	
+	if (is_string($file)) {
+		$file = array('filename' => $file);
+		$fh = fopen($file['filename'], "rb");
+		if ($fh) {
+			while(!feof($fh)) $file['contents'] .= fread($fh, 10000);	
+			fclose($fh);
+		}
+	}
+
+	// Build headers, including content type
+	if(!$destFileName) $base = basename($file['filename']);
+	else $base = $destFileName;
+
+	$mimeType = $file['mimetype'] ? $file['mimetype'] : HTTP::get_mime_type($file['filename']);
+	if(!$mimeType) $mimeType = "application/unknown";
+	if (empty($disposition)) $disposition = isset($file['contentLocation']) ? 'inline' : 'attachment';
+	
+	// Encode for emailing
+	if (substr($file['mimetype'], 0, 4) != 'text') {
+		$encoding = "base64";
+		$file['contents'] = chunk_split(base64_encode($file['contents']));
+	} else {
+		// This mime type is needed, otherwise some clients will show it as an inline attachment
+		$mimeType = 'application/octet-stream';
+		$encoding = "quoted-printable";		
+			$file['contents'] = $this->QuotedPrintable_encode($file['contents']);		
+	}
+
+	$headers =	"Content-type: $mimeType;\n\tname=\"$base\"\n".
+				"Content-Transfer-Encoding: $encoding\n".
+				"Content-Disposition: $disposition;\n\tfilename=\"$base\"\n";
+	
+	if ( isset($file['contentLocation']) ) $headers .= 'Content-Location: ' . $file['contentLocation'] . "\n" ;
+	
+	$headers .= $extraHeaders . "\n";
+
+	// Return completed packet
+	return $headers . $file['contents'];
+}
+
+	/**
 	 * @todo Make visibility protected in 3.2
 	 */
-	function encodeFileForEmail($file, $destFileName = false, $disposition = NULL, $extraHeaders = "") {
-		if(!$file) {
-			user_error("encodeFileForEmail: not passed a filename and/or data", E_USER_WARNING);
-			return;
-		}
-		
-		if (is_string($file)) {
-			$file = array('filename' => $file);
-			$fh = fopen($file['filename'], "rb");
-			if ($fh) {
-				while(!feof($fh)) $file['contents'] .= fread($fh, 10000);	
-				fclose($fh);
-			}
-		}
-
-		// Build headers, including content type
-		if(!$destFileName) $base = basename($file['filename']);
-		else $base = $destFileName;
-
-		$mimeType = $file['mimetype'] ? $file['mimetype'] : HTTP::get_mime_type($file['filename']);
-		if(!$mimeType) $mimeType = "application/unknown";
-		if (empty($disposition)) $disposition = isset($file['contentLocation']) ? 'inline' : 'attachment';
-		
-		// Encode for emailing
-		if (substr($file['mimetype'], 0, 4) != 'text') {
-			$encoding = "base64";
-			$file['contents'] = chunk_split(base64_encode($file['contents']));
-		} else {
-			// This mime type is needed, otherwise some clients will show it as an inline attachment
-			$mimeType = 'application/octet-stream';
-			$encoding = "quoted-printable";		
-			$file['contents'] = $this->QuotedPrintable_encode($file['contents']);		
-		}
-
-		$headers =	"Content-type: $mimeType;\n\tname=\"$base\"\n".
-					"Content-Transfer-Encoding: $encoding\n".
-					"Content-Disposition: $disposition;\n\tfilename=\"$base\"\n" ;
-		
-		if ( isset($file['contentLocation']) ) $headers .= 'Content-Location: ' . $file['contentLocation'] . "\n" ;
-		
-		$headers .= $extraHeaders . "\n";
-
-		// Return completed packet
-		return $headers . $file['contents'];
-	}
-
-	/**
-	 * @todo Make visibility protected in 3.2
-	 */
-	function QuotedPrintable_encode($quotprint) {
+function QuotedPrintable_encode($quotprint) {
 		$quotprint = (string)str_replace('\r\n',chr(13).chr(10),$quotprint);
 		$quotprint = (string)str_replace('\n',  chr(13).chr(10),$quotprint);
 		$quotprint = (string)preg_replace("~([\x01-\x1F\x3D\x7F-\xFF])~e", "sprintf('=%02X', ord('\\1'))", $quotprint);
@@ -436,25 +375,25 @@
 		$quotprint = (string)str_replace('=0D',"\n",$quotprint);	
 		$quotprint = (string)str_replace('=0A',"\n",$quotprint);	
 		return (string) $quotprint;
-	}
+}
 
 	/**
 	 * @todo Make visibility protected in 3.2
 	 */
-	function validEmailAddr($emailAddress) {
-		$emailAddress = trim($emailAddress);
-		$angBrack = strpos($emailAddress, '<');
-		
-		if($angBrack === 0) {
-			$emailAddress = substr($emailAddress, 1, strpos($emailAddress,'>')-1);
-			
-		} else if($angBrack) {		
-			$emailAddress = str_replace('@', '', substr($emailAddress, 0, $angBrack))
-								.substr($emailAddress, $angBrack);
-		}
-		
-		return $emailAddress;
-	}
+function validEmailAddr($emailAddress) {
+	$emailAddress = trim($emailAddress);
+	$angBrack = strpos($emailAddress, '<');
+	
+	if($angBrack === 0) {
+		$emailAddress = substr($emailAddress, 1, strpos($emailAddress,'>')-1);
+		
+	} else if($angBrack) {		
+		$emailAddress = str_replace('@', '', substr($emailAddress, 0, $angBrack))
+							.substr($emailAddress, $angBrack);
+	}
+	
+	return $emailAddress;
+}
 }
 
 /**
@@ -526,21 +465,8 @@
 function encodeFileForEmail($file, $destFileName = false, $disposition = NULL, $extraHeaders = "") {
 	Deprecation::notice('3.1', 'Please add files through Email->attachFile()');
 
-<<<<<<< HEAD
 	$mailer = Injector::inst()->create('Mailer');
 	return $mailer->encodeFileForEmail($file, $destFileName, $disposition, $extraHeaders);	
-=======
-	$headers =	"Content-type: $mimeType;\n\tname=\"$base\"\n".
-				"Content-Transfer-Encoding: $encoding\n".
-				"Content-Disposition: $disposition;\n\tfilename=\"$base\"\n";
-	
-	if ( isset($file['contentLocation']) ) $headers .= 'Content-Location: ' . $file['contentLocation'] . "\n" ;
-	
-	$headers .= $extraHeaders . "\n";
-
-	// Return completed packet
-	return $headers . $file['contents'];
->>>>>>> 8fdea7a2
 }
 
 /**
