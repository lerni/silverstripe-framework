--- conflicted
+++ resolved
@@ -264,51 +264,8 @@
 	return array($body, $headers);
 }
 
-<<<<<<< HEAD
 	/**
 	 * @todo Make visibility protected in 3.2
-=======
-/*
- * Return a multipart/related e-mail chunk for the given HTML message and its linked images
- * Decodes absolute URLs, accessing the appropriate local images
- */
-function wrapImagesInline($htmlContent) {
-	global $_INLINED_IMAGES;
-	$_INLINED_IMAGES = array();
-	
-	$replacedContent = imageRewriter($htmlContent, 'wrapImagesInline_rewriter($URL)');
-	
-	
-	// Make the HTML part
-	$headers["Content-Type"] = "text/html; charset=utf-8";
-	$headers["Content-Transfer-Encoding"] = "quoted-printable";
-	$multiparts[] = processHeaders($headers, QuotedPrintable_encode($replacedContent));
-	
-	// Make all the image parts		
-	global $_INLINED_IMAGES;
-	if($_INLINED_IMAGES) foreach($_INLINED_IMAGES as $url => $cid) {
-		$multiparts[] = encodeFileForEmail(BASE_PATH . '/' . $url, false, "inline", "Content-ID: <$cid>\n");		
-	}
-
-	// Merge together in a multipart
-	list($body, $headers) = encodeMultipart($multiparts, "multipart/related");
-	return processHeaders($headers, $body);
-}
-function wrapImagesInline_rewriter($url) {
-	$url = Director::makeRelative($url);
-	
-	global $_INLINED_IMAGES;
-	if(!isset($_INLINED_IMAGES[$url])) {
-		$identifier = "automatedmessage." . rand(1000,1000000000) . "@silverstripe.com";
-		$_INLINED_IMAGES[$url] = $identifier;
-	}
-	return "cid:" . $_INLINED_IMAGES[$url];
-	
-}
-
-/*
- * Combine headers w/ the body into a single string.
->>>>>>> c9f728fe
  */
 function processHeaders($headers, $body = false) {
 	$res = '';
