--- conflicted
+++ resolved
@@ -16,18 +16,13 @@
 		}
 	],
 	"require": {
-<<<<<<< HEAD
-		"php": ">=5.3.3",
+		"php": ">=5.3.3,<7",
 		"composer/installers": "~1.0"
-=======
-		"php": ">=5.3.2,<7",
-		"composer/installers": "*"
->>>>>>> 5911d50b
 	},
 	"require-dev": {
 		"phpunit/PHPUnit": "~3.7"
 	},
 	"autoload": {
-		"classmap": ["tests/behat/features/bootstrap"]	
+		"classmap": ["tests/behat/features/bootstrap"]
 	}
 }