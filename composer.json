--- conflicted
+++ resolved
@@ -35,17 +35,11 @@
         "nikic/php-parser": "^5.1.0",
         "psr/container": "^1.1 || ^2.0",
         "psr/http-message": "^1",
-<<<<<<< HEAD
         "sebastian/diff": "^6.0",
         "sensiolabs/ansi-to-html": "^1.2",
         "silverstripe/config": "^3",
         "silverstripe/assets": "^3",
-=======
-        "sebastian/diff": "^4.0",
-        "silverstripe/config": "^2.2",
-        "silverstripe/assets": "^2.3",
         "silverstripe/supported-modules": "^1.1",
->>>>>>> 82b0851a
         "silverstripe/vendor-plugin": "^2",
         "sminnee/callbacklist": "^0.1.1",
         "symfony/cache": "^7.0",
