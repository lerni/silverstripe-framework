<?php
/**
 * The member class which represents the users of the system
 *
 * @package framework
 * @subpackage security
 *
 * @property string $FirstName
 * @property string $Surname
 * @property string $Email
 * @property string $Password
 * @property string $RememberLoginToken
 * @property string $TempIDHash
 * @property string $TempIDExpired
 * @property int $NumVisit
 * @property string $LastVisited Date and time of last visit
 * @property string $AutoLoginHash
 * @property string $AutoLoginExpired
 * @property string $PasswordEncryption
 * @property string $Salt
 * @property string $PasswordExpiry
 * @property string $LockedOutUntil
 * @property string $Locale
 * @property int $FailedLoginCount
 * @property string $DateFormat
 * @property string $TimeFormat
 */
class Member extends DataObject implements TemplateGlobalProvider {

	private static $db = array(
		'FirstName' => 'Varchar',
		'Surname' => 'Varchar',
		'Email' => 'Varchar(254)', // See RFC 5321, Section 4.5.3.1.3. (256 minus the < and > character)
		'TempIDHash' => 'Varchar(160)', // Temporary id used for cms re-authentication
		'TempIDExpired' => 'SS_Datetime', // Expiry of temp login
		'Password' => 'Varchar(160)',
		'RememberLoginToken' => 'Varchar(160)', // Note: this currently holds a hash, not a token.
		'AutoLoginHash' => 'Varchar(160)', // Used to auto-login the user on password reset
		'AutoLoginExpired' => 'SS_Datetime',
		// This is an arbitrary code pointing to a PasswordEncryptor instance,
		// not an actual encryption algorithm.
		// Warning: Never change this field after its the first password hashing without
		// providing a new cleartext password as well.
		'PasswordEncryption' => "Varchar(50)",
		'Salt' => 'Varchar(50)',
		'PasswordExpiry' => 'Date',
		'LockedOutUntil' => 'SS_Datetime',
		'Locale' => 'Varchar(6)',
		// handled in registerFailedLogin(), only used if $lock_out_after_incorrect_logins is set
		'FailedLoginCount' => 'Int',
		// In ISO format
		'DateFormat' => 'Varchar(30)',
		'TimeFormat' => 'Varchar(30)',
	);

	private static $belongs_many_many = array(
		'Groups' => 'Group',
	);

	private static $has_one = array();

	private static $has_many = array();

	private static $many_many = array();

	private static $many_many_extraFields = array();

	private static $default_sort = '"Surname", "FirstName"';

	private static $indexes = array(
		'Email' => true,
		//Removed due to duplicate null values causing MSSQL problems
		//'AutoLoginHash' => Array('type'=>'unique', 'value'=>'AutoLoginHash', 'ignoreNulls'=>true)
	);

	/**
	 * @config
	 * @var boolean
	 */
	private static $notify_password_change = false;

	/**
	 * All searchable database columns
	 * in this object, currently queried
	 * with a "column LIKE '%keywords%'
	 * statement.
	 *
	 * @var array
	 * @todo Generic implementation of $searchable_fields on DataObject,
	 * with definition for different searching algorithms
	 * (LIKE, FULLTEXT) and default FormFields to construct a searchform.
	 */
	private static $searchable_fields = array(
		'FirstName',
		'Surname',
		'Email',
	);

	private static $summary_fields = array(
		'FirstName',
		'Surname',
		'Email',
	);

	/**
	 * Internal-use only fields
	 *
	 * @config
	 * @var array
	 */
	private static $hidden_fields = array(
		'RememberLoginToken',
		'AutoLoginHash',
		'AutoLoginExpired',
		'PasswordEncryption',
		'PasswordExpiry',
		'LockedOutUntil',
		'TempIDHash',
		'TempIDExpired',
		'Salt',
		'NumVisit'
	);

	/**
	 * @config
	 * @var Array See {@link set_title_columns()}
	 */
	private static $title_format = null;

	/**
	 * The unique field used to identify this member.
	 * By default, it's "Email", but another common
	 * field could be Username.
	 *
	 * @config
	 * @var string
	 */
	private static $unique_identifier_field = 'Email';

	/**
	 * @config
	 * {@link PasswordValidator} object for validating user's password
	 */
	private static $password_validator = null;

	/**
	 * @config
	 * The number of days that a password should be valid for.
	 * By default, this is null, which means that passwords never expire
	 */
	private static $password_expiry_days = null;

	/**
	 * @config
	 * @var Int Number of incorrect logins after which
	 * the user is blocked from further attempts for the timespan
	 * defined in {@link $lock_out_delay_mins}.
	 */
	private static $lock_out_after_incorrect_logins = 10;

	/**
	 * @config
	 * @var integer Minutes of enforced lockout after incorrect password attempts.
	 * Only applies if {@link $lock_out_after_incorrect_logins} greater than 0.
	 */
	private static $lock_out_delay_mins = 15;

	/**
	 * @config
	 * @var String If this is set, then a session cookie with the given name will be set on log-in,
	 * and cleared on logout.
	 */
	private static $login_marker_cookie = null;

	/**
	 * Indicates that when a {@link Member} logs in, Member:session_regenerate_id()
	 * should be called as a security precaution.
	 *
	 * This doesn't always work, especially if you're trying to set session cookies
	 * across an entire site using the domain parameter to session_set_cookie_params()
	 *
	 * @config
	 * @var boolean
	 */
	private static $session_regenerate_id = true;


	/**
	 * Default lifetime of temporary ids.
	 *
	 * This is the period within which a user can be re-authenticated within the CMS by entering only their password
	 * and without losing their workspace.
	 *
	 * Any session expiration outside of this time will require them to login from the frontend using their full
	 * username and password.
	 *
	 * Defaults to 72 hours. Set to zero to disable expiration.
	 *
	 * @config
	 * @var int Lifetime in seconds
	 */
	private static $temp_id_lifetime = 259200;

	/**
	 * @deprecated 3.2 Use the "Member.session_regenerate_id" config setting instead
	 */
	public static function set_session_regenerate_id($bool) {
		Deprecation::notice('3.2', 'Use the "Member.session_regenerate_id" config setting instead');
		self::config()->session_regenerate_id = $bool;
	}

	/**
	 * Ensure the locale is set to something sensible by default.
	 */
	public function populateDefaults() {
		parent::populateDefaults();
		$this->Locale = i18n::get_closest_translation(i18n::get_locale());
	}

	public function requireDefaultRecords() {
		parent::requireDefaultRecords();
		// Default groups should've been built by Group->requireDefaultRecords() already
		static::default_admin();
	}

	/**
	 * Get the default admin record if it exists, or creates it otherwise if enabled
	 *
	 * @return Member
	 */
	public static function default_admin() {
		// Check if set
		if(!Security::has_default_admin()) return null;

		// Find or create ADMIN group
		singleton('Group')->requireDefaultRecords();
		$adminGroup = Permission::get_groups_by_permission('ADMIN')->First();

		// Find member
		$admin = Member::get()
			->filter('Email', Security::default_admin_username())
			->first();
		if(!$admin) {
			// 'Password' is not set to avoid creating
			// persistent logins in the database. See Security::setDefaultAdmin().
			// Set 'Email' to identify this as the default admin
			$admin = Member::create();
			$admin->FirstName = _t('Member.DefaultAdminFirstname', 'Default Admin');
			$admin->Email = Security::default_admin_username();
			$admin->write();
		}

		// Ensure this user is in the admin group
		if(!$admin->inGroup($adminGroup)) {
			$admin->Groups()->add($adminGroup);
		}

		return $admin;
	}

	/**
	 * If this is called, then a session cookie will be set to "1" whenever a user
	 * logs in.  This lets 3rd party tools, such as apache's mod_rewrite, detect
	 * whether a user is logged in or not and alter behaviour accordingly.
	 *
	 * One known use of this is to bypass static caching for logged in users.  This is
	 * done by putting this into _config.php
	 * <pre>
	 * Member::set_login_marker_cookie("SS_LOGGED_IN");
	 * </pre>
	 *
	 * And then adding this condition to each of the rewrite rules that make use of
	 * the static cache.
	 * <pre>
	 * RewriteCond %{HTTP_COOKIE} !SS_LOGGED_IN=1
	 * </pre>
	 *
	 * @deprecated 3.2 Use the "Member.login_marker_cookie" config setting instead
	 * @param $cookieName string The name of the cookie to set.
	 */
	public static function set_login_marker_cookie($cookieName) {
		Deprecation::notice('3.2', 'Use the "Member.login_marker_cookie" config setting instead');
		self::config()->login_marker_cookie = $cookieName;
	}

	/**
	 * Check if the passed password matches the stored one (if the member is not locked out).
	 *
	 * @param  string $password
	 * @return ValidationResult
	 */
	public function checkPassword($password) {
		$result = $this->canLogIn();

		// Short-circuit the result upon failure, no further checks needed.
		if (!$result->valid()) return $result;

		if(empty($this->Password) && $this->exists()) {
			$result->error(_t('Member.NoPassword','There is no password on this member.'));
			return $result;
		}

		$e = PasswordEncryptor::create_for_algorithm($this->PasswordEncryption);
		if(!$e->check($this->Password, $password, $this->Salt, $this)) {
			$result->error(_t (
				'Member.ERRORWRONGCRED',
				'The provided details don\'t seem to be correct. Please try again.'
			));
		}

		return $result;
	}

	/**
	 * Returns a valid {@link ValidationResult} if this member can currently log in, or an invalid
	 * one with error messages to display if the member is locked out.
	 *
	 * You can hook into this with a "canLogIn" method on an attached extension.
	 *
	 * @return ValidationResult
	 */
	public function canLogIn() {
		$result = ValidationResult::create();

		if($this->isLockedOut()) {
			$result->error(
				_t(
					'Member.ERRORLOCKEDOUT2',
					'Your account has been temporarily disabled because of too many failed attempts at ' .
					'logging in. Please try again in {count} minutes.',
					null,
					array('count' => $this->config()->lock_out_delay_mins)
				)
			);
		}

		$this->extend('canLogIn', $result);
		return $result;
	}

	/**
	 * Returns true if this user is locked out
	 */
	public function isLockedOut() {
		return $this->LockedOutUntil && time() < strtotime($this->LockedOutUntil);
	}

	/**
	 * Regenerate the session_id.
	 * This wrapper is here to make it easier to disable calls to session_regenerate_id(), should you need to.
	 * They have caused problems in certain
	 * quirky problems (such as using the Windmill 0.3.6 proxy).
	 */
	public static function session_regenerate_id() {
		if(!self::$session_regenerate_id) return;

		// This can be called via CLI during testing.
		if(Director::is_cli()) return;

		$file = '';
		$line = '';

		// @ is to supress win32 warnings/notices when session wasn't cleaned up properly
		// There's nothing we can do about this, because it's an operating system function!
		if(!headers_sent($file, $line)) @session_regenerate_id(true);
	}

	/**
	 * Get the field used for uniquely identifying a member
	 * in the database. {@see Member::$unique_identifier_field}
	 *
	 * @deprecated 3.2 Use the "Member.unique_identifier_field" config setting instead
	 * @return string
	 */
	public static function get_unique_identifier_field() {
		Deprecation::notice('3.2', 'Use the "Member.unique_identifier_field" config setting instead');
		return Member::config()->unique_identifier_field;
	}

	/**
	 * Set the field used for uniquely identifying a member
	 * in the database. {@see Member::$unique_identifier_field}
	 *
	 * @deprecated 3.2 Use the "Member.unique_identifier_field" config setting instead
	 * @param $field The field name to set as the unique field
	 */
	public static function set_unique_identifier_field($field) {
		Deprecation::notice('3.2', 'Use the "Member.unique_identifier_field" config setting instead');
		Member::config()->unique_identifier_field = $field;
	}

	/**
	 * Set a {@link PasswordValidator} object to use to validate member's passwords.
	 */
	public static function set_password_validator($pv) {
		self::$password_validator = $pv;
	}

	/**
	 * Returns the current {@link PasswordValidator}
	 */
	public static function password_validator() {
		return self::$password_validator;
	}

	/**
	 * Set the number of days that a password should be valid for.
	 * Set to null (the default) to have passwords never expire.
	 *
	 * @deprecated 3.2 Use the "Member.password_expiry_days" config setting instead
	 */
	public static function set_password_expiry($days) {
		Deprecation::notice('3.2', 'Use the "Member.password_expiry_days" config setting instead');
		self::config()->password_expiry_days = $days;
	}

	/**
	 * Configure the security system to lock users out after this many incorrect logins
	 *
	 * @deprecated 3.2 Use the "Member.lock_out_after_incorrect_logins" config setting instead
	 */
	public static function lock_out_after_incorrect_logins($numLogins) {
		Deprecation::notice('3.2', 'Use the "Member.lock_out_after_incorrect_logins" config setting instead');
		self::config()->lock_out_after_incorrect_logins = $numLogins;
	}


	public function isPasswordExpired() {
		if(!$this->PasswordExpiry) return false;
		return strtotime(date('Y-m-d')) >= strtotime($this->PasswordExpiry);
	}

	/**
	 * Logs this member in
	 *
	 * @param bool $remember If set to TRUE, the member will be logged in automatically the next time.
	 */
	public function logIn($remember = false) {
		$this->extend('beforeMemberLoggedIn');

		self::session_regenerate_id();

		Session::set("loggedInAs", $this->ID);
		// This lets apache rules detect whether the user has logged in
		if(Member::config()->login_marker_cookie) Cookie::set(Member::config()->login_marker_cookie, 1, 0);

		if($remember) {
			// Store the hash and give the client the cookie with the token.
			$generator = new RandomGenerator();
			$token = $generator->randomToken('sha1');
			$hash = $this->encryptWithUserSettings($token);
			$this->RememberLoginToken = $hash;
			Cookie::set('alc_enc', $this->ID . ':' . $token, 90, null, null, null, true);
		} else {
			$this->RememberLoginToken = null;
			Cookie::force_expiry('alc_enc');
		}

		// Clear the incorrect log-in count
		$this->registerSuccessfulLogin();

		// Don't set column if its not built yet (the login might be precursor to a /dev/build...)
		if(array_key_exists('LockedOutUntil', DB::field_list('Member'))) {
			$this->LockedOutUntil = null;
		}

		$this->regenerateTempID();

		$this->write();

		// Audit logging hook
		$this->extend('memberLoggedIn');
	}

	/**
	 * Trigger regeneration of TempID.
	 *
	 * This should be performed any time the user presents their normal identification (normally Email)
	 * and is successfully authenticated.
	 */
	public function regenerateTempID() {
		$generator = new RandomGenerator();
		$this->TempIDHash = $generator->randomToken('sha1');
		$this->TempIDExpired = self::config()->temp_id_lifetime
			? date('Y-m-d H:i:s', strtotime(SS_Datetime::now()->getValue()) + self::config()->temp_id_lifetime)
			: null;
		$this->write();
	}

	/**
	 * Check if the member ID logged in session actually
	 * has a database record of the same ID. If there is
	 * no logged in user, FALSE is returned anyway.
	 *
	 * @return boolean TRUE record found FALSE no record found
	 */
	public static function logged_in_session_exists() {
		if($id = Member::currentUserID()) {
			if($member = DataObject::get_by_id('Member', $id)) {
				if($member->exists()) return true;
			}
		}

		return false;
	}

	/**
	 * Log the user in if the "remember login" cookie is set
	 *
	 * The <i>remember login token</i> will be changed on every successful
	 * auto-login.
	 */
	public static function autoLogin() {
		// Don't bother trying this multiple times
		self::$_already_tried_to_auto_log_in = true;

<<<<<<< HEAD
		if(strpos(Cookie::get('alc_enc'), ':') && !Session::get("loggedInAs")) {
			list($uid, $token) = explode(':', Cookie::get('alc_enc'), 2);

			$member = DataObject::get_by_id("Member", $uid);
=======
		if(strpos(Cookie::get('alc_enc'), ':') === false
			|| Session::get("loggedInAs")
			|| !Security::database_is_ready()
		) {
			return;
		}

		list($uid, $token) = explode(':', Cookie::get('alc_enc'), 2);
>>>>>>> e81fdad1

		$member = DataObject::get_by_id("Member", $uid);

		// check if autologin token matches
		if($member) {
			$hash = $member->encryptWithUserSettings($token);
			if(!$member->RememberLoginToken || $member->RememberLoginToken !== $hash) {
				$member = null;
			}
		}

		if($member) {
			self::session_regenerate_id();
			Session::set("loggedInAs", $member->ID);
			// This lets apache rules detect whether the user has logged in
			if(Member::config()->login_marker_cookie) {
				Cookie::set(Member::config()->login_marker_cookie, 1, 0, null, null, false, true);
			}

			$generator = new RandomGenerator();
			$token = $generator->randomToken('sha1');
			$hash = $member->encryptWithUserSettings($token);
			$member->RememberLoginToken = $hash;
			Cookie::set('alc_enc', $member->ID . ':' . $token, 90, null, null, false, true);

			$member->NumVisit++;
			$member->write();

			// Audit logging hook
			$member->extend('memberAutoLoggedIn');
		}
	}

	/**
	 * Logs this member out.
	 */
	public function logOut() {
		$this->extend('beforeMemberLoggedOut');

		Session::clear("loggedInAs");
		if(Member::config()->login_marker_cookie) Cookie::set(Member::config()->login_marker_cookie, null, 0);

		Session::destroy();

		$this->extend('memberLoggedOut');

		$this->RememberLoginToken = null;
		Cookie::force_expiry('alc_enc');

		// Switch back to live in order to avoid infinite loops when
		// redirecting to the login screen (if this login screen is versioned)
		Session::clear('readingMode');

		$this->write();

		// Audit logging hook
		$this->extend('memberLoggedOut');
	}

	/**
	 * Utility for generating secure password hashes for this member.
	 */
	public function encryptWithUserSettings($string) {
		if (!$string) return null;

		// If the algorithm or salt is not available, it means we are operating
		// on legacy account with unhashed password. Do not hash the string.
		if (!$this->PasswordEncryption) {
			return $string;
		}

		// We assume we have PasswordEncryption and Salt available here.
		$e = PasswordEncryptor::create_for_algorithm($this->PasswordEncryption);
		return $e->encrypt($string, $this->Salt);

	}

	/**
	 * Generate an auto login token which can be used to reset the password,
	 * at the same time hashing it and storing in the database.
	 *
	 * @param int $lifetime The lifetime of the auto login hash in days (by default 2 days)
	 *
	 * @returns string Token that should be passed to the client (but NOT persisted).
	 *
	 * @todo Make it possible to handle database errors such as a "duplicate key" error
	 */
	public function generateAutologinTokenAndStoreHash($lifetime = 2) {
		do {
			$generator = new RandomGenerator();
			$token = $generator->randomToken();
			$hash = $this->encryptWithUserSettings($token);
		} while(DataObject::get_one('Member', array(
			'"Member"."AutoLoginHash"' => $hash
		)));

		$this->AutoLoginHash = $hash;
		$this->AutoLoginExpired = date('Y-m-d H:i:s', time() + (86400 * $lifetime));

		$this->write();

		return $token;
	}

	/**
	 * Check the token against the member.
	 *
	 * @param string $autologinToken
	 *
	 * @returns bool Is token valid?
	 */
	public function validateAutoLoginToken($autologinToken) {
		$hash = $this->encryptWithUserSettings($autologinToken);
		$member = self::member_from_autologinhash($hash, false);
		return (bool)$member;
	}

	/**
	 * Return the member for the auto login hash
	 *
	 * @param string $hash The hash key
	 * @param bool $login Should the member be logged in?
	 *
	 * @return Member the matching member, if valid
	 * @return Member
	 */
	public static function member_from_autologinhash($hash, $login = false) {

		$nowExpression = DB::get_conn()->now();
		$member = DataObject::get_one('Member', array(
			"\"Member\".\"AutoLoginHash\"" => $hash,
			"\"Member\".\"AutoLoginExpired\" > $nowExpression" // NOW() can't be parameterised
		));

		if($login && $member) $member->logIn();

		return $member;
	}

	/**
	 * Find a member record with the given TempIDHash value
	 *
	 * @param string $tempid
	 * @return Member
	 */
	public static function member_from_tempid($tempid) {
		$members = Member::get()
			->filter('TempIDHash', $tempid);

		// Exclude expired
		if(static::config()->temp_id_lifetime) {
			$members = $members->filter('TempIDExpired:GreaterThan', SS_Datetime::now()->getValue());
		}

		return $members->first();
	}

	/**
	 * Returns the fields for the member form - used in the registration/profile module.
	 * It should return fields that are editable by the admin and the logged-in user.
	 *
	 * @return FieldList Returns a {@link FieldList} containing the fields for
	 *                   the member form.
	 */
	public function getMemberFormFields() {
		$fields = parent::getFrontendFields();

		$fields->replaceField('Password', $password = new ConfirmedPasswordField (
			'Password',
			$this->fieldLabel('Password'),
			null,
			null,
			(bool) $this->ID
		));
		$password->setCanBeEmpty(true);

		$fields->replaceField('Locale', new DropdownField (
			'Locale',
			$this->fieldLabel('Locale'),
			i18n::get_existing_translations()
		));

		$fields->removeByName(static::config()->hidden_fields);
		$fields->removeByName('FailedLoginCount');


		$this->extend('updateMemberFormFields', $fields);
		return $fields;
	}

	/**
	 * Returns the {@link RequiredFields} instance for the Member object. This
	 * Validator is used when saving a {@link CMSProfileController} or added to
	 * any form responsible for saving a users data.
	 *
	 * To customize the required fields, add a {@link DataExtension} to member
	 * calling the `updateValidator()` method.
	 *
	 * @return Member_Validator
	 */
	public function getValidator() {
		$validator = Injector::inst()->create('Member_Validator');
		$this->extend('updateValidator', $validator);

		return $validator;
	}


	/**
	 * Returns the current logged in user
	 *
	 * @return Member|null
	 */
	public static function currentUser() {
		$id = Member::currentUserID();

		if($id) {
			return Member::get()->byId($id);
		}
	}

	/**
	 * Get the ID of the current logged in user
	 *
	 * @return int Returns the ID of the current logged in user or 0.
	 */
	public static function currentUserID() {
		$id = Session::get("loggedInAs");
		if(!$id && !self::$_already_tried_to_auto_log_in) {
			self::autoLogin();
			$id = Session::get("loggedInAs");
		}

		return is_numeric($id) ? $id : 0;
	}
	private static $_already_tried_to_auto_log_in = false;


	/*
	 * Generate a random password, with randomiser to kick in if there's no words file on the
	 * filesystem.
	 *
	 * @return string Returns a random password.
	 */
	public static function create_new_password() {
		$words = Config::inst()->get('Security', 'word_list');

		if($words && file_exists($words)) {
			$words = file($words);

			list($usec, $sec) = explode(' ', microtime());
			srand($sec + ((float) $usec * 100000));

			$word = trim($words[rand(0,sizeof($words)-1)]);
			$number = rand(10,999);

			return $word . $number;
		} else {
			$random = rand();
			$string = md5($random);
			$output = substr($string, 0, 6);
			return $output;
		}
	}

	/**
	 * Event handler called before writing to the database.
	 */
	public function onBeforeWrite() {
		if($this->SetPassword) $this->Password = $this->SetPassword;

		// If a member with the same "unique identifier" already exists with a different ID, don't allow merging.
		// Note: This does not a full replacement for safeguards in the controller layer (e.g. in a registration form),
		// but rather a last line of defense against data inconsistencies.
		$identifierField = Member::config()->unique_identifier_field;
		if($this->$identifierField) {

			// Note: Same logic as Member_Validator class
			$filter = array("\"$identifierField\"" => $this->$identifierField);
			if($this->ID) {
				$filter[] = array('"Member"."ID" <> ?' => $this->ID);
			}
			$existingRecord = DataObject::get_one('Member', $filter);

			if($existingRecord) {
				throw new ValidationException(ValidationResult::create(false, _t(
					'Member.ValidationIdentifierFailed',
					'Can\'t overwrite existing member #{id} with identical identifier ({name} = {value}))',
					'Values in brackets show "fieldname = value", usually denoting an existing email address',
					array(
						'id' => $existingRecord->ID,
						'name' => $identifierField,
						'value' => $this->$identifierField
					)
				)));
			}
		}

		// We don't send emails out on dev/tests sites to prevent accidentally spamming users.
		// However, if TestMailer is in use this isn't a risk.
		if(
			(Director::isLive() || Email::mailer() instanceof TestMailer)
			&& $this->isChanged('Password')
			&& $this->record['Password']
			&& $this->config()->notify_password_change
		) {
			$e = Member_ChangePasswordEmail::create();
			$e->populateTemplate($this);
			$e->setTo($this->Email);
			$e->send();
		}

		// The test on $this->ID is used for when records are initially created.
		// Note that this only works with cleartext passwords, as we can't rehash
		// existing passwords.
		if((!$this->ID && $this->Password) || $this->isChanged('Password')) {
			// Password was changed: encrypt the password according the settings
			$encryption_details = Security::encrypt_password(
				$this->Password, // this is assumed to be cleartext
				$this->Salt,
				($this->PasswordEncryption) ?
					$this->PasswordEncryption : Security::config()->password_encryption_algorithm,
				$this
			);

			// Overwrite the Password property with the hashed value
			$this->Password = $encryption_details['password'];
			$this->Salt = $encryption_details['salt'];
			$this->PasswordEncryption = $encryption_details['algorithm'];

			// If we haven't manually set a password expiry
			if(!$this->isChanged('PasswordExpiry')) {
				// then set it for us
				if(self::config()->password_expiry_days) {
					$this->PasswordExpiry = date('Y-m-d', time() + 86400 * self::config()->password_expiry_days);
				} else {
					$this->PasswordExpiry = null;
				}
			}
		}

		// save locale
		if(!$this->Locale) {
			$this->Locale = i18n::get_locale();
		}

		parent::onBeforeWrite();
	}

	public function onAfterWrite() {
		parent::onAfterWrite();

		if($this->isChanged('Password')) {
			MemberPassword::log($this);
		}
	}

	/**
	 * If any admin groups are requested, deny the whole save operation.
	 *
	 * @param Array $ids Database IDs of Group records
	 * @return boolean
	 */
	public function onChangeGroups($ids) {
		// Filter out admin groups to avoid privilege escalation,
		// unless the current user is an admin already OR the logged in user is an admin
		if(!(Permission::check('ADMIN') || Permission::checkMember($this, 'ADMIN'))) {
			$adminGroups = Permission::get_groups_by_permission('ADMIN');
			$adminGroupIDs = ($adminGroups) ? $adminGroups->column('ID') : array();
			return count(array_intersect($ids, $adminGroupIDs)) == 0;
		} else {
			return true;
		}
	}


	/**
	 * Check if the member is in one of the given groups.
	 *
	 * @param array|SS_List $groups Collection of {@link Group} DataObjects to check
	 * @param boolean $strict Only determine direct group membership if set to true (Default: false)
	 * @return bool Returns TRUE if the member is in one of the given groups, otherwise FALSE.
	 */
	public function inGroups($groups, $strict = false) {
		if($groups) foreach($groups as $group) {
			if($this->inGroup($group, $strict)) return true;
		}

		return false;
	}


	/**
	 * Check if the member is in the given group or any parent groups.
	 *
	 * @param int|Group|string $group Group instance, Group Code or ID
	 * @param boolean $strict Only determine direct group membership if set to TRUE (Default: FALSE)
	 * @return bool Returns TRUE if the member is in the given group, otherwise FALSE.
	 */
	public function inGroup($group, $strict = false) {
		if(is_numeric($group)) {
			$groupCheckObj = DataObject::get_by_id('Group', $group);
		} elseif(is_string($group)) {
			$groupCheckObj = DataObject::get_one('Group', array(
				'"Group"."Code"' => $group
			));
		} elseif($group instanceof Group) {
			$groupCheckObj = $group;
		} else {
			user_error('Member::inGroup(): Wrong format for $group parameter', E_USER_ERROR);
		}

		if(!$groupCheckObj) return false;

		$groupCandidateObjs = ($strict) ? $this->getManyManyComponents("Groups") : $this->Groups();
		if($groupCandidateObjs) foreach($groupCandidateObjs as $groupCandidateObj) {
			if($groupCandidateObj->ID == $groupCheckObj->ID) return true;
		}

		return false;
	}

	/**
	 * Adds the member to a group. This will create the group if the given
	 * group code does not return a valid group object.
	 *
	 * @param string $groupcode
	 * @param string Title of the group
	 */
	public function addToGroupByCode($groupcode, $title = "") {
		$group = DataObject::get_one('Group', array(
			'"Group"."Code"' => $groupcode
		));

		if($group) {
			$this->Groups()->add($group);
		} else {
			if(!$title) $title = $groupcode;

			$group = new Group();
			$group->Code = $groupcode;
			$group->Title = $title;
			$group->write();

			$this->Groups()->add($group);
		}
	}

	/**
	 * Removes a member from a group.
	 *
	 * @param string $groupcode
	 */
	public function removeFromGroupByCode($groupcode) {
		$group = Group::get()->filter(array('Code' => $groupcode))->first();

		if($group) {
			$this->Groups()->remove($group);
		}
	}

	/**
	 * @param Array $columns Column names on the Member record to show in {@link getTitle()}.
	 * @param String $sep Separator
	 */
	public static function set_title_columns($columns, $sep = ' ') {
		if (!is_array($columns)) $columns = array($columns);
		self::config()->title_format = array('columns' => $columns, 'sep' => $sep);
	}

	//------------------- HELPER METHODS -----------------------------------//

	/**
	 * Get the complete name of the member, by default in the format "<Surname>, <FirstName>".
	 * Falls back to showing either field on its own.
	 *
	 * You can overload this getter with {@link set_title_format()}
	 * and {@link set_title_sql()}.
	 *
	 * @return string Returns the first- and surname of the member. If the ID
	 *  of the member is equal 0, only the surname is returned.
	 */
	public function getTitle() {
		$format = $this->config()->title_format;
		if ($format) {
			$values = array();
			foreach($format['columns'] as $col) {
				$values[] = $this->getField($col);
			}
			return join($format['sep'], $values);
		}
		if($this->getField('ID') === 0)
			return $this->getField('Surname');
		else{
			if($this->getField('Surname') && $this->getField('FirstName')){
				return $this->getField('Surname') . ', ' . $this->getField('FirstName');
			}elseif($this->getField('Surname')){
				return $this->getField('Surname');
			}elseif($this->getField('FirstName')){
				return $this->getField('FirstName');
			}else{
				return null;
			}
		}
	}

	/**
	 * Return a SQL CONCAT() fragment suitable for a SELECT statement.
	 * Useful for custom queries which assume a certain member title format.
	 *
	 * @param String $tableName
	 * @return String SQL
	 */
	public static function get_title_sql($tableName = 'Member') {
		// This should be abstracted to SSDatabase concatOperator or similar.
		$op = (DB::get_conn() instanceof MSSQLDatabase) ? " + " : " || ";

		$format = self::config()->title_format;
		if ($format) {
			$columnsWithTablename = array();
			foreach($format['columns'] as $column) {
				$columnsWithTablename[] = "\"$tableName\".\"$column\"";
			}

			return "(".join(" $op '".$format['sep']."' $op ", $columnsWithTablename).")";
		} else {
			return "(\"$tableName\".\"Surname\" $op ' ' $op \"$tableName\".\"FirstName\")";
		}
	}


	/**
	 * Get the complete name of the member
	 *
	 * @return string Returns the first- and surname of the member.
	 */
	public function getName() {
		return ($this->Surname) ? trim($this->FirstName . ' ' . $this->Surname) : $this->FirstName;
	}


	/**
	 * Set first- and surname
	 *
	 * This method assumes that the last part of the name is the surname, e.g.
	 * <i>A B C</i> will result in firstname <i>A B</i> and surname <i>C</i>
	 *
	 * @param string $name The name
	 */
	public function setName($name) {
		$nameParts = explode(' ', $name);
		$this->Surname = array_pop($nameParts);
		$this->FirstName = join(' ', $nameParts);
	}


	/**
	 * Alias for {@link setName}
	 *
	 * @param string $name The name
	 * @see setName()
	 */
	public function splitName($name) {
		return $this->setName($name);
	}

	/**
	 * Override the default getter for DateFormat so the
	 * default format for the user's locale is used
	 * if the user has not defined their own.
	 *
	 * @return string ISO date format
	 */
	public function getDateFormat() {
		if($this->getField('DateFormat')) {
			return $this->getField('DateFormat');
		} else {
			return Config::inst()->get('i18n', 'date_format');
		}
	}

	/**
	 * Override the default getter for TimeFormat so the
	 * default format for the user's locale is used
	 * if the user has not defined their own.
	 *
	 * @return string ISO date format
	 */
	public function getTimeFormat() {
		if($this->getField('TimeFormat')) {
			return $this->getField('TimeFormat');
		} else {
			return Config::inst()->get('i18n', 'time_format');
		}
	}

	//---------------------------------------------------------------------//


	/**
	 * Get a "many-to-many" map that holds for all members their group memberships,
	 * including any parent groups where membership is implied.
	 * Use {@link DirectGroups()} to only retrieve the group relations without inheritance.
	 *
	 * @todo Push all this logic into Member_GroupSet's getIterator()?
	 */
	public function Groups() {
		$groups = Member_GroupSet::create('Group', 'Group_Members', 'GroupID', 'MemberID');
		$groups = $groups->forForeignID($this->ID);

		$this->extend('updateGroups', $groups);

		return $groups;
	}

	/**
	 * @return ManyManyList
	 */
	public function DirectGroups() {
		return $this->getManyManyComponents('Groups');
	}

	/**
	 * Get a member SQLMap of members in specific groups
	 *
	 * If no $groups is passed, all members will be returned
	 *
	 * @param mixed $groups - takes a SS_List, an array or a single Group.ID
	 * @return SQLMap Returns an SQLMap that returns all Member data.
	 * @see map()
	 */
	public static function map_in_groups($groups = null) {
		$groupIDList = array();

		if($groups instanceof SS_List) {
			foreach( $groups as $group ) {
				$groupIDList[] = $group->ID;
			}
		} elseif(is_array($groups)) {
			$groupIDList = $groups;
		} elseif($groups) {
			$groupIDList[] = $groups;
		}

		// No groups, return all Members
		if(!$groupIDList) {
			return Member::get()->sort(array('Surname'=>'ASC', 'FirstName'=>'ASC'))->map();
		}

		$membersList = new ArrayList();
		// This is a bit ineffective, but follow the ORM style
		foreach(Group::get()->byIDs($groupIDList) as $group) {
			$membersList->merge($group->Members());
		}

		$membersList->removeDuplicates('ID');
		return $membersList->map();
	}


	/**
	 * Get a map of all members in the groups given that have CMS permissions
	 *
	 * If no groups are passed, all groups with CMS permissions will be used.
	 *
	 * @param array $groups Groups to consider or NULL to use all groups with
	 *                      CMS permissions.
	 * @return SS_Map Returns a map of all members in the groups given that
	 *                have CMS permissions.
	 */
	public static function mapInCMSGroups($groups = null) {
		if(!$groups || $groups->Count() == 0) {
			$perms = array('ADMIN', 'CMS_ACCESS_AssetAdmin');

			if(class_exists('CMSMain')) {
				$cmsPerms = singleton('CMSMain')->providePermissions();
			} else {
				$cmsPerms = singleton('LeftAndMain')->providePermissions();
			}

			if(!empty($cmsPerms)) {
				$perms = array_unique(array_merge($perms, array_keys($cmsPerms)));
			}

			$permsClause = DB::placeholders($perms);
			$groups = DataObject::get('Group')
				->innerJoin("Permission", '"Permission"."GroupID" = "Group"."ID"')
				->where(array(
					"\"Permission\".\"Code\" IN ($permsClause)" => $perms
				));
		}

		$groupIDList = array();

		if(is_a($groups, 'SS_List')) {
			foreach($groups as $group) {
				$groupIDList[] = $group->ID;
			}
		} elseif(is_array($groups)) {
			$groupIDList = $groups;
		}

		$members = Member::get()
			->innerJoin("Group_Members", '"Group_Members"."MemberID" = "Member"."ID"')
			->innerJoin("Group", '"Group"."ID" = "Group_Members"."GroupID"');
		if($groupIDList) {
			$groupClause = DB::placeholders($groupIDList);
			$members = $members->where(array(
				"\"Group\".\"ID\" IN ($groupClause)" => $groupIDList
			));
		}

		return $members->sort('"Member"."Surname", "Member"."FirstName"')->map();
	}


	/**
	 * Get the groups in which the member is NOT in
	 *
	 * When passed an array of groups, and a component set of groups, this
	 * function will return the array of groups the member is NOT in.
	 *
	 * @param array $groupList An array of group code names.
	 * @param array $memberGroups A component set of groups (if set to NULL,
	 *                            $this->groups() will be used)
	 * @return array Groups in which the member is NOT in.
	 */
	public function memberNotInGroups($groupList, $memberGroups = null){
		if(!$memberGroups) $memberGroups = $this->Groups();

		foreach($memberGroups as $group) {
			if(in_array($group->Code, $groupList)) {
				$index = array_search($group->Code, $groupList);
				unset($groupList[$index]);
			}
		}

		return $groupList;
	}


	/**
	 * Return a {@link FieldList} of fields that would appropriate for editing
	 * this member.
	 *
	 * @return FieldList Return a FieldList of fields that would appropriate for
	 *                   editing this member.
	 */
	public function getCMSFields() {
		require_once 'Zend/Date.php';

		$self = $this;
		$this->beforeUpdateCMSFields(function($fields) use ($self) {
			$mainFields = $fields->fieldByName("Root")->fieldByName("Main")->Children;

			$password = new ConfirmedPasswordField(
				'Password',
				null,
				null,
				null,
				true // showOnClick
			);
			$password->setCanBeEmpty(true);
			if( ! $self->ID) $password->showOnClick = false;
			$mainFields->replaceField('Password', $password);

			$mainFields->replaceField('Locale', new DropdownField(
				"Locale",
				_t('Member.INTERFACELANG', "Interface Language", 'Language of the CMS'),
				i18n::get_existing_translations()
			));
			$mainFields->removeByName($self->config()->hidden_fields);

			if( ! $self->config()->lock_out_after_incorrect_logins) {
				$mainFields->removeByName('FailedLoginCount');
			}


			// Groups relation will get us into logical conflicts because
			// Members are displayed within  group edit form in SecurityAdmin
			$fields->removeByName('Groups');

			if(Permission::check('EDIT_PERMISSIONS')) {
				$groupsMap = array();
				foreach(Group::get() as $group) {
					// Listboxfield values are escaped, use ASCII char instead of &raquo;
					$groupsMap[$group->ID] = $group->getBreadcrumbs(' > ');
				}
				asort($groupsMap);
				$fields->addFieldToTab('Root.Main',
					ListboxField::create('DirectGroups', singleton('Group')->i18n_plural_name())
						->setMultiple(true)
						->setSource($groupsMap)
						->setAttribute(
							'data-placeholder',
							_t('Member.ADDGROUP', 'Add group', 'Placeholder text for a dropdown')
						)
				);


				// Add permission field (readonly to avoid complicated group assignment logic).
				// This should only be available for existing records, as new records start
				// with no permissions until they have a group assignment anyway.
				if($self->ID) {
					$permissionsField = new PermissionCheckboxSetField_Readonly(
						'Permissions',
						false,
						'Permission',
						'GroupID',
						// we don't want parent relationships, they're automatically resolved in the field
						$self->getManyManyComponents('Groups')
					);
					$fields->findOrMakeTab('Root.Permissions', singleton('Permission')->i18n_plural_name());
					$fields->addFieldToTab('Root.Permissions', $permissionsField);
				}
			}

			$permissionsTab = $fields->fieldByName("Root")->fieldByName('Permissions');
			if($permissionsTab) $permissionsTab->addExtraClass('readonly');

			$defaultDateFormat = Zend_Locale_Format::getDateFormat(new Zend_Locale($self->Locale));
			$dateFormatMap = array(
				'MMM d, yyyy' => Zend_Date::now()->toString('MMM d, yyyy'),
				'yyyy/MM/dd' => Zend_Date::now()->toString('yyyy/MM/dd'),
				'MM/dd/yyyy' => Zend_Date::now()->toString('MM/dd/yyyy'),
				'dd/MM/yyyy' => Zend_Date::now()->toString('dd/MM/yyyy'),
			);
			$dateFormatMap[$defaultDateFormat] = Zend_Date::now()->toString($defaultDateFormat)
				. sprintf(' (%s)', _t('Member.DefaultDateTime', 'default'));
			$mainFields->push(
				$dateFormatField = new MemberDatetimeOptionsetField(
					'DateFormat',
					$self->fieldLabel('DateFormat'),
					$dateFormatMap
				)
			);
			$dateFormatField->setValue($self->DateFormat);

			$defaultTimeFormat = Zend_Locale_Format::getTimeFormat(new Zend_Locale($self->Locale));
			$timeFormatMap = array(
				'h:mm a' => Zend_Date::now()->toString('h:mm a'),
				'H:mm' => Zend_Date::now()->toString('H:mm'),
			);
			$timeFormatMap[$defaultTimeFormat] = Zend_Date::now()->toString($defaultTimeFormat)
				. sprintf(' (%s)', _t('Member.DefaultDateTime', 'default'));
			$mainFields->push(
				$timeFormatField = new MemberDatetimeOptionsetField(
					'TimeFormat',
					$self->fieldLabel('TimeFormat'),
					$timeFormatMap
				)
			);
			$timeFormatField->setValue($self->TimeFormat);
		});

		return parent::getCMSFields();
	}

	/**
	 *
	 * @param boolean $includerelations a boolean value to indicate if the labels returned include relation fields
	 *
	 */
	public function fieldLabels($includerelations = true) {
		$labels = parent::fieldLabels($includerelations);

		$labels['FirstName'] = _t('Member.FIRSTNAME', 'First Name');
		$labels['Surname'] = _t('Member.SURNAME', 'Surname');
		$labels['Email'] = _t('Member.EMAIL', 'Email');
		$labels['Password'] = _t('Member.db_Password', 'Password');
		$labels['PasswordExpiry'] = _t('Member.db_PasswordExpiry', 'Password Expiry Date', 'Password expiry date');
		$labels['LockedOutUntil'] = _t('Member.db_LockedOutUntil', 'Locked out until', 'Security related date');
		$labels['Locale'] = _t('Member.db_Locale', 'Interface Locale');
		$labels['DateFormat'] = _t('Member.DATEFORMAT', 'Date format');
		$labels['TimeFormat'] = _t('Member.TIMEFORMAT', 'Time format');
		if($includerelations){
			$labels['Groups'] = _t('Member.belongs_many_many_Groups', 'Groups',
				'Security Groups this member belongs to');
		}
		return $labels;
	}

	/**
	 * Users can view their own record.
	 * Otherwise they'll need ADMIN or CMS_ACCESS_SecurityAdmin permissions.
	 * This is likely to be customized for social sites etc. with a looser permission model.
	 */
	public function canView($member = null) {
		if(!$member || !(is_a($member, 'Member')) || is_numeric($member)) $member = Member::currentUser();

		// extended access checks
		$results = $this->extend('canView', $member);
		if($results && is_array($results)) {
			if(!min($results)) return false;
			else return true;
		}

		// members can usually edit their own record
		if($member && $this->ID == $member->ID) return true;

		if(
			Permission::checkMember($member, 'ADMIN')
			|| Permission::checkMember($member, 'CMS_ACCESS_SecurityAdmin')
		) {
			return true;
		}

		return false;
	}

	/**
	 * Users can edit their own record.
	 * Otherwise they'll need ADMIN or CMS_ACCESS_SecurityAdmin permissions
	 */
	public function canEdit($member = null) {
		if(!$member || !(is_a($member, 'Member')) || is_numeric($member)) $member = Member::currentUser();

		// extended access checks
		$results = $this->extend('canEdit', $member);
		if($results && is_array($results)) {
			if(!min($results)) return false;
			else return true;
		}

		// No member found
		if(!($member && $member->exists())) return false;

		// If the requesting member is not an admin, but has access to manage members,
		// they still can't edit other members with ADMIN permission.
		// This is a bit weak, strictly speaking they shouldn't be allowed to
		// perform any action that could change the password on a member
		// with "higher" permissions than himself, but thats hard to determine.
		if(!Permission::checkMember($member, 'ADMIN') && Permission::checkMember($this, 'ADMIN')) return false;

		return $this->canView($member);
	}

	/**
	 * Users can edit their own record.
	 * Otherwise they'll need ADMIN or CMS_ACCESS_SecurityAdmin permissions
	 */
	public function canDelete($member = null) {
		if(!$member || !(is_a($member, 'Member')) || is_numeric($member)) $member = Member::currentUser();

		// extended access checks
		$results = $this->extend('canDelete', $member);
		if($results && is_array($results)) {
			if(!min($results)) return false;
			else return true;
		}

		// No member found
		if(!($member && $member->exists())) return false;

		// Members are not allowed to remove themselves,
		// since it would create inconsistencies in the admin UIs.
		if($this->ID && $member->ID == $this->ID) return false;

		return $this->canEdit($member);
	}


	/**
	 * Validate this member object.
	 */
	public function validate() {
		$valid = parent::validate();

		if(!$this->ID || $this->isChanged('Password')) {
			if($this->Password && self::$password_validator) {
				$valid->combineAnd(self::$password_validator->validate($this->Password, $this));
			}
		}

		if((!$this->ID && $this->SetPassword) || $this->isChanged('SetPassword')) {
			if($this->SetPassword && self::$password_validator) {
				$valid->combineAnd(self::$password_validator->validate($this->SetPassword, $this));
			}
		}

		return $valid;
	}

	/**
	 * Change password. This will cause rehashing according to
	 * the `PasswordEncryption` property.
	 *
	 * @param String $password Cleartext password
	 */
	public function changePassword($password) {
		$this->Password = $password;
		$valid = $this->validate();

		if($valid->valid()) {
			$this->AutoLoginHash = null;
			$this->write();
		}

		return $valid;
	}

	/**
	 * Tell this member that someone made a failed attempt at logging in as them.
	 * This can be used to lock the user out temporarily if too many failed attempts are made.
	 */
	public function registerFailedLogin() {
		if(self::config()->lock_out_after_incorrect_logins) {
			// Keep a tally of the number of failed log-ins so that we can lock people out
			$this->FailedLoginCount = $this->FailedLoginCount + 1;

			if($this->FailedLoginCount >= self::config()->lock_out_after_incorrect_logins) {
				$lockoutMins = self::config()->lock_out_delay_mins;
				$this->LockedOutUntil = date('Y-m-d H:i:s', time() + $lockoutMins*60);
				$this->FailedLoginCount = 0;
			}
		}
		$this->extend('registerFailedLogin');
		$this->write();
	}

	/**
	 * Tell this member that a successful login has been made
	 */
	public function registerSuccessfulLogin() {
		if(self::config()->lock_out_after_incorrect_logins) {
			// Forgive all past login failures
			$this->FailedLoginCount = 0;
			$this->write();
		}
	}
	/**
	 * Get the HtmlEditorConfig for this user to be used in the CMS.
	 * This is set by the group. If multiple configurations are set,
	 * the one with the highest priority wins.
	 *
	 * @return string
	 */
	public function getHtmlEditorConfigForCMS() {
		$currentName = '';
		$currentPriority = 0;

		foreach($this->Groups() as $group) {
			$configName = $group->HtmlEditorConfig;
			if($configName) {
				$config = HtmlEditorConfig::get($group->HtmlEditorConfig);
				if($config && $config->getOption('priority') > $currentPriority) {
					$currentName = $configName;
					$currentPriority = $config->getOption('priority');
				}
			}
		}

		// If can't find a suitable editor, just default to cms
		return $currentName ? $currentName : 'cms';
	}

	public static function get_template_global_variables() {
		return array(
			'CurrentMember' => 'currentUser',
			'currentUser',
		);
	}
}

/**
 * Represents a set of Groups attached to a member.
 * Handles the hierarchy logic.
 * @package framework
 * @subpackage security
 */
class Member_GroupSet extends ManyManyList {

	protected function linkJoinTable() {
		// Do not join the table directly
		if($this->extraFields) {
			user_error('Member_GroupSet does not support many_many_extraFields', E_USER_ERROR);
		}
	}

	/**
	 * Link this group set to a specific member.
	 *
	 * Recursively selects all groups applied to this member, as well as any
	 * parent groups of any applied groups
	 *
	 * @param array|integer $id (optional) An ID or an array of IDs - if not provided, will use the current
	 * ids as per getForeignID
	 * @return array Condition In array(SQL => parameters format)
	 */
	public function foreignIDFilter($id = null) {
		if ($id === null) $id = $this->getForeignID();

		// Find directly applied groups
		$manyManyFilter = parent::foreignIDFilter($id);
		$query = new SQLQuery('"Group_Members"."GroupID"', '"Group_Members"', $manyManyFilter);
		$groupIDs = $query->execute()->column();

		// Get all ancestors, iteratively merging these into the master set
		$allGroupIDs = array();
		while($groupIDs) {
			$allGroupIDs = array_merge($allGroupIDs, $groupIDs);
			$groupIDs = DataObject::get("Group")->byIDs($groupIDs)->column("ParentID");
			$groupIDs = array_filter($groupIDs);
		}

		// Add a filter to this DataList
		if(!empty($allGroupIDs)) {
			$allGroupIDsPlaceholders = DB::placeholders($allGroupIDs);
			return array("\"Group\".\"ID\" IN ($allGroupIDsPlaceholders)" => $allGroupIDs);
		} else {
			return array('"Group"."ID"' => 0);
		}
	}

	public function foreignIDWriteFilter($id = null) {
		// Use the ManyManyList::foreignIDFilter rather than the one
		// in this class, otherwise we end up selecting all inherited groups
		return parent::foreignIDFilter($id);
	}
}

/**
 * Class used as template to send an email saying that the password has been
 * changed.
 *
 * @package framework
 * @subpackage security
 */
class Member_ChangePasswordEmail extends Email {

	protected $from = '';   // setting a blank from address uses the site's default administrator email
	protected $subject = '';
	protected $ss_template = 'ChangePasswordEmail';

	public function __construct() {
		parent::__construct();

		$this->subject = _t('Member.SUBJECTPASSWORDCHANGED', "Your password has been changed", 'Email subject');
	}
}



/**
 * Class used as template to send the forgot password email
 *
 * @package framework
 * @subpackage security
 */
class Member_ForgotPasswordEmail extends Email {
	protected $from = '';  // setting a blank from address uses the site's default administrator email
	protected $subject = '';
	protected $ss_template = 'ForgotPasswordEmail';

	public function __construct() {
		parent::__construct();

		$this->subject = _t('Member.SUBJECTPASSWORDRESET', "Your password reset link", 'Email subject');
	}
}

/**
 * Member Validator
 *
 * Custom validation for the Member object can be achieved either through an
 * {@link DataExtension} on the Member object or, by specifying a subclass of
 * {@link Member_Validator} through the {@link Injector} API.
 *
 * {@see Member::getValidator()}
 *
 * @package framework
 * @subpackage security
 */
class Member_Validator extends RequiredFields {

	protected $customRequired = array(
		'FirstName',
		'Email'
	);


	/**
	 * Constructor
	 */
	public function __construct() {
		$required = func_get_args();

		if(isset($required[0]) && is_array($required[0])) {
			$required = $required[0];
		}

		$required = array_merge($required, $this->customRequired);

		parent::__construct($required);
	}

	/**
	 * Check if the submitted member data is valid (server-side)
	 *
	 * Check if a member with that email doesn't already exist, or if it does
	 * that it is this member.
	 *
	 * @param array $data Submitted data
	 * @return bool Returns TRUE if the submitted data is valid, otherwise
	 *              FALSE.
	 */
	public function php($data) {
		$valid = parent::php($data);

		$identifierField = Member::config()->unique_identifier_field;
		$member = DataObject::get_one('Member', array(
			"\"$identifierField\"" => $data[$identifierField]
		));

		// if we are in a complex table field popup, use ctf[childID], else use ID
		if(isset($_REQUEST['ctf']['childID'])) {
			$id = $_REQUEST['ctf']['childID'];
		} elseif(isset($_REQUEST['ID'])) {
			$id = $_REQUEST['ID'];
		} else {
			$id = null;
		}

		if($id && is_object($member) && $member->ID != $id) {
			$uniqueField = $this->form->Fields()->dataFieldByName($identifierField);
			$this->validationError(
				$uniqueField->id(),
				_t(
					'Member.VALIDATIONMEMBEREXISTS',
					'A member already exists with the same %s',
					array('identifier' => strtolower($identifierField))
				),
				'required'
			);
			$valid = false;
		}

		// Execute the validators on the extensions
		if($this->extension_instances) {
			foreach($this->extension_instances as $extension) {
				if(method_exists($extension, 'hasMethod') && $extension->hasMethod('updatePHP')) {
					$valid &= $extension->updatePHP($data, $this->form);
				}
			}
		}

		return $valid;
	}

}<|MERGE_RESOLUTION|>--- conflicted
+++ resolved
@@ -514,12 +514,6 @@
 		// Don't bother trying this multiple times
 		self::$_already_tried_to_auto_log_in = true;
 
-<<<<<<< HEAD
-		if(strpos(Cookie::get('alc_enc'), ':') && !Session::get("loggedInAs")) {
-			list($uid, $token) = explode(':', Cookie::get('alc_enc'), 2);
-
-			$member = DataObject::get_by_id("Member", $uid);
-=======
 		if(strpos(Cookie::get('alc_enc'), ':') === false
 			|| Session::get("loggedInAs")
 			|| !Security::database_is_ready()
@@ -528,7 +522,6 @@
 		}
 
 		list($uid, $token) = explode(':', Cookie::get('alc_enc'), 2);
->>>>>>> e81fdad1
 
 		$member = DataObject::get_by_id("Member", $uid);
 
