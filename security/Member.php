<?php
/**
 * The member class which represents the users of the system
 * @package sapphire
 * @subpackage security
 */
class Member extends DataObject {

	static $db = array(
		'FirstName' => 'Varchar',
		'Surname' => 'Varchar',
		'Email' => 'Varchar',
		'Password' => 'Varchar(160)',
		'RememberLoginToken' => 'Varchar(160)', // Note: this currently holds a hash, not a token.
		'NumVisit' => 'Int',
		'LastVisited' => 'SS_Datetime',
		'Bounced' => 'Boolean', // Note: This does not seem to be used anywhere.
		'AutoLoginHash' => 'Varchar(160)',
		'AutoLoginExpired' => 'SS_Datetime',
		// This is an arbitrary code pointing to a PasswordEncryptor instance,
		// not an actual encryption algorithm.
		// Warning: Never change this field after its the first password hashing without
		// providing a new cleartext password as well.
		'PasswordEncryption' => "Varchar(50)",
		'Salt' => 'Varchar(50)',
		'PasswordExpiry' => 'Date',
		'LockedOutUntil' => 'SS_Datetime',
		'Locale' => 'Varchar(6)',
		// handled in registerFailedLogin(), only used if $lock_out_after_incorrect_logins is set
		'FailedLoginCount' => 'Int',
		// In ISO format
		'DateFormat' => 'Varchar(30)',
		'TimeFormat' => 'Varchar(30)',
	);

	static $belongs_many_many = array(
		'Groups' => 'Group',
	);

	static $has_one = array();
	
	static $has_many = array();
	
	static $many_many = array();
	
	static $many_many_extraFields = array();

	static $default_sort = '"Surname", "FirstName"';

	static $indexes = array(
		'Email' => true,
		//'AutoLoginHash' => Array('type'=>'unique', 'value'=>'AutoLoginHash', 'ignoreNulls'=>true) //Removed due to duplicate null values causing MSSQL problems
	);

	static $notify_password_change = false;
	
	/**
	 * All searchable database columns
	 * in this object, currently queried
	 * with a "column LIKE '%keywords%'
	 * statement.
	 *
	 * @var array
	 * @todo Generic implementation of $searchable_fields on DataObject,
	 * with definition for different searching algorithms
	 * (LIKE, FULLTEXT) and default FormFields to construct a searchform.
	 */
	static $searchable_fields = array(
		'FirstName',
		'Surname',
		'Email',
	);
	
	static $summary_fields = array(
		'FirstName' => 'First Name',
		'Surname' => 'Last Name',
		'Email' => 'Email',
	);
	
	/**
	 * @var Array See {@link set_title_columns()}
	 */
	static $title_format = null;
	
	/**
	 * The unique field used to identify this member.
	 * By default, it's "Email", but another common
	 * field could be Username.
	 * 
	 * @var string
	 */
	protected static $unique_identifier_field = 'Email';
	
	/**
	 * {@link PasswordValidator} object for validating user's password
	 */
	protected static $password_validator = null;
	
	/**
	 * The number of days that a password should be valid for.
	 * By default, this is null, which means that passwords never expire
	 */
	protected static $password_expiry_days = null;

	protected static $lock_out_after_incorrect_logins = null;
	
	/**
	 * If this is set, then a session cookie with the given name will be set on log-in,
	 * and cleared on logout.
	 */
	protected static $login_marker_cookie = null;

	/**
	 * Indicates that when a {@link Member} logs in, Member:session_regenerate_id()
	 * should be called as a security precaution.
	 * 
	 * This doesn't always work, especially if you're trying to set session cookies
	 * across an entire site using the domain parameter to session_set_cookie_params()
	 * 
	 * @var boolean
	 */
	protected static $session_regenerate_id = true;

	public static function set_session_regenerate_id($bool) {
		self::$session_regenerate_id = $bool;
	}

	/**
	 * Ensure the locale is set to something sensible by default.
	 */
	public function populateDefaults() {
		parent::populateDefaults();
		$this->Locale = i18n::get_locale();
	}
	
	function requireDefaultRecords() {
		// Default groups should've been built by Group->requireDefaultRecords() already
		
		// Find or create ADMIN group
		$adminGroups = Permission::get_groups_by_permission('ADMIN');
		if(!$adminGroups) {
			singleton('Group')->requireDefaultRecords();
			$adminGroups = Permission::get_groups_by_permission('ADMIN');
		}
		$adminGroup = $adminGroups->First();
		
		// Add a default administrator to the first ADMIN group found (most likely the default
		// group created through Group->requireDefaultRecords()).
		$admins = Permission::get_members_by_permission('ADMIN');
		if(!$admins) {
			// Leave 'Email' and 'Password' are not set to avoid creating
			// persistent logins in the database. See Security::setDefaultAdmin().
			$admin = Object::create('Member');
			$admin->FirstName = _t('Member.DefaultAdminFirstname', 'Default Admin');
			$admin->write();
			$admin->Groups()->add($adminGroup);
		}		
	}

	/**
	 * If this is called, then a session cookie will be set to "1" whenever a user
	 * logs in.  This lets 3rd party tools, such as apache's mod_rewrite, detect
	 * whether a user is logged in or not and alter behaviour accordingly.
	 * 
	 * One known use of this is to bypass static caching for logged in users.  This is
	 * done by putting this into _config.php
	 * <pre>
	 * Member::set_login_marker_cookie("SS_LOGGED_IN");
	 * </pre>
	 * 
	 * And then adding this condition to each of the rewrite rules that make use of
	 * the static cache.
	 * <pre>
	 * RewriteCond %{HTTP_COOKIE} !SS_LOGGED_IN=1
	 * </pre>
	 * 
	 * @param $cookieName string The name of the cookie to set.
	 */
	static function set_login_marker_cookie($cookieName) {
		self::$login_marker_cookie = $cookieName;
	} 

	/**
	 * Check if the passed password matches the stored one (if the member is not locked out).
	 *
	 * @param  string $password
	 * @return ValidationResult
	 */
	public function checkPassword($password) {
		$result = $this->canLogIn();

		$spec = Security::encrypt_password(
			$password, 
			$this->Salt, 
			$this->PasswordEncryption,
			$this
		);
		$e = $spec['encryptor'];

		if(!$e->compare($this->Password, $spec['password'])) {
			$result->error(_t (
				'Member.ERRORWRONGCRED',
				'That doesn\'t seem to be the right e-mail address or password. Please try again.'
			));
		}

		return $result;
	}

	/**
	 * Returns a valid {@link ValidationResult} if this member can currently log in, or an invalid
	 * one with error messages to display if the member is locked out.
	 *
	 * You can hook into this with a "canLogIn" method on an attached extension.
	 *
	 * @return ValidationResult
	 */
	public function canLogIn() {
		$result = new ValidationResult();

		if($this->isLockedOut()) {
			$result->error(_t (
				'Member.ERRORLOCKEDOUT',
				'Your account has been temporarily disabled because of too many failed attempts at ' .
				'logging in. Please try again in 20 minutes.'
			));
		}

		$this->extend('canLogIn', $result);
		return $result;
	}

	/**
	 * Returns true if this user is locked out
	 */
	public function isLockedOut() {
		return $this->LockedOutUntil && time() < strtotime($this->LockedOutUntil);
	}

	/**
	 * Regenerate the session_id.
	 * This wrapper is here to make it easier to disable calls to session_regenerate_id(), should you need to.  
	 * They have caused problems in certain
	 * quirky problems (such as using the Windmill 0.3.6 proxy).
	 */
	static function session_regenerate_id() {
		if(!self::$session_regenerate_id) return;

		// This can be called via CLI during testing.
		if(Director::is_cli()) return;
		
		$file = '';
		$line = '';
		
		// @ is to supress win32 warnings/notices when session wasn't cleaned up properly
		// There's nothing we can do about this, because it's an operating system function!
		if(!headers_sent($file, $line)) @session_regenerate_id(true);
	}
	
	/**
	 * Get the field used for uniquely identifying a member
	 * in the database. {@see Member::$unique_identifier_field}
	 * 
	 * @return string
	 */
	static function get_unique_identifier_field() {
		return self::$unique_identifier_field;
	}
	
	/**
	 * Set the field used for uniquely identifying a member
	 * in the database. {@see Member::$unique_identifier_field}
	 * 
	 * @param $field The field name to set as the unique field
	 */
	static function set_unique_identifier_field($field) {
		self::$unique_identifier_field = $field;
	}
	
	/**
	 * Set a {@link PasswordValidator} object to use to validate member's passwords.
	 */
	static function set_password_validator($pv) {
		self::$password_validator = $pv;
	}
	
	/**
	 * Returns the current {@link PasswordValidator}
	 */
	static function password_validator() {
		return self::$password_validator;
	}

	/**
	 * Set the number of days that a password should be valid for.
	 * Set to null (the default) to have passwords never expire.
	 */
	static function set_password_expiry($days) {
		self::$password_expiry_days = $days;
	}
	
	/**
	 * Configure the security system to lock users out after this many incorrect logins
	 */
	static function lock_out_after_incorrect_logins($numLogins) {
		self::$lock_out_after_incorrect_logins = $numLogins;
	}
	
	
	function isPasswordExpired() {
		if(!$this->PasswordExpiry) return false;
		return strtotime(date('Y-m-d')) >= strtotime($this->PasswordExpiry);
	}

	/**
	 * Logs this member in
	 *
	 * @param bool $remember If set to TRUE, the member will be logged in automatically the next time.
	 */
	function logIn($remember = false) {
		self::session_regenerate_id();

		Session::set("loggedInAs", $this->ID);
		// This lets apache rules detect whether the user has logged in
		if(self::$login_marker_cookie) Cookie::set(self::$login_marker_cookie, 1, 0);

		$this->NumVisit++;

		if($remember) {
			// Store the hash and give the client the cookie with the token.
			$generator = new RandomGenerator();
			$token = $generator->randomToken('sha1');
			$hash = $this->encryptWithUserSettings($token);
			$this->RememberLoginToken = $hash;
			Cookie::set('alc_enc', $this->ID . ':' . $token, 90, null, null, null, true);
		} else {
			$this->RememberLoginToken = null;
			Cookie::set('alc_enc', null);
			Cookie::forceExpiry('alc_enc');
		}
		
		// Clear the incorrect log-in count
		if(self::$lock_out_after_incorrect_logins) {
			$this->FailedLoginCount = 0;
		}
		
		// Don't set column if its not built yet (the login might be precursor to a /dev/build...)
		if(array_key_exists('LockedOutUntil', DB::fieldList('Member'))) {
			$this->LockedOutUntil = null;
		}

		$this->write();
		
		// Audit logging hook
		$this->extend('memberLoggedIn');
	}

	/**
	 * Check if the member ID logged in session actually
	 * has a database record of the same ID. If there is
	 * no logged in user, FALSE is returned anyway.
	 * 
	 * @return boolean TRUE record found FALSE no record found
	 */
	static function logged_in_session_exists() {
		if($id = Member::currentUserID()) {
			if($member = DataObject::get_by_id('Member', $id)) {
				if($member->exists()) return true;
			}
		}
		
		return false;
	}
	
	/**
	 * Log the user in if the "remember login" cookie is set
	 *
	 * The <i>remember login token</i> will be changed on every successful
	 * auto-login.
	 */
	static function autoLogin() {
		// Don't bother trying this multiple times
		self::$_already_tried_to_auto_log_in = true;
		
		if(strpos(Cookie::get('alc_enc'), ':') && !Session::get("loggedInAs")) {
			list($uid, $token) = explode(':', Cookie::get('alc_enc'), 2);
			$SQL_uid = Convert::raw2sql($uid);

			$member = DataObject::get_one("Member", "\"Member\".\"ID\" = '$SQL_uid'");

			// check if autologin token matches
			$hash = $member->encryptWithUserSettings($token);
			if($member && (!$member->RememberLoginToken || $member->RememberLoginToken != $hash)) {
				$member = null;
			}

			if($member) {
				self::session_regenerate_id();
				Session::set("loggedInAs", $member->ID);
				// This lets apache rules detect whether the user has logged in
				if(self::$login_marker_cookie) Cookie::set(self::$login_marker_cookie, 1, 0, null, null, false, true);
				
				$generator = new RandomGenerator();
<<<<<<< HEAD
				$member->RememberLoginToken = $generator->generateHash('sha1');
				Cookie::set('alc_enc', $member->ID . ':' . $member->RememberLoginToken, 90, null, null, false, true);
=======
				$token = $generator->randomToken('sha1');
				$hash = $member->encryptWithUserSettings($token);
				$member->RememberLoginToken = $hash;
				Cookie::set('alc_enc', $member->ID . ':' . $token, 90, null, null, false, true);
>>>>>>> 326036a5

				$member->NumVisit++;
				$member->write();
				
				// Audit logging hook
				$member->extend('memberAutoLoggedIn');
			}
		}
	}

	/**
	 * Logs this member out.
	 */
	function logOut() {
		Session::clear("loggedInAs");
		if(self::$login_marker_cookie) Cookie::set(self::$login_marker_cookie, null, 0);
		self::session_regenerate_id();

		$this->extend('memberLoggedOut');

		$this->RememberLoginToken = null;
		Cookie::set('alc_enc', null);
		Cookie::forceExpiry('alc_enc');

		$this->write();
		
		// Audit logging hook
		$this->extend('memberLoggedOut');
	}

	/**
	 * Utility for generating secure password hashes for this member.
	 */
	public function encryptWithUserSettings($string) {
		if (!$string) return null;

		// If the algorithm or salt is not available, it means we are operating
		// on legacy account with unhashed password. Do not hash the string.
		if (!$this->PasswordEncryption) {
			return $string;
		}

		// We assume we have PasswordEncryption and Salt available here.
		$e = PasswordEncryptor::create_for_algorithm($this->PasswordEncryption);
		return $e->encrypt($string, $this->Salt);

	}

	/**
	 * Generate an auto login token which can be used to reset the password,
	 * at the same time hashing it and storing in the database.
	 *
	 * @param int $lifetime The lifetime of the auto login hash in days (by default 2 days)
	 *
	 * @returns string Token that should be passed to the client (but NOT persisted).
	 *
	 * @todo Make it possible to handle database errors such as a "duplicate key" error
	 */
	public function generateAutologinTokenAndStoreHash($lifetime = 2) {
		do {
			$generator = new RandomGenerator();
			$token = $generator->randomToken();
			$hash = $this->encryptWithUserSettings($token);
		} while(DataObject::get_one('Member', "\"AutoLoginHash\" = '$hash'"));

		$this->AutoLoginHash = $hash;
		$this->AutoLoginExpired = date('Y-m-d', time() + (86400 * $lifetime));

		$this->write();

		return $token;
	}

	/**
	 * @deprecated 2.4
	 */
	public function generateAutologinHash($lifetime = 2) {
		user_error(
			'Member::generateAutologinHash is deprecated - tokens are no longer saved directly into the database '.
			'in plaintext. Use the return value of the Member::generateAutologinTokenAndHash to get the token '.
			'instead.',
			E_USER_ERROR);
	}

	/**
	 * Check the token against the member.
	 *
	 * @param string $autologinToken
	 *
	 * @returns bool Is token valid?
	 */
	public function validateAutoLoginToken($autologinToken) {
		$hash = $this->encryptWithUserSettings($autologinToken);

		$member = DataObject::get_one(
			'Member',
			"\"AutoLoginHash\"='" . $hash . "' AND \"AutoLoginExpired\" > " . DB::getConn()->now()
		);

		return (bool)$member;
	}

	/**
	 * Return the member for the auto login hash
	 *
	 * @param bool $login Should the member be logged in?
	 */
	static function member_from_autologinhash($RAW_hash, $login = false) {
		$SQL_hash = Convert::raw2sql($RAW_hash);

		$member = DataObject::get_one('Member',"\"AutoLoginHash\"='" . $SQL_hash . "' AND \"AutoLoginExpired\" > " . DB::getConn()->now());

		if($login && $member)
			$member->logIn();

		return $member;
	}

	/**
	 * Send signup, change password or forgot password informations to an user
	 *
	 * @param string $type Information type to send ("signup", "changePassword" or "forgotPassword")
	 * @param array $data Additional data to pass to the email (can be used in the template)
	 */
	function sendInfo($type = 'signup', $data = null) {
		switch($type) {
			case "signup":
				$e = Object::create('Member_SignupEmail');
				break;
			case "changePassword":
				$e = Object::create('Member_ChangePasswordEmail');
				break;
			case "forgotPassword":
				$e = Object::create('Member_ForgotPasswordEmail');
				break;
		}

		if(is_array($data)) {
			foreach($data as $key => $value)
				$e->$key = $value;
		}

		$e->populateTemplate($this);
		$e->setTo($this->Email);
		$e->send();
	}

	/**
	 * Returns the fields for the member form - used in the registration/profile module.
	 * It should return fields that are editable by the admin and the logged-in user. 
	 *
	 * @return FieldSet Returns a {@link FieldSet} containing the fields for
	 *                  the member form.
	 */
	public function getMemberFormFields() {
		$fields = parent::getFrontendFields();

		$fields->replaceField('Password', $password = new ConfirmedPasswordField (
			'Password',
			$this->fieldLabel('Password'),
			null,
			null,
			(bool) $this->ID
		));
		$password->setCanBeEmpty(true);

		$fields->replaceField('Locale', new DropdownField (
			'Locale',
			$this->fieldLabel('Locale'),
			i18n::get_existing_translations()
		));

		$fields->removeByName('RememberLoginToken');
		$fields->removeByName('NumVisit');
		$fields->removeByName('LastVisited');
		$fields->removeByName('Bounced');
		$fields->removeByName('AutoLoginHash');
		$fields->removeByName('AutoLoginExpired');
		$fields->removeByName('PasswordEncryption');
		$fields->removeByName('Salt');
		$fields->removeByName('PasswordExpiry');
		$fields->removeByName('FailedLoginCount');
		$fields->removeByName('LastViewed');
		$fields->removeByName('LockedOutUntil');

		$this->extend('updateMemberFormFields', $fields);
		return $fields;
	}

	function getValidator() {
		return new Member_Validator();
	}


	/**
	 * Returns the current logged in user
	 *
	 * @return bool|Member Returns the member object of the current logged in
	 *                     user or FALSE.
	 */
	static function currentUser() {
		$id = Member::currentUserID();
		if($id) {
			return DataObject::get_one("Member", "\"Member\".\"ID\" = $id");
		}
	}


	/**
	 * Get the ID of the current logged in user
	 *
	 * @return int Returns the ID of the current logged in user or 0.
	 */
	static function currentUserID() {
		$id = Session::get("loggedInAs");
		if(!$id && !self::$_already_tried_to_auto_log_in) {
			self::autoLogin();
			$id = Session::get("loggedInAs");
		}

		return is_numeric($id) ? $id : 0;
	}
	private static $_already_tried_to_auto_log_in = false;


	/*
	 * Generate a random password, with randomiser to kick in if there's no words file on the
	 * filesystem.
	 *
	 * @return string Returns a random password.
	 */
	static function create_new_password() {
		if(file_exists(Security::get_word_list())) {
			$words = file(Security::get_word_list());

			list($usec, $sec) = explode(' ', microtime());
			srand($sec + ((float) $usec * 100000));

			$word = trim($words[rand(0,sizeof($words)-1)]);
			$number = rand(10,999);

			return $word . $number;
		} else {
	    	$random = rand();
		    $string = md5($random);
    		$output = substr($string, 0, 6);
	    	return $output;
		}
	}

	/**
	 * Event handler called before writing to the database.
	 */
	function onBeforeWrite() {
		if($this->SetPassword) $this->Password = $this->SetPassword;

		// If a member with the same "unique identifier" already exists with a different ID, don't allow merging.
		// Note: This does not a full replacement for safeguards in the controller layer (e.g. in a registration form), 
		// but rather a last line of defense against data inconsistencies.
		$identifierField = self::$unique_identifier_field;
		if($this->$identifierField) {
			// Note: Same logic as Member_Validator class
			$idClause = ($this->ID) ? sprintf(" AND \"Member\".\"ID\" <> %d", (int)$this->ID) : '';
			$existingRecord = DataObject::get_one(
				'Member', 
				sprintf(
					"\"%s\" = '%s' %s",
					$identifierField,
					Convert::raw2sql($this->$identifierField),
					$idClause
				)
			);
			if($existingRecord) {
				throw new ValidationException(new ValidationResult(false, sprintf(
					_t(
						'Member.ValidationIdentifierFailed', 
						'Can\'t overwrite existing member #%d with identical identifier (%s = %s))', 
						PR_MEDIUM,
						'The values in brackets show a fieldname mapped to a value, usually denoting an existing email address'
					),
					$existingRecord->ID,
					$identifierField,
					$this->$identifierField
				)));
			}
		}

		// We don't send emails out on dev/tests sites to prevent accidentally spamming users.
		// However, if TestMailer is in use this isn't a risk.
		if(
			(Director::isLive() || Email::mailer() instanceof TestMailer) 
			&& $this->isChanged('Password')
			&& $this->record['Password'] 
			&& Member::$notify_password_change
		) {
			$this->sendInfo('changePassword');
		}

		// The test on $this->ID is used for when records are initially created.
		// Note that this only works with cleartext passwords, as we can't rehash
		// existing passwords.
		if((!$this->ID && $this->Password) || $this->isChanged('Password')) {
			// Password was changed: encrypt the password according the settings
			$encryption_details = Security::encrypt_password(
				$this->Password, // this is assumed to be cleartext
				$this->Salt,
				$this->PasswordEncryption,
				$this
			);

			// Overwrite the Password property with the hashed value
			$this->Password = $encryption_details['password'];
			$this->Salt = $encryption_details['salt'];
			$this->PasswordEncryption = $encryption_details['algorithm'];

			// If we haven't manually set a password expiry
			if(!$this->isChanged('PasswordExpiry')) {
				// then set it for us
				if(self::$password_expiry_days) {
					$this->PasswordExpiry = date('Y-m-d', time() + 86400 * self::$password_expiry_days);
				} else {
					$this->PasswordExpiry = null;
				}
			}
		}

		// save locale
		if(!$this->Locale) {
			$this->Locale = i18n::get_locale();
		}
		
		parent::onBeforeWrite();
	}
	
	function onAfterWrite() {
		parent::onAfterWrite();

		if($this->isChanged('Password')) {
			MemberPassword::log($this);
		}
	}
	
	/**
	 * If any admin groups are requested, deny the whole save operation.
	 * 
	 * @param Array $ids Database IDs of Group records
	 * @return boolean
	 */
	function onChangeGroups($ids) {
		// Filter out admin groups to avoid privilege escalation, 
		// unless the current user is an admin already
		if(!Permission::checkMember($this, 'ADMIN')) {
			$adminGroups = Permission::get_groups_by_permission('ADMIN');
			$adminGroupIDs = ($adminGroups) ? $adminGroups->column('ID') : array();
			return count(array_intersect($ids, $adminGroupIDs)) == 0;
		} else {
			return true;
		}
	}


	/**
	 * Check if the member is in one of the given groups.
	 *
	 * @param array|DataObjectSet $groups Collection of {@link Group} DataObjects to check
	 * @param boolean $strict Only determine direct group membership if set to true (Default: false)
	 * @return bool Returns TRUE if the member is in one of the given groups, otherwise FALSE.
	 */
	public function inGroups($groups, $strict = false) {
		if($groups) foreach($groups as $group) {
			if($this->inGroup($group, $strict)) return true;
		}
		
		return false;
	}


	/**
	 * Check if the member is in the given group or any parent groups.
	 *
	 * @param int|Group|string $group Group instance, Group Code or ID
	 * @param boolean $strict Only determine direct group membership if set to TRUE (Default: FALSE)
	 * @return bool Returns TRUE if the member is in the given group, otherwise FALSE.
	 */
	public function inGroup($group, $strict = false) {
		if(is_numeric($group)) {
			$groupCheckObj = DataObject::get_by_id('Group', $group);
		} elseif(is_string($group)) {
			$SQL_group = Convert::raw2sql($group);
			$groupCheckObj = DataObject::get_one('Group', "\"Code\" = '{$SQL_group}'");
		} elseif($group instanceof Group) {
			$groupCheckObj = $group;
		} else {
			user_error('Member::inGroup(): Wrong format for $group parameter', E_USER_ERROR);
		}
		
		if(!$groupCheckObj) return false;
		
		$groupCandidateObjs = ($strict) ? $this->getManyManyComponents("Groups") : $this->Groups();
		if($groupCandidateObjs) foreach($groupCandidateObjs as $groupCandidateObj) {
			if($groupCandidateObj->ID == $groupCheckObj->ID) return true;
		}

		return false;
	}
	
	/**
	 * Adds the member to a group. This will create the group if the given 
	 * group code does not return a valid group object. 
	 *
	 * @param string $groupcode
	 * @param string Title of the group
	 */
	public function addToGroupByCode($groupcode, $title = "") {
		$group = DataObject::get_one('Group', "\"Code\" = '" . Convert::raw2sql($groupcode). "'");
		
		if($group) {
			$this->Groups()->add($group);
		}
		else {
			if(!$title) $title = $groupcode;
			
			$group = new Group();
			$group->Code = $groupcode;
			$group->Title = $title;
			$group->write();
			
			$this->Groups()->add($group);
		}
	}
	
	/**
	 * Returns true if this user is an administrator.
	 * Administrators have access to everything.
	 * 
	 * @deprecated Use Permission::check('ADMIN') instead
	 * @return Returns TRUE if this user is an administrator.
	 */
	function isAdmin() {
		return Permission::checkMember($this, 'ADMIN');
	}
	
	/**
	 * @param Array $columns Column names on the Member record to show in {@link getTitle()}.
	 * @param String $sep Separator
	 */
	static function set_title_columns($columns, $sep = ' ') {
		if (!is_array($columns)) $columns = array($columns);
		self::$title_format = array('columns' => $columns, 'sep' => $sep);
	}

	//------------------- HELPER METHODS -----------------------------------//

	/**
	 * Get the complete name of the member, by default in the format "<Surname>, <FirstName>".
	 * Falls back to showing either field on its own.
	 * 
	 * You can overload this getter with {@link set_title_format()}
	 * and {@link set_title_sql()}.
	 *
	 * @return string Returns the first- and surname of the member. If the ID
	 *  of the member is equal 0, only the surname is returned.
	 */
	public function getTitle() {
		if (self::$title_format) {
			$values = array();
			foreach(self::$title_format['columns'] as $col) {
				$values[] = $this->getField($col);
			}
			return join(self::$title_format['sep'], $values);
		}
		if($this->getField('ID') === 0)
			return $this->getField('Surname');
		else{
			if($this->getField('Surname') && $this->getField('FirstName')){
				return $this->getField('Surname') . ', ' . $this->getField('FirstName');
			}elseif($this->getField('Surname')){
				return $this->getField('Surname');
			}elseif($this->getField('FirstName')){
				return $this->getField('FirstName');
			}else{
				return null;
			}
		}
	}

	/**
	 * Return a SQL CONCAT() fragment suitable for a SELECT statement.
	 * Useful for custom queries which assume a certain member title format.
	 * 
	 * @param String $tableName
	 * @return String SQL
	 */
	static function get_title_sql($tableName = 'Member') {
		// This should be abstracted to SSDatabase concatOperator or similar.
		$op = (DB::getConn() instanceof MSSQLDatabase) ? " + " : " || ";

		if (self::$title_format) {
			$columnsWithTablename = array();
			foreach(self::$title_format['columns'] as $column) {
				$columnsWithTablename[] = "\"$tableName\".\"$column\"";
			}
		
			return "(".join(" $op '".self::$title_format['sep']."' $op ", $columnsWithTablename).")";
		} else {
			return "(\"$tableName\".\"Surname\" $op ' ' $op \"$tableName\".\"FirstName\")";
		}
	}


	/**
	 * Get the complete name of the member
	 *
	 * @return string Returns the first- and surname of the member.
	 */
	public function getName() {
		return ($this->Surname) ? trim($this->FirstName . ' ' . $this->Surname) : $this->FirstName;
	}


	/**
	 * Set first- and surname
	 *
	 * This method assumes that the last part of the name is the surname, e.g.
	 * <i>A B C</i> will result in firstname <i>A B</i> and surname <i>C</i>
	 *
	 * @param string $name The name
	 */
	public function setName($name) {
		$nameParts = explode(' ', $name);
		$this->Surname = array_pop($nameParts);
		$this->FirstName = join(' ', $nameParts);
	}


	/**
	 * Alias for {@link setName}
	 *
	 * @param string $name The name
	 * @see setName()
	 */
	public function splitName($name) {
		return $this->setName($name);
	}

	/**
	 * Override the default getter for DateFormat so the
	 * default format for the user's locale is used
	 * if the user has not defined their own.
	 * 
	 * @return string ISO date format
	 */
	public function getDateFormat() {
		if($this->getField('DateFormat')) {
			return $this->getField('DateFormat');
		} elseif($this->getField('Locale')) {
			require_once 'Zend/Date.php';
			return Zend_Locale_Format::getDateFormat($this->Locale);
		} else {
			return i18n::get_date_format();
		}
	}

	/**
	 * Override the default getter for TimeFormat so the
	 * default format for the user's locale is used
	 * if the user has not defined their own.
	 * 
	 * @return string ISO date format
	 */
	public function getTimeFormat() {
		if($this->getField('TimeFormat')) {
			return $this->getField('TimeFormat');
		} elseif($this->getField('Locale')) {
			require_once 'Zend/Date.php';
			return Zend_Locale_Format::getTimeFormat($this->Locale);
		} else {
			return i18n::get_time_format();
		}
	}

	//---------------------------------------------------------------------//


	/**
	 * Get a "many-to-many" map that holds for all members their group
	 * memberships
	 *
	 * @return Member_GroupSet Returns a map holding for all members their
	 *                         group memberships.
	 */
	public function Groups() {
		$groups = $this->getManyManyComponents("Groups");
		$groupIDs = $groups->column();
		$collatedGroups = array();

		if($groups) {
			foreach($groups as $group) {
				$collatedGroups = array_merge((array)$collatedGroups, $group->collateAncestorIDs());
			}
		}

		$table = "Group_Members";

		if(count($collatedGroups) > 0) {
			$collatedGroups = implode(", ", array_unique($collatedGroups));

			$unfilteredGroups = singleton('Group')->instance_get("\"Group\".\"ID\" IN ($collatedGroups)", "\"Group\".\"ID\"", "", "", "Member_GroupSet");
			$result = new ComponentSet();
			
			// Only include groups where allowedIPAddress() returns true
			$ip = isset($_SERVER['REMOTE_ADDR']) ? $_SERVER['REMOTE_ADDR'] : null;
			foreach($unfilteredGroups as $group) {
				if($group->allowedIPAddress($ip)) $result->push($group);
			}
		} else {
			$result = new Member_GroupSet();
		}

		$result->setComponentInfo("many-to-many", $this, "Member", $table, "Group");

		return $result;
	}


	/**
	 * Get member SQLMap
	 *
	 * @param string $filter Filter for the SQL statement (WHERE clause)
	 * @param string $sort Sorting function (ORDER clause)
	 * @param string $blank Shift a blank member in the items
	 * @return SQLMap Returns an SQLMap that returns all Member data.
	 *
	 * @todo Improve documentation of this function! (Markus)
	 */
	public function map($filter = "", $sort = "", $blank="") {
		$ret = new SQLMap(singleton('Member')->extendedSQL($filter, $sort));
		if($blank) {
			$blankMember = Object::create('Member');
			$blankMember->Surname = $blank;
			$blankMember->ID = 0;

			$ret->getItems()->unshift($blankMember);
		}

		return $ret;
	}


	/**
	 * Get a member SQLMap of members in specific groups
	 *
	 * @param mixed $groups Optional groups to include in the map. If NULL is
	 *                      passed, all groups are returned, i.e.
	 *                      {@link map()} will be called.
	 * @return SQLMap Returns an SQLMap that returns all Member data.
	 * @see map()
	 *
	 * @todo Improve documentation of this function! (Markus)
	 */
	public static function mapInGroups($groups = null) {
		if(!$groups)
			return Member::map();

		$groupIDList = array();

		if(is_a($groups, 'DataObjectSet')) {
			foreach( $groups as $group )
				$groupIDList[] = $group->ID;
		} elseif(is_array($groups)) {
			$groupIDList = $groups;
		} else {
			$groupIDList[] = $groups;
		}

		if(empty($groupIDList))
			return Member::map();

		return new SQLMap(singleton('Member')->extendedSQL(
			"\"GroupID\" IN (" . implode( ',', $groupIDList ) .
			")", "Surname, FirstName", "", "INNER JOIN \"Group_Members\" ON \"MemberID\"=\"Member\".\"ID\""));
	}


	/**
	 * Get a map of all members in the groups given that have CMS permissions
	 *
	 * If no groups are passed, all groups with CMS permissions will be used.
	 *
	 * @param array $groups Groups to consider or NULL to use all groups with
	 *                      CMS permissions.
	 * @return SQLMap Returns a map of all members in the groups given that
	 *                have CMS permissions.
	 */
	public static function mapInCMSGroups($groups = null) {
		if(!$groups || $groups->Count() == 0) {
			$perms = array('ADMIN', 'CMS_ACCESS_AssetAdmin');
			
			$cmsPerms = singleton('CMSMain')->providePermissions();
			
			if(!empty($cmsPerms)) {
				$perms = array_unique(array_merge($perms, array_keys($cmsPerms)));
			}
			
			$SQL_perms = "'" . implode("', '", Convert::raw2sql($perms)) . "'";
			
			$groups = DataObject::get('Group', "", "",
				"INNER JOIN \"Permission\" ON \"Permission\".\"GroupID\" = \"Group\".\"ID\" AND \"Permission\".\"Code\" IN ($SQL_perms)");
		}

		$groupIDList = array();

		if(is_a($groups, 'DataObjectSet')) {
			foreach($groups as $group) {
				$groupIDList[] = $group->ID;
			}
		} elseif(is_array($groups)) {
			$groupIDList = $groups;
		}

		$filterClause = ($groupIDList)
			? "\"GroupID\" IN (" . implode( ',', $groupIDList ) . ")"
			: "";

		return new SQLMap(singleton('Member')->extendedSQL($filterClause,
			"Surname, FirstName", "",
			"INNER JOIN \"Group_Members\" ON \"MemberID\"=\"Member\".\"ID\" INNER JOIN \"Group\" ON \"Group\".\"ID\"=\"GroupID\""));
	}


	/**
	 * Get the groups in which the member is NOT in
	 *
	 * When passed an array of groups, and a component set of groups, this
	 * function will return the array of groups the member is NOT in.
	 *
	 * @param array $groupList An array of group code names.
	 * @param array $memberGroups A component set of groups (if set to NULL,
	 * 														$this->groups() will be used)
	 * @return array Groups in which the member is NOT in.
	 */
	public function memberNotInGroups($groupList, $memberGroups = null){
		if(!$memberGroups) $memberGroups = $this->Groups();

		foreach($memberGroups as $group) {
			if(in_array($group->Code, $groupList)) {
				$index = array_search($group->Code, $groupList);
				unset($groupList[$index]);
			}
		}
		
		return $groupList;
	}


	/**
	 * Return a {@link FieldSet} of fields that would appropriate for editing
	 * this member.
	 *
	 * @return FieldSet Return a FieldSet of fields that would appropriate for
	 *                  editing this member.
	 */
	public function getCMSFields() {
		require_once('Zend/Date.php');
		
		$fields = parent::getCMSFields();

		$mainFields = $fields->fieldByName("Root")->fieldByName("Main")->Children;

		$password = new ConfirmedPasswordField(
			'Password', 
			null, 
			null, 
			null, 
			true // showOnClick
		);
		$password->setCanBeEmpty(true);
		if(!$this->ID) $password->showOnClick = false;
		$mainFields->replaceField('Password', $password);
		
		$mainFields->insertBefore(
			new HeaderField('MemberDetailsHeader',_t('Member.PERSONALDETAILS', "Personal Details", PR_MEDIUM, 'Headline for formfields')),
			'FirstName'
		);
		
		$mainFields->insertBefore(
			new HeaderField('MemberUserDetailsHeader',_t('Member.USERDETAILS', "User Details", PR_MEDIUM, 'Headline for formfields')),
			'Email'
		);
		
		$mainFields->replaceField('Locale', new DropdownField(
			"Locale", 
			_t('Member.INTERFACELANG', "Interface Language", PR_MEDIUM, 'Language of the CMS'), 
			i18n::get_existing_translations()
		));
		
		$mainFields->removeByName('Bounced');
		$mainFields->removeByName('RememberLoginToken');
		$mainFields->removeByName('AutoLoginHash');
		$mainFields->removeByName('AutoLoginExpired');
		$mainFields->removeByName('PasswordEncryption');
		$mainFields->removeByName('PasswordExpiry');
		$mainFields->removeByName('LockedOutUntil');
		
		if(!self::$lock_out_after_incorrect_logins) {
			$mainFields->removeByName('FailedLoginCount');
		}
		
		$mainFields->removeByName('Salt');
		$mainFields->removeByName('NumVisit');
		$mainFields->removeByName('LastVisited');
	
		$fields->removeByName('Subscriptions');

		// Groups relation will get us into logical conflicts because
		// Members are displayed within  group edit form in SecurityAdmin
		$fields->removeByName('Groups');
		
		if(Permission::check('EDIT_PERMISSIONS')) {
			$groupsField = new TreeMultiselectField('Groups', false, 'Group');
			$fields->findOrMakeTab('Root.Groups', singleton('Group')->i18n_plural_name());
			$fields->addFieldToTab('Root.Groups', $groupsField);
			
			// Add permission field (readonly to avoid complicated group assignment logic).
			// This should only be available for existing records, as new records start
			// with no permissions until they have a group assignment anyway.
			if($this->ID) {
				$permissionsField = new PermissionCheckboxSetField_Readonly(
					'Permissions',
					singleton('Permission')->i18n_plural_name(),
					'Permission',
					'GroupID',
					// we don't want parent relationships, they're automatically resolved in the field
					$this->getManyManyComponents('Groups')
				);
				$fields->findOrMakeTab('Root.Permissions', singleton('Permission')->i18n_plural_name());
				$fields->addFieldToTab('Root.Permissions', $permissionsField);
			}
		}
		
		$defaultDateFormat = Zend_Locale_Format::getDateFormat($this->Locale);
		$dateFormatMap = array(
			'MMM d, yyyy' => Zend_Date::now()->toString('MMM d, yyyy'),
			'yyyy/MM/dd' => Zend_Date::now()->toString('yyyy/MM/dd'),
			'MM/dd/yyyy' => Zend_Date::now()->toString('MM/dd/yyyy'),
			'dd/MM/yyyy' => Zend_Date::now()->toString('dd/MM/yyyy'),
		);
		$dateFormatMap[$defaultDateFormat] = Zend_Date::now()->toString($defaultDateFormat)
			. sprintf(' (%s)', _t('Member.DefaultDateTime', 'default'));
		$mainFields->push(
			$dateFormatField = new Member_DatetimeOptionsetField(
				'DateFormat',
				$this->fieldLabel('DateFormat'),
				$dateFormatMap
			)
		);
		$dateFormatField->setValue($this->DateFormat);
		
		$defaultTimeFormat = Zend_Locale_Format::getTimeFormat($this->Locale);
		$timeFormatMap = array(
			'h:mm a' => Zend_Date::now()->toString('h:mm a'),
			'H:mm' => Zend_Date::now()->toString('H:mm'),
		);
		$timeFormatMap[$defaultTimeFormat] = Zend_Date::now()->toString($defaultTimeFormat)
			. sprintf(' (%s)', _t('Member.DefaultDateTime', 'default'));
		$mainFields->push(
			$timeFormatField = new Member_DatetimeOptionsetField(
				'TimeFormat',
				$this->fieldLabel('TimeFormat'),
				$timeFormatMap
			)
		);
		$timeFormatField->setValue($this->TimeFormat);
		
		$this->extend('updateCMSFields', $fields);
		
		return $fields;
	}
	
	/**
	 *
	 * @param boolean $includerelations a boolean value to indicate if the labels returned include relation fields
	 * 
	 */
	function fieldLabels($includerelations = true) {
		$labels = parent::fieldLabels($includerelations);
		
		$labels['FirstName'] = _t('Member.FIRSTNAME', 'First Name');
		$labels['Surname'] = _t('Member.SURNAME', 'Surname');
		$labels['Email'] = _t('Member.EMAIL', 'Email');
		$labels['Password'] = _t('Member.db_Password', 'Password');
		$labels['NumVisit'] = _t('Member.db_NumVisit', 'Number of Visits');
		$labels['LastVisited'] = _t('Member.db_LastVisited', 'Last Visited Date');
		$labels['PasswordExpiry'] = _t('Member.db_PasswordExpiry', 'Password Expiry Date', PR_MEDIUM, 'Password expiry date');
		$labels['LockedOutUntil'] = _t('Member.db_LockedOutUntil', 'Locked out until', PR_MEDIUM, 'Security related date');
		$labels['Locale'] = _t('Member.db_Locale', 'Interface Locale');
		if($includerelations){
			$labels['Groups'] = _t('Member.belongs_many_many_Groups', 'Groups', PR_MEDIUM, 'Security Groups this member belongs to');
		}
		return $labels;
	}
	
	/**
	 * Users can view their own record.
	 * Otherwise they'll need ADMIN or CMS_ACCESS_SecurityAdmin permissions.
	 * This is likely to be customized for social sites etc. with a looser permission model.
	 */
	function canView($member = null) {
		if(!$member || !(is_a($member, 'Member')) || is_numeric($member)) $member = Member::currentUser();
		
		// decorated access checks
		$results = $this->extend('canView', $member);
		if($results && is_array($results)) {
			if(!min($results)) return false;
			else return true;
		}
		
		// members can usually edit their own record
		if($member && $this->ID == $member->ID) return true;
		
		if(
			Permission::checkMember($member, 'ADMIN')
			|| Permission::checkMember($member, 'CMS_ACCESS_SecurityAdmin')
		) {
			return true;
		}
		
		return false;
	}
	
	/**
	 * Users can edit their own record.
	 * Otherwise they'll need ADMIN or CMS_ACCESS_SecurityAdmin permissions
	 */
	function canEdit($member = null) {
		if(!$member || !(is_a($member, 'Member')) || is_numeric($member)) $member = Member::currentUser();
		
		// decorated access checks
		$results = $this->extend('canEdit', $member);
		if($results && is_array($results)) {
			if(!min($results)) return false;
			else return true;
		}
		
		// No member found
		if(!($member && $member->exists())) return false;
		
		// If the requesting member is not an admin, but has access to manage members,
		// he still can't edit other members with ADMIN permission.
		// This is a bit weak, strictly speaking he shouldn't be allowed to
		// perform any action that could change the password on a member
		// with "higher" permissions than himself, but thats hard to determine.		
		if(!Permission::checkMember($member, 'ADMIN') && Permission::checkMember($this, 'ADMIN')) return false;

		return $this->canView($member);
	}
	
	/**
	 * Users can edit their own record.
	 * Otherwise they'll need ADMIN or CMS_ACCESS_SecurityAdmin permissions
	 */
	function canDelete($member = null) {
		if(!$member || !(is_a($member, 'Member')) || is_numeric($member)) $member = Member::currentUser();
		
		// decorated access checks
		$results = $this->extend('canDelete', $member);
		if($results && is_array($results)) {
			if(!min($results)) return false;
			else return true;
		}
		
		// No member found
		if(!($member && $member->exists())) return false;
		
		return $this->canEdit($member);
	}


	/**
	 * Validate this member object.
	 */
	function validate() {
		$valid = parent::validate();
		
		if(!$this->ID || $this->isChanged('Password')) {
			if($this->Password && self::$password_validator) {
				$valid->combineAnd(self::$password_validator->validate($this->Password, $this));
			}
		}

		if((!$this->ID && $this->SetPassword) || $this->isChanged('SetPassword')) {
			if($this->SetPassword && self::$password_validator) {
				$valid->combineAnd(self::$password_validator->validate($this->SetPassword, $this));
			}
		}

		return $valid;
	}	
	
	/**
	 * Change password. This will cause rehashing according to
	 * the `PasswordEncryption` property.
	 * 
	 * @param String $password Cleartext password
	 */
	function changePassword($password) {
		$this->Password = $password;
		$valid = $this->validate();
		
		if($valid->valid()) {
			$this->AutoLoginHash = null;
			$this->write();
		}
		
		return $valid;
	}
	
	/**
	 * Tell this member that someone made a failed attempt at logging in as them.
	 * This can be used to lock the user out temporarily if too many failed attempts are made.
	 */
	function registerFailedLogin() {
		if(self::$lock_out_after_incorrect_logins) {
			// Keep a tally of the number of failed log-ins so that we can lock people out
			$this->FailedLoginCount = $this->FailedLoginCount + 1;
			$this->write();
	
			if($this->FailedLoginCount >= self::$lock_out_after_incorrect_logins) {
				$this->LockedOutUntil = date('Y-m-d H:i:s', time() + 15*60);
				$this->write();
			}
		}
	}
	
	/**
	 * Get the HtmlEditorConfig for this user to be used in the CMS.
	 * This is set by the group. If multiple configurations are set,
	 * the one with the highest priority wins.
	 * 
	 * @return string
	 */
	function getHtmlEditorConfigForCMS() {
		$currentName = '';
		$currentPriority = 0;
		
		foreach($this->Groups() as $group) {
			$configName = $group->HtmlEditorConfig;
			if($configName) {
				$config = HtmlEditorConfig::get($group->HtmlEditorConfig);
				if($config && $config->getOption('priority') > $currentPriority) {
					$currentName = $configName;
				}
			}
		}
		
		// If can't find a suitable editor, just default to cms
		return $currentName ? $currentName : 'cms';
	}
}

/**
 * Special kind of {@link ComponentSet} that has special methods for
 * manipulating a user's membership
 * @package sapphire
 * @subpackage security
 */
class Member_GroupSet extends ComponentSet {
	/**
	 * Control group membership with a number of checkboxes.
	 *  - If the checkbox fields are present in $data, then the member will be
	 *    added to the group with the same codename.
	 *  - If the checkbox fields are *NOT* present in $data, then the member
	 *    will be removed from the group with the same codename.
	 *
	 * @param array $checkboxes An array list of the checkbox fieldnames (only
	 *               	          values are used). E.g. array(0, 1, 2)
	 * @param array $data The form data. Uually in the format array(0 => 2)
	 *                    (just pass the checkbox data from your form)
	 */
	function setByCheckboxes(array $checkboxes, array $data) {
		foreach($checkboxes as $checkbox) {
			if($data[$checkbox]) {
				$add[] = $checkbox;
			} else {
				$remove[] = $checkbox;
			}
		}

		if($add)
			$this->addManyByCodename($add);

		if($remove)
			$this->removeManyByCodename($remove);
	}


	/**
	 * Allows you to set groups based on a CheckboxSetField
	 *
	 * Pass the form element from your post data directly to this method, and
	 * it will update the groups and add and remove the member as appropriate.
	 *
	 * On the form setup:
	 *
	 * <code>
	 * $fields->push(
	 *   new CheckboxSetField(
	 *     "NewsletterSubscriptions",
	 *     "Receive email notification of events in ",
	 *     $sourceitems = DataObject::get("NewsletterType")->toDropDownMap("GroupID","Title"),
	 *     $selectedgroups = $member->Groups()->Map("ID","ID")
	 *   )
	 * );
	 * </code>
	 *
	 * On the form handler:
	 *
	 * <code>
	 * $groups = $member->Groups();
	 * $checkboxfield = $form->Fields()->fieldByName("NewsletterSubscriptions");
	 * $groups->setByCheckboxSetField($checkboxfield);
	 * </code>
	 *
	 * @param CheckboxSetField $checkboxsetfield The CheckboxSetField (with
	 *                                           data) from your form.
	 */
	function setByCheckboxSetField(CheckboxSetField $checkboxsetfield) {
		// Get the values from the formfield.
		$values = $checkboxsetfield->Value();
		$sourceItems = $checkboxsetfield->getSource();

		if($sourceItems) {
			// If (some) values are present, add and remove as necessary.
			if($values) {
				// update the groups based on the selections
				foreach($sourceItems as $k => $item) {
					if(in_array($k,$values)) {
						$add[] = $k;
					} else {
						$remove[] = $k;
					}
				}

			// else we should be removing all from the necessary groups.
			} else {
				$remove = array_keys($sourceItems);
			}

			if($add)
				$this->addManyByGroupID($add);

			if($remove)
				$this->RemoveManyByGroupID($remove);

		} else {
			USER_ERROR("Member::setByCheckboxSetField() - No source items could be found for checkboxsetfield " .
								 $checkboxsetfield->Name(), E_USER_WARNING);
		}
	}


	/**
	 * Adds this member to the groups based on the group IDs
	 *
	 * @param array $ids Group identifiers.
	 */
	function addManyByGroupID($groupIds){
		$groups = $this->getGroupsFromIDs($groupIds);
		if($groups) {
			foreach($groups as $group) {
				$this->add($group);
			}
		}
	}


	/**
	 * Removes the member from many groups based on the group IDs
	 *
	 * @param array $ids Group identifiers.
	 */
	function removeManyByGroupID($groupIds) {
	 	$groups = $this->getGroupsFromIDs($groupIds);
	 	if($groups) {
			foreach($groups as $group) {
				$this->remove($group);
			}
		}
	}


	/**
	 * Returns the groups from an array of group IDs
	 *
	 * @param array $ids Group identifiers.
	 * @return mixed Returns the groups from the array of Group IDs.
	 */
	function getGroupsFromIDs($ids){
		if($ids && count($ids) > 1) {
			return DataObject::get("Group", "\"ID\" IN (" . implode(",", $ids) . ")");
		} else {
			return DataObject::get_by_id("Group", $ids[0]);
		}
	}


	/**
	 * Adds this member to the groups based on the group codenames
	 *
	 * @param array $codenames Group codenames
	 */
	function addManyByCodename($codenames) {
		$groups = $this->codenamesToGroups($codenames);
		if($groups) {
			foreach($groups as $group){
				$this->add($group);
			}
		}
	}


	/**
	 * Removes this member from the groups based on the group codenames
	 *
	 * @param array $codenames Group codenames
	 */
	function removeManyByCodename($codenames) {
		$groups = $this->codenamesToGroups($codenames);
		if($groups) {
			foreach($groups as $group) {
				$this->remove($group);
			}
		}
	}


	/**
	 * Helper function to return the appropriate groups via a codenames
	 *
	 * @param array $codenames Group codenames
	 * @return array Returns the the appropriate groups.
	 */
	protected function codenamesToGroups($codenames) {
		$list = "'" . implode("', '", $codenames) . "'";
		$output = DataObject::get("Group", "\"Code\" IN ($list)");

		// Some are missing - throw warnings
		if(!$output || ($output->Count() != sizeof($list))) {
			foreach($codenames as $codename)
				$missing[$codename] = $codename;

			if($output) {
				foreach($output as $record)
					unset($missing[$record->Code]);
			}

			if($missing)
				user_error("The following group-codes aren't matched to any groups: " .
									 implode(", ", $missing) .
									 ".  You probably need to link up the correct group codes in phpMyAdmin",
									 E_USER_WARNING);
		}

		return $output;
	}
}



/**
 * Form for editing a member profile.
 * @package sapphire
 * @subpackage security
 */
class Member_ProfileForm extends Form {
	
	function __construct($controller, $name, $member) {
		Requirements::clear();
		Requirements::css(CMS_DIR . '/css/typography.css');
		Requirements::css(CMS_DIR . '/css/cms_right.css');
		Requirements::javascript(SAPPHIRE_DIR . "/thirdparty/prototype/prototype.js");
		Requirements::javascript(SAPPHIRE_DIR . "/thirdparty/behaviour/behaviour.js");
		Requirements::javascript(SAPPHIRE_DIR . "/javascript/prototype_improvements.js");
		Requirements::javascript(THIRDPARTY_DIR . "/scriptaculous/scriptaculous.js");
		Requirements::javascript(THIRDPARTY_DIR . "/scriptaculous/controls.js");
		Requirements::javascript(SAPPHIRE_DIR . "/javascript/layout_helpers.js");
		Requirements::css(SAPPHIRE_DIR . "/css/Form.css");
		
		Requirements::css(SAPPHIRE_DIR . "/css/MemberProfileForm.css");
		
		
		$fields = $member->getCMSFields();
		$fields->push(new HiddenField('ID','ID',$member->ID));

		$actions = new FieldSet(
			new FormAction('dosave',_t('CMSMain.SAVE', 'Save'))
		);
		
		$validator = new Member_Validator();
		
		parent::__construct($controller, $name, $fields, $actions, $validator);
		
		$this->loadDataFrom($member);
	}
	
	function dosave($data, $form) {
		// don't allow ommitting or changing the ID
		if(!isset($data['ID']) || $data['ID'] != Member::currentUserID()) {
			return Director::redirectBack();
		}
		
		$SQL_data = Convert::raw2sql($data);
		$member = DataObject::get_by_id("Member", $SQL_data['ID']);
		
		if($SQL_data['Locale'] != $member->Locale) {
			$form->addErrorMessage("Generic", _t('Member.REFRESHLANG'),"good");
		}
		
		$form->saveInto($member);
		$member->write();
		
		$closeLink = sprintf(
			'<small><a href="' . $_SERVER['HTTP_REFERER'] . '" onclick="javascript:window.top.GB_hide(); return false;">(%s)</a></small>',
			_t('ComplexTableField.CLOSEPOPUP', 'Close Popup')
		);
		$message = _t('Member.PROFILESAVESUCCESS', 'Successfully saved.') . ' ' . $closeLink;
		$form->sessionMessage($message, 'good');
		
		Director::redirectBack();
	}
}

/**
 * Class used as template to send an email to new members
 * @package sapphire
 * @subpackage security
 */
class Member_SignupEmail extends Email {
	protected $from = '';  // setting a blank from address uses the site's default administrator email
	protected $subject = '';
	protected $body = '';

	function __construct() {
		parent::__construct();
		$this->subject = _t('Member.EMAILSIGNUPSUBJECT', "Thanks for signing up");
		$this->body = '
			<h1>' . _t('Member.GREETING','Welcome') . ', $FirstName.</h1>
			<p>' . _t('Member.EMAILSIGNUPINTRO1','Thanks for signing up to become a new member, your details are listed below for future reference.') . '</p>

			<p>' . _t('Member.EMAILSIGNUPINTRO2','You can login to the website using the credentials listed below')  . ':
				<ul>
					<li><strong>' . _t('Member.EMAIL') . '</strong>$Email</li>
					<li><strong>' . _t('Member.PASSWORD') . ':</strong>$Password</li>
				</ul>
			</p>

			<h3>' . _t('Member.CONTACTINFO','Contact Information') . '</h3>
			<ul>
				<li><strong>' . _t('Member.NAME','Name')  . ':</strong> $FirstName $Surname</li>
				<% if Phone %>
					<li><strong>' . _t('Member.PHONE','Phone') . ':</strong> $Phone</li>
				<% end_if %>

				<% if Mobile %>
					<li><strong>' . _t('Member.MOBILE','Mobile') . ':</strong> $Mobile</li>
				<% end_if %>

				<li><strong>' . _t('Member.ADDRESS','Address') . ':</strong>
				<br/>
				$Number $Street $StreetType<br/>
				$Suburb<br/>
				$City $Postcode
				</li>

			</ul>
		';
	}
}



/**
 * Class used as template to send an email saying that the password has been
 * changed
 * @package sapphire
 * @subpackage security
 */
class Member_ChangePasswordEmail extends Email {
    protected $from = '';   // setting a blank from address uses the site's default administrator email
    protected $subject = '';
    protected $ss_template = 'ChangePasswordEmail';
    
    function __construct() {
		parent::__construct();
    	$this->subject = _t('Member.SUBJECTPASSWORDCHANGED', "Your password has been changed", PR_MEDIUM, 'Email subject');
    }
}



/**
 * Class used as template to send the forgot password email
 * @package sapphire
 * @subpackage security
 */
class Member_ForgotPasswordEmail extends Email {
    protected $from = '';  // setting a blank from address uses the site's default administrator email
    protected $subject = '';
    protected $ss_template = 'ForgotPasswordEmail';
    
    function __construct() {
		parent::__construct();
    	$this->subject = _t('Member.SUBJECTPASSWORDRESET', "Your password reset link", PR_MEDIUM, 'Email subject');
    }
}

/**
 * Member Validator
 * @package sapphire
 * @subpackage security
 */
class Member_Validator extends RequiredFields {

	protected $customRequired = array('FirstName', 'Email'); //, 'Password');


	/**
	 * Constructor
	 */
	public function __construct() {
		$required = func_get_args();
		if(isset($required[0]) && is_array($required[0])) {
			$required = $required[0];
		}
		$required = array_merge($required, $this->customRequired);

		parent::__construct($required);
	}


	/**
	 * Check if the submitted member data is valid (server-side)
	 *
	 * Check if a member with that email doesn't already exist, or if it does
	 * that it is this member.
	 *
	 * @param array $data Submitted data
	 * @return bool Returns TRUE if the submitted data is valid, otherwise
	 *              FALSE.
	 */
	function php($data) {
		$valid = parent::php($data);
		
		$identifierField = Member::get_unique_identifier_field();
		
		$SQL_identifierField = Convert::raw2sql($data[$identifierField]);
		$member = DataObject::get_one('Member', "\"$identifierField\" = '{$SQL_identifierField}'");

		// if we are in a complex table field popup, use ctf[childID], else use ID
		if(isset($_REQUEST['ctf']['childID'])) {
			$id = $_REQUEST['ctf']['childID'];
		} elseif(isset($_REQUEST['ID'])) {
			$id = $_REQUEST['ID'];
		} else {
			$id = null;
		}

		if($id && is_object($member) && $member->ID != $id) {
			$uniqueField = $this->form->dataFieldByName($identifierField);
			$this->validationError(
				$uniqueField->id(),
				sprintf(
					_t(
						'Member.VALIDATIONMEMBEREXISTS',
						'A member already exists with the same %s'
					),
					strtolower($identifierField)
				),
				'required'
			);
			$valid = false;
		}

		// Execute the validators on the extensions
		if($this->extension_instances) {
			foreach($this->extension_instances as $extension) {
				if(method_exists($extension, 'hasMethod') && $extension->hasMethod('updatePHP')) {
					$valid &= $extension->updatePHP($data, $this->form);
				}
			}
		}

		return $valid;
	}


	/**
	 * Check if the submitted member data is valid (client-side)
	 *
	 * @param array $data Submitted data
	 * @return bool Returns TRUE if the submitted data is valid, otherwise
	 *              FALSE.
	 */
	function javascript() {
		$js = parent::javascript();

		// Execute the validators on the extensions
		if($this->extension_instances) {
			foreach($this->extension_instances as $extension) {
				if(method_exists($extension, 'hasMethod') && $extension->hasMethod('updateJavascript')) {
					$extension->updateJavascript($js, $this->form);
				}
			}
		}

		return $js;
	}

}
/**
 * @package sapphire
 * @subpackage security
 */
class Member_DatetimeOptionsetField extends OptionsetField {

	function Field() {
		Requirements::css(SAPPHIRE_DIR . '/css/MemberDatetimeOptionsetField.css');
		Requirements::javascript(THIRDPARTY_DIR . '/thirdparty/jquery/jquery.js');
		Requirements::javascript(SAPPHIRE_DIR . '/javascript/MemberDatetimeOptionsetField.js');

		$options = '';
		$odd = 0;
		$source = $this->getSource();

		foreach($source as $key => $value) {
			// convert the ID to an HTML safe value (dots are not replaced, as they are valid in an ID attribute)
			$itemID = $this->id() . '_' . preg_replace('/[^\.a-zA-Z0-9\-\_]/', '_', $key);
			if($key == $this->value) {
				$useValue = false;
				$checked = " checked=\"checked\"";
			} else {
				$checked = "";
			}

			$odd = ($odd + 1) % 2;
			$extraClass = $odd ? "odd" : "even";
			$extraClass .= " val" . preg_replace('/[^a-zA-Z0-9\-\_]/', '_', $key);
			$disabled = ($this->disabled || in_array($key, $this->disabledItems)) ? "disabled=\"disabled\"" : "";
			$ATT_key = Convert::raw2att($key);

			$options .= "<li class=\"".$extraClass."\"><input id=\"$itemID\" name=\"$this->name\" type=\"radio\" value=\"$key\"$checked $disabled class=\"radio\" /> <label title=\"$ATT_key\" for=\"$itemID\">$value</label></li>\n"; 
		}

		// Add "custom" input field
		$value = ($this->value && !array_key_exists($this->value, $this->source)) ? $this->value : null;
		$checked = ($value) ? " checked=\"checked\"" : '';
		$options .= "<li class=\"valCustom\">"
			. sprintf("<input id=\"%s_custom\" name=\"%s\" type=\"radio\" value=\"__custom__\" class=\"radio\" %s />", $itemID, $this->name, $checked)
			. sprintf('<label for="%s_custom">%s:</label>', $itemID, _t('MemberDatetimeOptionsetField.Custom', 'Custom'))
			. sprintf("<input class=\"customFormat\" name=\"%s_custom\" value=\"%s\" />\n", $this->name, $value)
			. sprintf("<input type=\"hidden\" class=\"formatValidationURL\" value=\"%s\" />", $this->Link() . '/validate');
		$options .= ($value) ? sprintf(
			'<span class="preview">(%s: "%s")</span>',
			_t('MemberDatetimeOptionsetField.Preview', 'Preview'),
			Zend_Date::now()->toString($value)
		) : '';
		$options .= "<a class=\"formattingHelpToggle\" href=\"#\">" . _t('MemberDatetimeOptionsetField.TOGGLEHELP', 'Toggle formatting help') . "</a>";
		$options .= "<div class=\"formattingHelpText\">";
		$options .= $this->getFormattingHelpText();
		$options .= "</div>";
		$options .= "</li>\n";

		$id = $this->id();
		return "<ul id=\"$id\" class=\"optionset {$this->extraClass()}\">\n$options</ul>\n";
	}

	/**
	 * @todo Put this text into a template?
	 */
	function getFormattingHelpText() {
		$output = '<ul>';
		$output .= '<li>YYYY = ' . _t('MemberDatetimeOptionsetField.FOURDIGITYEAR', 'Four-digit year', 40, 'Help text describing what "YYYY" means in ISO date formatting') . '</li>';
		$output .= '<li>YY = ' . _t('MemberDatetimeOptionsetField.TWODIGITYEAR', 'Two-digit year', 40, 'Help text describing what "YY" means in ISO date formatting') . '</li>';
		$output .= '<li>MMMM = ' . _t('MemberDatetimeOptionsetField.FULLNAMEMONTH', 'Full name of month (e.g. June)', 40, 'Help text describing what "MMMM" means in ISO date formatting') . '</li>';
		$output .= '<li>MMM = ' . _t('MemberDatetimeOptionsetField.SHORTMONTH', 'Short name of month (e.g. Jun)', 40, 'Help text letting describing what "MMM" means in ISO date formatting') . '</li>';
		$output .= '<li>MM = ' . _t('MemberDatetimeOptionsetField.TWODIGITMONTH', 'Two-digit month (01=January, etc.)', 40, 'Help text describing what "MM" means in ISO date formatting') . '</li>';
		$output .= '<li>M = ' . _t('MemberDatetimeOptionsetField.MONTHNOLEADING', 'Month digit without leading zero', 40, 'Help text describing what "M" means in ISO date formatting') . '</li>';
		$output .= '<li>dd = ' . _t('MemberDatetimeOptionsetField.TWODIGITDAY', 'Two-digit day of month', 40, 'Help text describing what "dd" means in ISO date formatting') . '</li>';
		$output .= '<li>d = ' . _t('MemberDatetimeOptionsetField.DAYNOLEADING', 'Day of month without leading zero', 40, 'Help text describing what "d" means in ISO date formatting') . '</li>';
		$output .= '<li>hh = ' . _t('MemberDatetimeOptionsetField.TWODIGITHOUR', 'Two digits of hour (00 through 23)', 40, 'Help text describing what "hh" means in ISO date formatting') . '</li>';
		$output .= '<li>h = ' . _t('MemberDatetimeOptionsetField.HOURNOLEADING', 'Hour without leading zero', 40, 'Help text describing what "h" means in ISO date formatting') . '</li>';
		$output .= '<li>mm = ' . _t('MemberDatetimeOptionsetField.TWODIGITMINUTE', 'Two digits of minute (00 through 59)', 40, 'Help text describing what "mm" means in ISO date formatting') . '</li>';
		$output .= '<li>m = ' . _t('MemberDatetimeOptionsetField.MINUTENOLEADING', 'Minute without leading zero', 40, 'Help text describing what "m" means in ISO date formatting') . '</li>';
		$output .= '<li>ss = ' . _t('MemberDatetimeOptionsetField.TWODIGITSECOND', 'Two digits of second (00 through 59)', 40, 'Help text describing what "ss" means in ISO date formatting') . '</li>';
		$output .= '<li>s = ' . _t('MemberDatetimeOptionsetField.DIGITSDECFRACTIONSECOND', 'One or more digits representing a decimal fraction of a second', 40, 'Help text describing what "s" means in ISO date formatting') . '</li>';
		$output .= '<li>a = ' . _t('MemberDatetimeOptionsetField.AMORPM', 'AM (Ante meridiem) or PM (Post meridiem)', 40, 'Help text describing what "a" means in ISO date formatting') . '</li>';
		$output .= '</ul>';
		return $output;
	}

	function setValue($value) {
		if($value == '__custom__') {
			$value = isset($_REQUEST[$this->name . '_custom']) ? $_REQUEST[$this->name . '_custom'] : null;
		}
		if($value) {
			parent::setValue($value);
		}
	}

	function validate() {
		$value = isset($_POST[$this->name . '_custom']) ? $_POST[$this->name . '_custom'] : null;
		if(!$value) return true; // no custom value, don't validate

		// Check that the current date with the date format is valid or not
		$validator = $this->form ? $this->form->getValidator() : null;
		require_once 'Zend/Date.php';
		$date = Zend_Date::now()->toString($value);
		$valid = Zend_Date::isDate($date, $value);
		if($valid) {
			return true;
		} else {
			if($validator) {
				$validator->validationError($this->name, _t('MemberDatetimeOptionsetField.DATEFORMATBAD',"Date format is invalid"), "validation", false);
			}
			return false;
		}
	}

}<|MERGE_RESOLUTION|>--- conflicted
+++ resolved
@@ -401,15 +401,10 @@
 				if(self::$login_marker_cookie) Cookie::set(self::$login_marker_cookie, 1, 0, null, null, false, true);
 				
 				$generator = new RandomGenerator();
-<<<<<<< HEAD
-				$member->RememberLoginToken = $generator->generateHash('sha1');
-				Cookie::set('alc_enc', $member->ID . ':' . $member->RememberLoginToken, 90, null, null, false, true);
-=======
 				$token = $generator->randomToken('sha1');
 				$hash = $member->encryptWithUserSettings($token);
 				$member->RememberLoginToken = $hash;
 				Cookie::set('alc_enc', $member->ID . ':' . $token, 90, null, null, false, true);
->>>>>>> 326036a5
 
 				$member->NumVisit++;
 				$member->write();
