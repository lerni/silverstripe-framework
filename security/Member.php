<?php
/**
 * The member class which represents the users of the system
 *
 * @package framework
 * @subpackage security
 *
 * @property string $FirstName
 * @property string $Surname
 * @property string $Email
 * @property string $Password
 * @property string $RememberLoginToken
 * @property string $TempIDHash
 * @property string $TempIDExpired
 * @property int $NumVisit @deprecated 4.0
 * @property string $LastVisited @deprecated 4.0
 * @property string $AutoLoginHash
 * @property string $AutoLoginExpired
 * @property string $PasswordEncryption
 * @property string $Salt
 * @property string $PasswordExpiry
 * @property string $LockedOutUntil
 * @property string $Locale
 * @property int $FailedLoginCount
 * @property string $DateFormat
 * @property string $TimeFormat
 */
class Member extends DataObject implements TemplateGlobalProvider {

	private static $db = array(
		'FirstName' => 'Varchar',
		'Surname' => 'Varchar',
		'Email' => 'Varchar(254)', // See RFC 5321, Section 4.5.3.1.3. (256 minus the < and > character)
		'TempIDHash' => 'Varchar(160)', // Temporary id used for cms re-authentication
		'TempIDExpired' => 'SS_Datetime', // Expiry of temp login
		'Password' => 'Varchar(160)',
		'RememberLoginToken' => 'Varchar(160)', // Note: this currently holds a hash, not a token.
		'NumVisit' => 'Int', // @deprecated 4.0
		'LastVisited' => 'SS_Datetime', // @deprecated 4.0
		'AutoLoginHash' => 'Varchar(160)', // Used to auto-login the user on password reset
		'AutoLoginExpired' => 'SS_Datetime',
		// This is an arbitrary code pointing to a PasswordEncryptor instance,
		// not an actual encryption algorithm.
		// Warning: Never change this field after its the first password hashing without
		// providing a new cleartext password as well.
		'PasswordEncryption' => "Varchar(50)",
		'Salt' => 'Varchar(50)',
		'PasswordExpiry' => 'Date',
		'LockedOutUntil' => 'SS_Datetime',
		'Locale' => 'Varchar(6)',
		// handled in registerFailedLogin(), only used if $lock_out_after_incorrect_logins is set
		'FailedLoginCount' => 'Int',
		// In ISO format
		'DateFormat' => 'Varchar(30)',
		'TimeFormat' => 'Varchar(30)',
	);

	private static $belongs_many_many = array(
		'Groups' => 'Group',
	);

	private static $has_one = array();

	private static $has_many = array(
		'LoggedPasswords' => 'MemberPassword',
	);

	private static $many_many = array();

	private static $many_many_extraFields = array();

	private static $default_sort = '"Surname", "FirstName"';

	private static $indexes = array(
		'Email' => true,
		//Removed due to duplicate null values causing MSSQL problems
		//'AutoLoginHash' => Array('type'=>'unique', 'value'=>'AutoLoginHash', 'ignoreNulls'=>true)
	);

	/**
	 * @config
	 * @var boolean
	 */
	private static $notify_password_change = false;

	/**
	 * Flag whether or not member visits should be logged (count only)
	 *
	 * @deprecated 4.0
	 * @var bool
	 * @config
	 */
	private static $log_last_visited = true;

	/**
	 * Flag whether we should count number of visits
	 *
	 * @deprecated 4.0
	 * @var bool
	 * @config
	 */
	private static $log_num_visits = true;

	/**
	 * All searchable database columns
	 * in this object, currently queried
	 * with a "column LIKE '%keywords%'
	 * statement.
	 *
	 * @var array
	 * @todo Generic implementation of $searchable_fields on DataObject,
	 * with definition for different searching algorithms
	 * (LIKE, FULLTEXT) and default FormFields to construct a searchform.
	 */
	private static $searchable_fields = array(
		'FirstName',
		'Surname',
		'Email',
	);

	/**
	 * @config
	 * @var array
	 */
	private static $summary_fields = array(
		'FirstName',
		'Surname',
		'Email',
	);

	/**
	 * @config
	 * @var array
	 */
	private static $casting = array(
		'Name' => 'Varchar',
	);

	/**
	 * Internal-use only fields
	 *
	 * @config
	 * @var array
	 */
	private static $hidden_fields = array(
		'RememberLoginToken',
		'AutoLoginHash',
		'AutoLoginExpired',
		'PasswordEncryption',
		'PasswordExpiry',
		'LockedOutUntil',
		'TempIDHash',
		'TempIDExpired',
		'Salt',
		'NumVisit', // @deprecated 4.0
	);

	/**
	 * @config
	 * @var Array See {@link set_title_columns()}
	 */
	private static $title_format = null;

	/**
	 * The unique field used to identify this member.
	 * By default, it's "Email", but another common
	 * field could be Username.
	 *
	 * @config
	 * @var string
	 */
	private static $unique_identifier_field = 'Email';

	/**
	 * @config
	 * {@link PasswordValidator} object for validating user's password
	 */
	private static $password_validator = null;

	/**
	 * @config
	 * The number of days that a password should be valid for.
	 * By default, this is null, which means that passwords never expire
	 */
	private static $password_expiry_days = null;

	/**
	 * @config
	 * @var Int Number of incorrect logins after which
	 * the user is blocked from further attempts for the timespan
	 * defined in {@link $lock_out_delay_mins}.
	 */
	private static $lock_out_after_incorrect_logins = 10;

	/**
	 * @config
	 * @var integer Minutes of enforced lockout after incorrect password attempts.
	 * Only applies if {@link $lock_out_after_incorrect_logins} greater than 0.
	 */
	private static $lock_out_delay_mins = 15;

	/**
	 * @config
	 * @var String If this is set, then a session cookie with the given name will be set on log-in,
	 * and cleared on logout.
	 */
	private static $login_marker_cookie = null;

	/**
	 * Indicates that when a {@link Member} logs in, Member:session_regenerate_id()
	 * should be called as a security precaution.
	 *
	 * This doesn't always work, especially if you're trying to set session cookies
	 * across an entire site using the domain parameter to session_set_cookie_params()
	 *
	 * @config
	 * @var boolean
	 */
	private static $session_regenerate_id = true;


	/**
	 * Default lifetime of temporary ids.
	 *
	 * This is the period within which a user can be re-authenticated within the CMS by entering only their password
	 * and without losing their workspace.
	 *
	 * Any session expiration outside of this time will require them to login from the frontend using their full
	 * username and password.
	 *
	 * Defaults to 72 hours. Set to zero to disable expiration.
	 *
	 * @config
	 * @var int Lifetime in seconds
	 */
	private static $temp_id_lifetime = 259200;

	/**
	 * @deprecated 4.0 Use the "Member.session_regenerate_id" config setting instead
	 */
	public static function set_session_regenerate_id($bool) {
		Deprecation::notice('4.0', 'Use the "Member.session_regenerate_id" config setting instead');
		self::config()->session_regenerate_id = $bool;
	}

	/**
	 * Ensure the locale is set to something sensible by default.
	 */
	public function populateDefaults() {
		parent::populateDefaults();
		$this->Locale = i18n::get_closest_translation(i18n::get_locale());
	}

	public function requireDefaultRecords() {
		parent::requireDefaultRecords();
		// Default groups should've been built by Group->requireDefaultRecords() already
		static::default_admin();
	}

	/**
	 * Get the default admin record if it exists, or creates it otherwise if enabled
	 *
	 * @return Member
	 */
	public static function default_admin() {
		// Check if set
		if(!Security::has_default_admin()) return null;

		// Find or create ADMIN group
		singleton('Group')->requireDefaultRecords();
		$adminGroup = Permission::get_groups_by_permission('ADMIN')->First();

		// Find member
		$admin = Member::get()
			->filter('Email', Security::default_admin_username())
			->first();
		if(!$admin) {
			// 'Password' is not set to avoid creating
			// persistent logins in the database. See Security::setDefaultAdmin().
			// Set 'Email' to identify this as the default admin
			$admin = Member::create();
			$admin->FirstName = _t('Member.DefaultAdminFirstname', 'Default Admin');
			$admin->Email = Security::default_admin_username();
			$admin->write();
		}

		// Ensure this user is in the admin group
		if(!$admin->inGroup($adminGroup)) {
			// Add member to group instead of adding group to member
			// This bypasses the privilege escallation code in Member_GroupSet
			$adminGroup
				->DirectMembers()
				->add($admin);
		}

		return $admin;
	}

	/**
	 * If this is called, then a session cookie will be set to "1" whenever a user
	 * logs in.  This lets 3rd party tools, such as apache's mod_rewrite, detect
	 * whether a user is logged in or not and alter behaviour accordingly.
	 *
	 * One known use of this is to bypass static caching for logged in users.  This is
	 * done by putting this into _config.php
	 * <pre>
	 * Member::set_login_marker_cookie("SS_LOGGED_IN");
	 * </pre>
	 *
	 * And then adding this condition to each of the rewrite rules that make use of
	 * the static cache.
	 * <pre>
	 * RewriteCond %{HTTP_COOKIE} !SS_LOGGED_IN=1
	 * </pre>
	 *
	 * @deprecated 4.0 Use the "Member.login_marker_cookie" config setting instead
	 * @param $cookieName string The name of the cookie to set.
	 */
	public static function set_login_marker_cookie($cookieName) {
		Deprecation::notice('4.0', 'Use the "Member.login_marker_cookie" config setting instead');
		self::config()->login_marker_cookie = $cookieName;
	}

	/**
	 * Check if the passed password matches the stored one (if the member is not locked out).
	 *
	 * @param string $password
	 * @return ValidationResult
	 */
	public function checkPassword($password) {
		$result = $this->canLogIn();

		// Short-circuit the result upon failure, no further checks needed.
		if (!$result->valid()) {
			return $result;
		}

		// Allow default admin to login as self
		if($this->isDefaultAdmin() && Security::check_default_admin($this->Email, $password)) {
			return $result;
		}

		// Check a password is set on this member
		if(empty($this->Password) && $this->exists()) {
			$result->error(_t('Member.NoPassword','There is no password on this member.'));
			return $result;
		}

		$e = PasswordEncryptor::create_for_algorithm($this->PasswordEncryption);
		if(!$e->check($this->Password, $password, $this->Salt, $this)) {
			$result->error(_t (
				'Member.ERRORWRONGCRED',
				'The provided details don\'t seem to be correct. Please try again.'
			));
		}

		return $result;
	}

	/**
	 * Check if this user is the currently configured default admin
	 *
	 * @return bool
	 */
	public function isDefaultAdmin() {
		return Security::has_default_admin()
			&& $this->Email === Security::default_admin_username();
	}

	/**
	 * Returns a valid {@link ValidationResult} if this member can currently log in, or an invalid
	 * one with error messages to display if the member is locked out.
	 *
	 * You can hook into this with a "canLogIn" method on an attached extension.
	 *
	 * @return ValidationResult
	 */
	public function canLogIn() {
		$result = ValidationResult::create();

		if($this->isLockedOut()) {
			$result->error(
				_t(
					'Member.ERRORLOCKEDOUT2',
					'Your account has been temporarily disabled because of too many failed attempts at ' .
					'logging in. Please try again in {count} minutes.',
					null,
					array('count' => $this->config()->lock_out_delay_mins)
				)
			);
		}

		$this->extend('canLogIn', $result);
		return $result;
	}

	/**
	 * Returns true if this user is locked out
	 */
	public function isLockedOut() {
		$state = true;
		if ($this->LockedOutUntil && $this->dbObject('LockedOutUntil')->InFuture()) {
			$state = true;
		} elseif ($this->config()->lock_out_after_incorrect_logins <= 0) {
			$state = false;
		} else {
<<<<<<< HEAD

=======
>>>>>>> e281c64f
			$email = $this->{static::config()->unique_identifier_field};
			$attempts = LoginAttempt::getByEmail($email)
				->sort('Created', 'DESC')
				->limit($this->config()->lock_out_after_incorrect_logins);

			if ($attempts->count() < $this->config()->lock_out_after_incorrect_logins) {
				$state = false;
			} else {

				$success = false;
				foreach ($attempts as $attempt) {
					if ($attempt->Status === 'Success') {
						$success = true;
						$state = false;
						break;
					}
				}

				if (!$success) {
					$lockedOutUntil = $attempts->first()->dbObject('Created')->Format('U')
					                  + ($this->config()->lock_out_delay_mins * 60);
					if (SS_Datetime::now()->Format('U') < $lockedOutUntil) {
						$state = true;
					} else {
						$state = false;
					}
				}
			}
		}

		$this->extend('updateIsLockedOut', $state);
		return $state;
	}

	/**
	 * Regenerate the session_id.
	 * This wrapper is here to make it easier to disable calls to session_regenerate_id(), should you need to.
	 * They have caused problems in certain
	 * quirky problems (such as using the Windmill 0.3.6 proxy).
	 */
	public static function session_regenerate_id() {
		if(!self::config()->session_regenerate_id) return;

		// This can be called via CLI during testing.
		if(Director::is_cli()) return;

		$file = '';
		$line = '';

		// @ is to supress win32 warnings/notices when session wasn't cleaned up properly
		// There's nothing we can do about this, because it's an operating system function!
		if(!headers_sent($file, $line)) @session_regenerate_id(true);
	}

	/**
	 * Get the field used for uniquely identifying a member
	 * in the database. {@see Member::$unique_identifier_field}
	 *
	 * @deprecated 4.0 Use the "Member.unique_identifier_field" config setting instead
	 * @return string
	 */
	public static function get_unique_identifier_field() {
		Deprecation::notice('4.0', 'Use the "Member.unique_identifier_field" config setting instead');
		return Member::config()->unique_identifier_field;
	}

	/**
	 * Set the field used for uniquely identifying a member
	 * in the database. {@see Member::$unique_identifier_field}
	 *
	 * @deprecated 4.0 Use the "Member.unique_identifier_field" config setting instead
	 * @param $field The field name to set as the unique field
	 */
	public static function set_unique_identifier_field($field) {
		Deprecation::notice('4.0', 'Use the "Member.unique_identifier_field" config setting instead');
		Member::config()->unique_identifier_field = $field;
	}

	/**
	 * Set a {@link PasswordValidator} object to use to validate member's passwords.
	 */
	public static function set_password_validator($pv) {
		self::$password_validator = $pv;
	}

	/**
	 * Returns the current {@link PasswordValidator}
	 */
	public static function password_validator() {
		return self::$password_validator;
	}

	/**
	 * Set the number of days that a password should be valid for.
	 * Set to null (the default) to have passwords never expire.
	 *
	 * @deprecated 4.0 Use the "Member.password_expiry_days" config setting instead
	 */
	public static function set_password_expiry($days) {
		Deprecation::notice('4.0', 'Use the "Member.password_expiry_days" config setting instead');
		self::config()->password_expiry_days = $days;
	}

	/**
	 * Configure the security system to lock users out after this many incorrect logins
	 *
	 * @deprecated 4.0 Use the "Member.lock_out_after_incorrect_logins" config setting instead
	 */
	public static function lock_out_after_incorrect_logins($numLogins) {
		Deprecation::notice('4.0', 'Use the "Member.lock_out_after_incorrect_logins" config setting instead');
		self::config()->lock_out_after_incorrect_logins = $numLogins;
	}


	public function isPasswordExpired() {
		if(!$this->PasswordExpiry) return false;
		return strtotime(date('Y-m-d')) >= strtotime($this->PasswordExpiry);
	}

	/**
	 * Logs this member in
	 *
	 * @param bool $remember If set to TRUE, the member will be logged in automatically the next time.
	 */
	public function logIn($remember = false) {
		$this->extend('beforeMemberLoggedIn');

		self::session_regenerate_id();

		Session::set("loggedInAs", $this->ID);
		// This lets apache rules detect whether the user has logged in
		if(Member::config()->login_marker_cookie) Cookie::set(Member::config()->login_marker_cookie, 1, 0);

		$this->addVisit();

		// Only set the cookie if autologin is enabled
		if($remember && Security::config()->autologin_enabled) {
			// Store the hash and give the client the cookie with the token.
			$generator = new RandomGenerator();
			$token = $generator->randomToken('sha1');
			$hash = $this->encryptWithUserSettings($token);
			$this->RememberLoginToken = $hash;
			Cookie::set('alc_enc', $this->ID . ':' . $token, 90, null, null, null, true);
		} else {
			$this->RememberLoginToken = null;
			Cookie::force_expiry('alc_enc');
		}

		// Clear the incorrect log-in count
		$this->registerSuccessfulLogin();

		// Don't set column if its not built yet (the login might be precursor to a /dev/build...)
		if(array_key_exists('LockedOutUntil', DB::field_list('Member'))) {
			$this->LockedOutUntil = null;
		}

		$this->regenerateTempID();

		$this->write();

		// Audit logging hook
		$this->extend('memberLoggedIn');
	}

	/**
	 * @deprecated 4.0
	 */
	public function addVisit() {
		if($this->config()->log_num_visits) {
			Deprecation::notice(
				'4.0',
				'Member::$NumVisit is deprecated. From 4.0 onwards you should implement this as a custom extension'
			);
			$this->NumVisit++;
		}
	}

	/**
	 * Trigger regeneration of TempID.
	 *
	 * This should be performed any time the user presents their normal identification (normally Email)
	 * and is successfully authenticated.
	 */
	public function regenerateTempID() {
		$generator = new RandomGenerator();
		$this->TempIDHash = $generator->randomToken('sha1');
		$this->TempIDExpired = self::config()->temp_id_lifetime
			? date('Y-m-d H:i:s', strtotime(SS_Datetime::now()->getValue()) + self::config()->temp_id_lifetime)
			: null;
		$this->write();
	}

	/**
	 * Check if the member ID logged in session actually
	 * has a database record of the same ID. If there is
	 * no logged in user, FALSE is returned anyway.
	 *
	 * @return boolean TRUE record found FALSE no record found
	 */
	public static function logged_in_session_exists() {
		if($id = Member::currentUserID()) {
			if($member = DataObject::get_by_id('Member', $id)) {
				if($member->exists()) return true;
			}
		}

		return false;
	}

	/**
	 * Log the user in if the "remember login" cookie is set
	 *
	 * The <i>remember login token</i> will be changed on every successful
	 * auto-login.
	 */
	public static function autoLogin() {
		// Don't bother trying this multiple times
		self::$_already_tried_to_auto_log_in = true;

		if(!Security::config()->autologin_enabled
			|| strpos(Cookie::get('alc_enc'), ':') === false
			|| Session::get("loggedInAs")
			|| !Security::database_is_ready()
		) {
			return;
		}

		list($uid, $token) = explode(':', Cookie::get('alc_enc'), 2);

		if (!$uid || !$token) {
			return;
		}

		$member = DataObject::get_by_id("Member", $uid);

		// check if autologin token matches
		if($member) {
			$hash = $member->encryptWithUserSettings($token);
			if(!$member->RememberLoginToken || $member->RememberLoginToken !== $hash) {
				$member = null;
			}
		}

		if($member) {
			self::session_regenerate_id();
			Session::set("loggedInAs", $member->ID);
			// This lets apache rules detect whether the user has logged in
			if(Member::config()->login_marker_cookie) {
				Cookie::set(Member::config()->login_marker_cookie, 1, 0, null, null, false, true);
			}

			$generator = new RandomGenerator();
			$token = $generator->randomToken('sha1');
			$hash = $member->encryptWithUserSettings($token);
			$member->RememberLoginToken = $hash;
			Cookie::set('alc_enc', $member->ID . ':' . $token, 90, null, null, false, true);

			$member->addVisit();
			$member->write();

			// Audit logging hook
			$member->extend('memberAutoLoggedIn');
		}
	}

	/**
	 * Logs this member out.
	 */
	public function logOut() {
		$this->extend('beforeMemberLoggedOut');

		Session::clear("loggedInAs");
		if(Member::config()->login_marker_cookie) Cookie::set(Member::config()->login_marker_cookie, null, 0);

		Session::destroy();

		$this->extend('memberLoggedOut');

		$this->RememberLoginToken = null;
		Cookie::force_expiry('alc_enc');

		// Switch back to live in order to avoid infinite loops when
		// redirecting to the login screen (if this login screen is versioned)
		Session::clear('readingMode');

		$this->write();

		// Audit logging hook
		$this->extend('memberLoggedOut');
	}

	/**
	 * Utility for generating secure password hashes for this member.
	 */
	public function encryptWithUserSettings($string) {
		if (!$string) return null;

		// If the algorithm or salt is not available, it means we are operating
		// on legacy account with unhashed password. Do not hash the string.
		if (!$this->PasswordEncryption) {
			return $string;
		}

		// We assume we have PasswordEncryption and Salt available here.
		$e = PasswordEncryptor::create_for_algorithm($this->PasswordEncryption);
		return $e->encrypt($string, $this->Salt);

	}

	/**
	 * Generate an auto login token which can be used to reset the password,
	 * at the same time hashing it and storing in the database.
	 *
	 * @param int $lifetime The lifetime of the auto login hash in days (by default 2 days)
	 *
	 * @returns string Token that should be passed to the client (but NOT persisted).
	 *
	 * @todo Make it possible to handle database errors such as a "duplicate key" error
	 */
	public function generateAutologinTokenAndStoreHash($lifetime = 2) {
		do {
			$generator = new RandomGenerator();
			$token = $generator->randomToken();
			$hash = $this->encryptWithUserSettings($token);
		} while(DataObject::get_one('Member', array(
			'"Member"."AutoLoginHash"' => $hash
		)));

		$this->AutoLoginHash = $hash;
		$this->AutoLoginExpired = date('Y-m-d H:i:s', time() + (86400 * $lifetime));

		$this->write();

		return $token;
	}

	/**
	 * Check the token against the member.
	 *
	 * @param string $autologinToken
	 *
	 * @returns bool Is token valid?
	 */
	public function validateAutoLoginToken($autologinToken) {
		$hash = $this->encryptWithUserSettings($autologinToken);
		$member = self::member_from_autologinhash($hash, false);
		return (bool)$member;
	}

	/**
	 * Return the member for the auto login hash
	 *
	 * @param string $hash The hash key
	 * @param bool $login Should the member be logged in?
	 *
	 * @return Member the matching member, if valid
	 * @return Member
	 */
	public static function member_from_autologinhash($hash, $login = false) {

		$nowExpression = DB::get_conn()->now();
		$member = DataObject::get_one('Member', array(
			"\"Member\".\"AutoLoginHash\"" => $hash,
			"\"Member\".\"AutoLoginExpired\" > $nowExpression" // NOW() can't be parameterised
		));

		if($login && $member) $member->logIn();

		return $member;
	}

	/**
	 * Find a member record with the given TempIDHash value
	 *
	 * @param string $tempid
	 * @return Member
	 */
	public static function member_from_tempid($tempid) {
		$members = Member::get()
			->filter('TempIDHash', $tempid);

		// Exclude expired
		if(static::config()->temp_id_lifetime) {
			$members = $members->filter('TempIDExpired:GreaterThan', SS_Datetime::now()->getValue());
		}

		return $members->first();
	}

	/**
	 * Returns the fields for the member form - used in the registration/profile module.
	 * It should return fields that are editable by the admin and the logged-in user.
	 *
	 * @return FieldList Returns a {@link FieldList} containing the fields for
	 *                   the member form.
	 */
	public function getMemberFormFields() {
		$fields = parent::getFrontendFields();

		$fields->replaceField('Password', $this->getMemberPasswordField());

		$fields->replaceField('Locale', new DropdownField (
			'Locale',
			$this->fieldLabel('Locale'),
			i18n::get_existing_translations()
		));

		$fields->removeByName(static::config()->hidden_fields);
		$fields->removeByName('LastVisited');
		$fields->removeByName('FailedLoginCount');


		$this->extend('updateMemberFormFields', $fields);
		return $fields;
	}

	/**
	 * Builds "Change / Create Password" field for this member
	 *
	 * @return ConfirmedPasswordField
	 */
	public function getMemberPasswordField() {
		$editingPassword = $this->isInDB();
		$label = $editingPassword
			? _t('Member.EDIT_PASSWORD', 'New Password')
			: $this->fieldLabel('Password');
		/** @var ConfirmedPasswordField $password */
		$password = ConfirmedPasswordField::create(
			'Password',
			$label,
			null,
			null,
			$editingPassword
		);

		// If editing own password, require confirmation of existing
		if($editingPassword && $this->ID == Member::currentUserID()) {
			$password->setRequireExistingPassword(true);
		}

		$password->setCanBeEmpty(true);
		$this->extend('updateMemberPasswordField', $password);
		return $password;
	}


	/**
	 * Returns the {@link RequiredFields} instance for the Member object. This
	 * Validator is used when saving a {@link CMSProfileController} or added to
	 * any form responsible for saving a users data.
	 *
	 * To customize the required fields, add a {@link DataExtension} to member
	 * calling the `updateValidator()` method.
	 *
	 * @return Member_Validator
	 */
	public function getValidator() {
		$validator = Injector::inst()->create('Member_Validator');
		$validator->setForMember($this);
		$this->extend('updateValidator', $validator);

		return $validator;
	}


	/**
	 * Returns the current logged in user
	 *
	 * @return Member|null
	 */
	public static function currentUser() {
		$id = Member::currentUserID();

		if($id) {
			return DataObject::get_by_id('Member', $id) ?: null;
		}
	}

	/**
	 * Get the ID of the current logged in user
	 *
	 * @return int Returns the ID of the current logged in user or 0.
	 */
	public static function currentUserID() {
		$id = Session::get("loggedInAs");
		if(!$id && !self::$_already_tried_to_auto_log_in) {
			self::autoLogin();
			$id = Session::get("loggedInAs");
		}

		return is_numeric($id) ? $id : 0;
	}
	private static $_already_tried_to_auto_log_in = false;


	/*
	 * Generate a random password, with randomiser to kick in if there's no words file on the
	 * filesystem.
	 *
	 * @return string Returns a random password.
	 */
	public static function create_new_password() {
		$words = Config::inst()->get('Security', 'word_list');

		if($words && file_exists($words)) {
			$words = file($words);

			list($usec, $sec) = explode(' ', microtime());
			srand($sec + ((float) $usec * 100000));

			$word = trim($words[rand(0,sizeof($words)-1)]);
			$number = rand(10,999);

			return $word . $number;
		} else {
			$random = rand();
			$string = md5($random);
			$output = substr($string, 0, 8);
			return $output;
		}
	}

	/**
	 * Event handler called before writing to the database.
	 */
	public function onBeforeWrite() {
		if($this->SetPassword) $this->Password = $this->SetPassword;

		// If a member with the same "unique identifier" already exists with a different ID, don't allow merging.
		// Note: This does not a full replacement for safeguards in the controller layer (e.g. in a registration form),
		// but rather a last line of defense against data inconsistencies.
		$identifierField = Member::config()->unique_identifier_field;
		if($this->$identifierField) {

			// Note: Same logic as Member_Validator class
			$filter = array("\"$identifierField\"" => $this->$identifierField);
			if($this->ID) {
				$filter[] = array('"Member"."ID" <> ?' => $this->ID);
			}
			$existingRecord = DataObject::get_one('Member', $filter);

			if($existingRecord) {
				throw new ValidationException(ValidationResult::create(false, _t(
					'Member.ValidationIdentifierFailed',
					'Can\'t overwrite existing member #{id} with identical identifier ({name} = {value}))',
					'Values in brackets show "fieldname = value", usually denoting an existing email address',
					array(
						'id' => $existingRecord->ID,
						'name' => $identifierField,
						'value' => $this->$identifierField
					)
				)));
			}
		}

		// We don't send emails out on dev/tests sites to prevent accidentally spamming users.
		// However, if TestMailer is in use this isn't a risk.
		if(
			(Director::isLive() || Email::mailer() instanceof TestMailer)
			&& $this->isChanged('Password')
			&& $this->record['Password']
			&& $this->config()->notify_password_change
		) {
			$e = Member_ChangePasswordEmail::create();
			$e->populateTemplate($this);
			$e->setTo($this->Email);
			$e->send();
		}

		// The test on $this->ID is used for when records are initially created.
		// Note that this only works with cleartext passwords, as we can't rehash
		// existing passwords.
		if((!$this->ID && $this->Password) || $this->isChanged('Password')) {
			//reset salt so that it gets regenerated - this will invalidate any persistant login cookies
			// or other information encrypted with this Member's settings (see self::encryptWithUserSettings)
			$this->Salt = '';
			// Password was changed: encrypt the password according the settings
			$encryption_details = Security::encrypt_password(
				$this->Password, // this is assumed to be cleartext
				$this->Salt,
				$this->isChanged('PasswordEncryption') ? $this->PasswordEncryption : null,
				$this
			);

			// Overwrite the Password property with the hashed value
			$this->Password = $encryption_details['password'];
			$this->Salt = $encryption_details['salt'];
			$this->PasswordEncryption = $encryption_details['algorithm'];

			// If we haven't manually set a password expiry
			if(!$this->isChanged('PasswordExpiry')) {
				// then set it for us
				if(self::config()->password_expiry_days) {
					$this->PasswordExpiry = date('Y-m-d', time() + 86400 * self::config()->password_expiry_days);
				} else {
					$this->PasswordExpiry = null;
				}
			}
		}

		// save locale
		if(!$this->Locale) {
			$this->Locale = i18n::get_locale();
		}

		parent::onBeforeWrite();
	}

	public function onAfterWrite() {
		parent::onAfterWrite();

		Permission::flush_permission_cache();

		if($this->isChanged('Password')) {
			MemberPassword::log($this);
		}
	}

	public function onAfterDelete() {
		parent::onAfterDelete();

		//prevent orphaned records remaining in the DB
		$this->deletePasswordLogs();
	}

	/**
	 * Delete the MemberPassword objects that are associated to this user
	 *
	 * @return self
	 */
	protected function deletePasswordLogs() {
		foreach ($this->LoggedPasswords() as $password) {
			$password->delete();
			$password->destroy();
		}
		return $this;
	}

	/**
	 * Filter out admin groups to avoid privilege escalation,
	 * If any admin groups are requested, deny the whole save operation.
	 *
	 * @param Array $ids Database IDs of Group records
	 * @return boolean True if the change can be accepted
	 */
	public function onChangeGroups($ids) {
		// unless the current user is an admin already OR the logged in user is an admin
		if(Permission::check('ADMIN') || Permission::checkMember($this, 'ADMIN')) {
			return true;
		}

		// If there are no admin groups in this set then it's ok
		$adminGroups = Permission::get_groups_by_permission('ADMIN');
		$adminGroupIDs = ($adminGroups) ? $adminGroups->column('ID') : array();
		return count(array_intersect($ids, $adminGroupIDs)) == 0;
	}


	/**
	 * Check if the member is in one of the given groups.
	 *
	 * @param array|SS_List $groups Collection of {@link Group} DataObjects to check
	 * @param boolean $strict Only determine direct group membership if set to true (Default: false)
	 * @return bool Returns TRUE if the member is in one of the given groups, otherwise FALSE.
	 */
	public function inGroups($groups, $strict = false) {
		if($groups) foreach($groups as $group) {
			if($this->inGroup($group, $strict)) return true;
		}

		return false;
	}


	/**
	 * Check if the member is in the given group or any parent groups.
	 *
	 * @param int|Group|string $group Group instance, Group Code or ID
	 * @param boolean $strict Only determine direct group membership if set to TRUE (Default: FALSE)
	 * @return bool Returns TRUE if the member is in the given group, otherwise FALSE.
	 */
	public function inGroup($group, $strict = false) {
		if(is_numeric($group)) {
			$groupCheckObj = DataObject::get_by_id('Group', $group);
		} elseif(is_string($group)) {
			$groupCheckObj = DataObject::get_one('Group', array(
				'"Group"."Code"' => $group
			));
		} elseif($group instanceof Group) {
			$groupCheckObj = $group;
		} else {
			user_error('Member::inGroup(): Wrong format for $group parameter', E_USER_ERROR);
		}

		if(!$groupCheckObj) return false;

		$groupCandidateObjs = ($strict) ? $this->getManyManyComponents("Groups") : $this->Groups();
		if($groupCandidateObjs) foreach($groupCandidateObjs as $groupCandidateObj) {
			if($groupCandidateObj->ID == $groupCheckObj->ID) return true;
		}

		return false;
	}

	/**
	 * Adds the member to a group. This will create the group if the given
	 * group code does not return a valid group object.
	 *
	 * @param string $groupcode
	 * @param string Title of the group
	 */
	public function addToGroupByCode($groupcode, $title = "") {
		$group = DataObject::get_one('Group', array(
			'"Group"."Code"' => $groupcode
		));

		if($group) {
			$this->Groups()->add($group);
		} else {
			if(!$title) $title = $groupcode;

			$group = new Group();
			$group->Code = $groupcode;
			$group->Title = $title;
			$group->write();

			$this->Groups()->add($group);
		}
	}

	/**
	 * Removes a member from a group.
	 *
	 * @param string $groupcode
	 */
	public function removeFromGroupByCode($groupcode) {
		$group = Group::get()->filter(array('Code' => $groupcode))->first();

		if($group) {
			$this->Groups()->remove($group);
		}
	}

	/**
	 * @param Array $columns Column names on the Member record to show in {@link getTitle()}.
	 * @param String $sep Separator
	 */
	public static function set_title_columns($columns, $sep = ' ') {
		if (!is_array($columns)) $columns = array($columns);
		self::config()->title_format = array('columns' => $columns, 'sep' => $sep);
	}

	//------------------- HELPER METHODS -----------------------------------//

	/**
	 * Get the complete name of the member, by default in the format "<Surname>, <FirstName>".
	 * Falls back to showing either field on its own.
	 *
	 * You can overload this getter with {@link set_title_format()}
	 * and {@link set_title_sql()}.
	 *
	 * @return string Returns the first- and surname of the member. If the ID
	 *  of the member is equal 0, only the surname is returned.
	 */
	public function getTitle() {
		$format = $this->config()->title_format;
		if ($format) {
			$values = array();
			foreach($format['columns'] as $col) {
				$values[] = $this->getField($col);
			}
			return join($format['sep'], $values);
		}
		if($this->getField('ID') === 0)
			return $this->getField('Surname');
		else{
			if($this->getField('Surname') && $this->getField('FirstName')){
				return $this->getField('Surname') . ', ' . $this->getField('FirstName');
			}elseif($this->getField('Surname')){
				return $this->getField('Surname');
			}elseif($this->getField('FirstName')){
				return $this->getField('FirstName');
			}else{
				return null;
			}
		}
	}

	/**
	 * Return a SQL CONCAT() fragment suitable for a SELECT statement.
	 * Useful for custom queries which assume a certain member title format.
	 *
	 * @param String $tableName
	 * @return String SQL
	 */
	public static function get_title_sql($tableName = 'Member') {
		// This should be abstracted to SSDatabase concatOperator or similar.
		$op = (DB::get_conn() instanceof MSSQLDatabase) ? " + " : " || ";

		$format = self::config()->title_format;
		if ($format) {
			$columnsWithTablename = array();
			foreach($format['columns'] as $column) {
				$columnsWithTablename[] = "\"$tableName\".\"$column\"";
			}

			return "(".join(" $op '".$format['sep']."' $op ", $columnsWithTablename).")";
		} else {
			return "(\"$tableName\".\"Surname\" $op ' ' $op \"$tableName\".\"FirstName\")";
		}
	}


	/**
	 * Get the complete name of the member
	 *
	 * @return string Returns the first- and surname of the member.
	 */
	public function getName() {
		return ($this->Surname) ? trim($this->FirstName . ' ' . $this->Surname) : $this->FirstName;
	}


	/**
	 * Set first- and surname
	 *
	 * This method assumes that the last part of the name is the surname, e.g.
	 * <i>A B C</i> will result in firstname <i>A B</i> and surname <i>C</i>
	 *
	 * @param string $name The name
	 */
	public function setName($name) {
		$nameParts = explode(' ', $name);
		$this->Surname = array_pop($nameParts);
		$this->FirstName = join(' ', $nameParts);
	}


	/**
	 * Alias for {@link setName}
	 *
	 * @param string $name The name
	 * @see setName()
	 */
	public function splitName($name) {
		return $this->setName($name);
	}

	/**
	 * Override the default getter for DateFormat so the
	 * default format for the user's locale is used
	 * if the user has not defined their own.
	 *
	 * @return string ISO date format
	 */
	public function getDateFormat() {
		if($this->getField('DateFormat')) {
			return $this->getField('DateFormat');
		} else {
			return Config::inst()->get('i18n', 'date_format');
		}
	}

	/**
	 * Override the default getter for TimeFormat so the
	 * default format for the user's locale is used
	 * if the user has not defined their own.
	 *
	 * @return string ISO date format
	 */
	public function getTimeFormat() {
		if($this->getField('TimeFormat')) {
			return $this->getField('TimeFormat');
		} else {
			return Config::inst()->get('i18n', 'time_format');
		}
	}

	//---------------------------------------------------------------------//


	/**
	 * Get a "many-to-many" map that holds for all members their group memberships,
	 * including any parent groups where membership is implied.
	 * Use {@link DirectGroups()} to only retrieve the group relations without inheritance.
	 *
	 * @todo Push all this logic into Member_GroupSet's getIterator()?
	 * @return Member_Groupset
	 */
	public function Groups() {
		$groups = Member_GroupSet::create('Group', 'Group_Members', 'GroupID', 'MemberID');
		$groups = $groups->forForeignID($this->ID);

		$this->extend('updateGroups', $groups);

		return $groups;
	}

	/**
	 * @return ManyManyList
	 */
	public function DirectGroups() {
		return $this->getManyManyComponents('Groups');
	}

	/**
	 * Get a member SQLMap of members in specific groups
	 *
	 * If no $groups is passed, all members will be returned
	 *
	 * @param mixed $groups - takes a SS_List, an array or a single Group.ID
	 * @return SQLMap Returns an SQLMap that returns all Member data.
	 * @see map()
	 */
	public static function map_in_groups($groups = null) {
		$groupIDList = array();

		if($groups instanceof SS_List) {
			foreach( $groups as $group ) {
				$groupIDList[] = $group->ID;
			}
		} elseif(is_array($groups)) {
			$groupIDList = $groups;
		} elseif($groups) {
			$groupIDList[] = $groups;
		}

		// No groups, return all Members
		if(!$groupIDList) {
			return Member::get()->sort(array('Surname'=>'ASC', 'FirstName'=>'ASC'))->map();
		}

		$membersList = new ArrayList();
		// This is a bit ineffective, but follow the ORM style
		foreach(Group::get()->byIDs($groupIDList) as $group) {
			$membersList->merge($group->Members());
		}

		$membersList->removeDuplicates('ID');
		return $membersList->map();
	}


	/**
	 * Get a map of all members in the groups given that have CMS permissions
	 *
	 * If no groups are passed, all groups with CMS permissions will be used.
	 *
	 * @param array $groups Groups to consider or NULL to use all groups with
	 *                      CMS permissions.
	 * @return SS_Map Returns a map of all members in the groups given that
	 *                have CMS permissions.
	 */
	public static function mapInCMSGroups($groups = null) {
		if(!$groups || $groups->Count() == 0) {
			$perms = array('ADMIN', 'CMS_ACCESS_AssetAdmin');

			if(class_exists('CMSMain')) {
				$cmsPerms = singleton('CMSMain')->providePermissions();
			} else {
				$cmsPerms = singleton('LeftAndMain')->providePermissions();
			}

			if(!empty($cmsPerms)) {
				$perms = array_unique(array_merge($perms, array_keys($cmsPerms)));
			}

			$permsClause = DB::placeholders($perms);
			$groups = DataObject::get('Group')
				->innerJoin("Permission", '"Permission"."GroupID" = "Group"."ID"')
				->where(array(
					"\"Permission\".\"Code\" IN ($permsClause)" => $perms
				));
		}

		$groupIDList = array();

		if(is_a($groups, 'SS_List')) {
			foreach($groups as $group) {
				$groupIDList[] = $group->ID;
			}
		} elseif(is_array($groups)) {
			$groupIDList = $groups;
		}

		$members = Member::get()
			->innerJoin("Group_Members", '"Group_Members"."MemberID" = "Member"."ID"')
			->innerJoin("Group", '"Group"."ID" = "Group_Members"."GroupID"');
		if($groupIDList) {
			$groupClause = DB::placeholders($groupIDList);
			$members = $members->where(array(
				"\"Group\".\"ID\" IN ($groupClause)" => $groupIDList
			));
		}

		return $members->sort('"Member"."Surname", "Member"."FirstName"')->map();
	}


	/**
	 * Get the groups in which the member is NOT in
	 *
	 * When passed an array of groups, and a component set of groups, this
	 * function will return the array of groups the member is NOT in.
	 *
	 * @param array $groupList An array of group code names.
	 * @param array $memberGroups A component set of groups (if set to NULL,
	 *                            $this->groups() will be used)
	 * @return array Groups in which the member is NOT in.
	 */
	public function memberNotInGroups($groupList, $memberGroups = null){
		if(!$memberGroups) $memberGroups = $this->Groups();

		foreach($memberGroups as $group) {
			if(in_array($group->Code, $groupList)) {
				$index = array_search($group->Code, $groupList);
				unset($groupList[$index]);
			}
		}

		return $groupList;
	}


	/**
	 * Return a {@link FieldList} of fields that would appropriate for editing
	 * this member.
	 *
	 * @return FieldList Return a FieldList of fields that would appropriate for
	 *                   editing this member.
	 */
	public function getCMSFields() {
		require_once 'Zend/Date.php';

		$self = $this;
		$this->beforeUpdateCMSFields(function(FieldList $fields) use ($self) {
			/** @var FieldList $mainFields */
			$mainFields = $fields->fieldByName("Root")->fieldByName("Main")->getChildren();

			// Build change password field
			$mainFields->replaceField('Password', $self->getMemberPasswordField());

			$mainFields->replaceField('Locale', new DropdownField(
				"Locale",
				_t('Member.INTERFACELANG', "Interface Language", 'Language of the CMS'),
				i18n::get_existing_translations()
			));

			$mainFields->removeByName($self->config()->hidden_fields);

			// make sure that the "LastVisited" field exists
			// it may have been removed using $self->config()->hidden_fields
			if($mainFields->fieldByName("LastVisited")){
			$mainFields->makeFieldReadonly('LastVisited');
			}

			if( ! $self->config()->lock_out_after_incorrect_logins) {
				$mainFields->removeByName('FailedLoginCount');
			}


			// Groups relation will get us into logical conflicts because
			// Members are displayed within  group edit form in SecurityAdmin
			$fields->removeByName('Groups');

			// Members shouldn't be able to directly view/edit logged passwords
			$fields->removeByName('LoggedPasswords');

			if(Permission::check('EDIT_PERMISSIONS')) {
				$groupsMap = array();
				foreach(Group::get() as $group) {
					// Listboxfield values are escaped, use ASCII char instead of &raquo;
					$groupsMap[$group->ID] = $group->getBreadcrumbs(' > ');
				}
				asort($groupsMap);
				$fields->addFieldToTab('Root.Main',
					ListboxField::create('DirectGroups', singleton('Group')->i18n_plural_name())
						->setMultiple(true)
						->setSource($groupsMap)
						->setAttribute(
							'data-placeholder',
							_t('Member.ADDGROUP', 'Add group', 'Placeholder text for a dropdown')
						)
				);


				// Add permission field (readonly to avoid complicated group assignment logic).
				// This should only be available for existing records, as new records start
				// with no permissions until they have a group assignment anyway.
				if($self->ID) {
					$permissionsField = new PermissionCheckboxSetField_Readonly(
						'Permissions',
						false,
						'Permission',
						'GroupID',
						// we don't want parent relationships, they're automatically resolved in the field
						$self->getManyManyComponents('Groups')
					);
					$fields->findOrMakeTab('Root.Permissions', singleton('Permission')->i18n_plural_name());
					$fields->addFieldToTab('Root.Permissions', $permissionsField);
				}
			}

			$permissionsTab = $fields->fieldByName("Root")->fieldByName('Permissions');
			if($permissionsTab) $permissionsTab->addExtraClass('readonly');

			$defaultDateFormat = Zend_Locale_Format::getDateFormat(new Zend_Locale($self->Locale));
			$dateFormatMap = array(
				'MMM d, yyyy' => Zend_Date::now()->toString('MMM d, yyyy'),
				'yyyy/MM/dd' => Zend_Date::now()->toString('yyyy/MM/dd'),
				'MM/dd/yyyy' => Zend_Date::now()->toString('MM/dd/yyyy'),
				'dd/MM/yyyy' => Zend_Date::now()->toString('dd/MM/yyyy'),
			);
			$dateFormatMap[$defaultDateFormat] = Zend_Date::now()->toString($defaultDateFormat)
				. sprintf(' (%s)', _t('Member.DefaultDateTime', 'default'));
			$mainFields->push(
				$dateFormatField = new MemberDatetimeOptionsetField(
					'DateFormat',
					$self->fieldLabel('DateFormat'),
					$dateFormatMap
				)
			);
			$dateFormatField->setValue($self->DateFormat);

			$defaultTimeFormat = Zend_Locale_Format::getTimeFormat(new Zend_Locale($self->Locale));
			$timeFormatMap = array(
				'h:mm a' => Zend_Date::now()->toString('h:mm a'),
				'H:mm' => Zend_Date::now()->toString('H:mm'),
			);
			$timeFormatMap[$defaultTimeFormat] = Zend_Date::now()->toString($defaultTimeFormat)
				. sprintf(' (%s)', _t('Member.DefaultDateTime', 'default'));
			$mainFields->push(
				$timeFormatField = new MemberDatetimeOptionsetField(
					'TimeFormat',
					$self->fieldLabel('TimeFormat'),
					$timeFormatMap
				)
			);
			$timeFormatField->setValue($self->TimeFormat);
		});

		return parent::getCMSFields();
	}

	/**
	 *
	 * @param boolean $includerelations a boolean value to indicate if the labels returned include relation fields
	 *
	 */
	public function fieldLabels($includerelations = true) {
		$labels = parent::fieldLabels($includerelations);

		$labels['FirstName'] = _t('Member.FIRSTNAME', 'First Name');
		$labels['Surname'] = _t('Member.SURNAME', 'Surname');
		$labels['Email'] = _t('Member.EMAIL', 'Email');
		$labels['Password'] = _t('Member.db_Password', 'Password');
		$labels['NumVisit'] = _t('Member.db_NumVisit', 'Number of Visits');
		$labels['LastVisited'] = _t('Member.db_LastVisited', 'Last Visited Date');
		$labels['PasswordExpiry'] = _t('Member.db_PasswordExpiry', 'Password Expiry Date', 'Password expiry date');
		$labels['LockedOutUntil'] = _t('Member.db_LockedOutUntil', 'Locked out until', 'Security related date');
		$labels['Locale'] = _t('Member.db_Locale', 'Interface Locale');
		$labels['DateFormat'] = _t('Member.DATEFORMAT', 'Date format');
		$labels['TimeFormat'] = _t('Member.TIMEFORMAT', 'Time format');
		if($includerelations){
			$labels['Groups'] = _t('Member.belongs_many_many_Groups', 'Groups',
				'Security Groups this member belongs to');
		}
		return $labels;
	}

	/**
	 * Users can view their own record.
	 * Otherwise they'll need ADMIN or CMS_ACCESS_SecurityAdmin permissions.
	 * This is likely to be customized for social sites etc. with a looser permission model.
	 */
	public function canView($member = null) {
		if(!$member || !(is_a($member, 'Member')) || is_numeric($member)) $member = Member::currentUser();

		// extended access checks
		$results = $this->extend('canView', $member);
		if($results && is_array($results)) {
			if(!min($results)) return false;
			else return true;
		}

		// members can usually edit their own record
		if($member && $this->ID == $member->ID) return true;

		if(
			Permission::checkMember($member, 'ADMIN')
			|| Permission::checkMember($member, 'CMS_ACCESS_SecurityAdmin')
		) {
			return true;
		}

		return false;
	}

	/**
	 * Users can edit their own record.
	 * Otherwise they'll need ADMIN or CMS_ACCESS_SecurityAdmin permissions
	 */
	public function canEdit($member = null) {
		if(!$member || !(is_a($member, 'Member')) || is_numeric($member)) $member = Member::currentUser();

		// extended access checks
		$results = $this->extend('canEdit', $member);
		if($results && is_array($results)) {
			if(!min($results)) return false;
			else return true;
		}

		// No member found
		if(!($member && $member->exists())) return false;

		// If the requesting member is not an admin, but has access to manage members,
		// they still can't edit other members with ADMIN permission.
		// This is a bit weak, strictly speaking they shouldn't be allowed to
		// perform any action that could change the password on a member
		// with "higher" permissions than himself, but thats hard to determine.
		if(!Permission::checkMember($member, 'ADMIN') && Permission::checkMember($this, 'ADMIN')) return false;

		return $this->canView($member);
	}

	/**
	 * Users can edit their own record.
	 * Otherwise they'll need ADMIN or CMS_ACCESS_SecurityAdmin permissions
	 */
	public function canDelete($member = null) {
		if(!$member || !(is_a($member, 'Member')) || is_numeric($member)) $member = Member::currentUser();

		// extended access checks
		$results = $this->extend('canDelete', $member);
		if($results && is_array($results)) {
			if(!min($results)) return false;
			else return true;
		}

		// No member found
		if(!($member && $member->exists())) return false;

		// Members are not allowed to remove themselves,
		// since it would create inconsistencies in the admin UIs.
		if($this->ID && $member->ID == $this->ID) return false;

		return $this->canEdit($member);
	}


	/**
	 * Validate this member object.
	 */
	public function validate() {
		$valid = parent::validate();

		if(!$this->ID || $this->isChanged('Password')) {
			if($this->Password && self::$password_validator) {
				$valid->combineAnd(self::$password_validator->validate($this->Password, $this));
			}
		}

		if((!$this->ID && $this->SetPassword) || $this->isChanged('SetPassword')) {
			if($this->SetPassword && self::$password_validator) {
				$valid->combineAnd(self::$password_validator->validate($this->SetPassword, $this));
			}
		}

		return $valid;
	}

	/**
	 * Change password. This will cause rehashing according to
	 * the `PasswordEncryption` property.
	 *
	 * @param String $password Cleartext password
	 */
	public function changePassword($password) {
		$this->Password = $password;
		$valid = $this->validate();

		if($valid->valid()) {
			$this->AutoLoginHash = null;
			$this->write();
		}

		return $valid;
	}

	/**
	 * Tell this member that someone made a failed attempt at logging in as them.
	 * This can be used to lock the user out temporarily if too many failed attempts are made.
	 */
	public function registerFailedLogin() {
		if(self::config()->lock_out_after_incorrect_logins) {
			// Keep a tally of the number of failed log-ins so that we can lock people out
			++$this->FailedLoginCount;

			if($this->FailedLoginCount >= self::config()->lock_out_after_incorrect_logins) {
				$lockoutMins = self::config()->lock_out_delay_mins;
				$this->LockedOutUntil = date('Y-m-d H:i:s', SS_Datetime::now()->Format('U') + $lockoutMins*60);
				$this->FailedLoginCount = 0;
			}
		}
		$this->extend('registerFailedLogin');
		$this->write();
	}

	/**
	 * Tell this member that a successful login has been made
	 */
	public function registerSuccessfulLogin() {
		if(self::config()->lock_out_after_incorrect_logins) {
			// Forgive all past login failures
			$this->FailedLoginCount = 0;
			$this->LockedOutUntil = null;
			$this->write();
		}
        $this->extend('onAfterRegisterSuccessfulLogin');
	}
	/**
	 * Get the HtmlEditorConfig for this user to be used in the CMS.
	 * This is set by the group. If multiple configurations are set,
	 * the one with the highest priority wins.
	 *
	 * @return string
	 */
	public function getHtmlEditorConfigForCMS() {
		$currentName = '';
		$currentPriority = 0;

		foreach($this->Groups() as $group) {
			$configName = $group->HtmlEditorConfig;
			if($configName) {
				$config = HtmlEditorConfig::get($group->HtmlEditorConfig);
				if($config && $config->getOption('priority') > $currentPriority) {
					$currentName = $configName;
					$currentPriority = $config->getOption('priority');
				}
			}
		}

		// If can't find a suitable editor, just default to cms
		return $currentName ? $currentName : 'cms';
	}

	public static function get_template_global_variables() {
		return array(
			'CurrentMember' => 'currentUser',
			'currentUser',
		);
	}
}

/**
 * Represents a set of Groups attached to a member.
 * Handles the hierarchy logic.
 * @package framework
 * @subpackage security
 */
class Member_GroupSet extends ManyManyList {

	protected function linkJoinTable() {
		// Do not join the table directly
		if($this->extraFields) {
			user_error('Member_GroupSet does not support many_many_extraFields', E_USER_ERROR);
		}
	}

	/**
	 * Link this group set to a specific member.
	 *
	 * Recursively selects all groups applied to this member, as well as any
	 * parent groups of any applied groups
	 *
	 * @param array|integer $id (optional) An ID or an array of IDs - if not provided, will use the current
	 * ids as per getForeignID
	 * @return array Condition In array(SQL => parameters format)
	 */
	public function foreignIDFilter($id = null) {
		if ($id === null) $id = $this->getForeignID();

		// Find directly applied groups
		$manyManyFilter = parent::foreignIDFilter($id);
		$query = new SQLQuery('"Group_Members"."GroupID"', '"Group_Members"', $manyManyFilter);
		$groupIDs = $query->execute()->column();

		// Get all ancestors, iteratively merging these into the master set
		$allGroupIDs = array();
		while($groupIDs) {
			$allGroupIDs = array_merge($allGroupIDs, $groupIDs);
			$groupIDs = DataObject::get("Group")->byIDs($groupIDs)->column("ParentID");
			$groupIDs = array_filter($groupIDs);
		}

		// Add a filter to this DataList
		if(!empty($allGroupIDs)) {
			$allGroupIDsPlaceholders = DB::placeholders($allGroupIDs);
			return array("\"Group\".\"ID\" IN ($allGroupIDsPlaceholders)" => $allGroupIDs);
		} else {
			return array('"Group"."ID"' => 0);
		}
	}

	public function foreignIDWriteFilter($id = null) {
		// Use the ManyManyList::foreignIDFilter rather than the one
		// in this class, otherwise we end up selecting all inherited groups
		return parent::foreignIDFilter($id);
	}

	public function add($item, $extraFields = null) {
		// Get Group.ID
		$itemID = null;
		if(is_numeric($item)) {
			$itemID = $item;
		} else if($item instanceof Group) {
			$itemID = $item->ID;
		}

		// Check if this group is allowed to be added
		if($this->canAddGroups(array($itemID))) {
			parent::add($item, $extraFields);
		}
	}

	/**
	 * Determine if the following groups IDs can be added
	 *
	 * @param array $itemIDs
	 * @return boolean
	 */
	protected function canAddGroups($itemIDs) {
		if(empty($itemIDs)) {
			return true;
		}
		$member = $this->getMember();
		return empty($member) || $member->onChangeGroups($itemIDs);
	}

	/**
	 * Get foreign member record for this relation
	 *
	 * @return Member
	 */
	protected function getMember() {
		$id = $this->getForeignID();
		if($id) {
			return DataObject::get_by_id('Member', $id);
		}
	}
}

/**
 * Class used as template to send an email saying that the password has been
 * changed.
 *
 * @package framework
 * @subpackage security
 */
class Member_ChangePasswordEmail extends Email {

	protected $from = '';   // setting a blank from address uses the site's default administrator email
	protected $subject = '';
	protected $ss_template = 'ChangePasswordEmail';

	public function __construct() {
		parent::__construct();

		$this->subject = _t('Member.SUBJECTPASSWORDCHANGED', "Your password has been changed", 'Email subject');
	}
}



/**
 * Class used as template to send the forgot password email
 *
 * @package framework
 * @subpackage security
 */
class Member_ForgotPasswordEmail extends Email {
	protected $from = '';  // setting a blank from address uses the site's default administrator email
	protected $subject = '';
	protected $ss_template = 'ForgotPasswordEmail';

	public function __construct() {
		parent::__construct();

		$this->subject = _t('Member.SUBJECTPASSWORDRESET', "Your password reset link", 'Email subject');
	}
}

/**
 * Member Validator
 *
 * Custom validation for the Member object can be achieved either through an
 * {@link DataExtension} on the Member_Validator object or, by specifying a subclass of
 * {@link Member_Validator} through the {@link Injector} API.
 * The Validator can also be modified by adding an Extension to Member and implement the
 * <code>updateValidator</code> hook.
 * {@see Member::getValidator()}
 *
 * Additional required fields can also be set via config API, eg.
 * <code>
 * Member_Validator:
 *   customRequired:
 *     - Surname
 * </code>
 *
 * @package framework
 * @subpackage security
 */
class Member_Validator extends RequiredFields
{
	/**
	 * Fields that are required by this validator
	 * @config
	 * @var array
	 */
	protected $customRequired = array(
		'FirstName',
		'Email'
	);

	/**
	 * Determine what member this validator is meant for
	 * @var Member
	 */
	protected $forMember = null;

	/**
	 * Constructor
	 */
	public function __construct() {
		$required = func_get_args();

		if(isset($required[0]) && is_array($required[0])) {
			$required = $required[0];
		}

		$required = array_merge($required, $this->customRequired);

		// check for config API values and merge them in
		$config = $this->config()->customRequired;
		if(is_array($config)){
			$required = array_merge($required, $config);
		}

		parent::__construct(array_unique($required));
	}

	/**
	 * Get the member this validator applies to.
	 * @return Member
	 */
	public function getForMember()
	{
		return $this->forMember;
	}

	/**
	 * Set the Member this validator applies to.
	 * @param Member $value
	 * @return $this
	 */
	public function setForMember(Member $value)
	{
		$this->forMember = $value;
		return $this;
	}

	/**
	 * Check if the submitted member data is valid (server-side)
	 *
	 * Check if a member with that email doesn't already exist, or if it does
	 * that it is this member.
	 *
	 * @param array $data Submitted data
	 * @return bool Returns TRUE if the submitted data is valid, otherwise
	 *              FALSE.
	 */
	public function php($data)
	{
		$valid = parent::php($data);

		$identifierField = (string)Member::config()->unique_identifier_field;

		// Only validate identifier field if it's actually set. This could be the case if
		// somebody removes `Email` from the list of required fields.
		if(isset($data[$identifierField])){
			$id = isset($data['ID']) ? (int)$data['ID'] : 0;
			if(!$id && ($ctrl = $this->form->getController())){
				// get the record when within GridField (Member editing page in CMS)
				if($ctrl instanceof GridFieldDetailForm_ItemRequest && $record = $ctrl->getRecord()){
					$id = $record->ID;
				}
			}

			// If there's no ID passed via controller or form-data, use the assigned member (if available)
			if(!$id && ($member = $this->getForMember())){
				$id = $member->exists() ? $member->ID : 0;
			}

			// set the found ID to the data array, so that extensions can also use it
			$data['ID'] = $id;

			$members = Member::get()->filter($identifierField, $data[$identifierField]);
			if($id) {
				$members = $members->exclude('ID', $id);
			}

			if($members->count() > 0) {
				$this->validationError(
					$identifierField,
					_t(
						'Member.VALIDATIONMEMBEREXISTS',
						'A member already exists with the same {identifier}',
						array('identifier' => Member::singleton()->fieldLabel($identifierField))
					),
					'required'
				);
				$valid = false;
			}
		}


		// Execute the validators on the extensions
		$results = $this->extend('updatePHP', $data, $this->form);
		$results[] = $valid;
		return min($results);
	}
}<|MERGE_RESOLUTION|>--- conflicted
+++ resolved
@@ -404,10 +404,6 @@
 		} elseif ($this->config()->lock_out_after_incorrect_logins <= 0) {
 			$state = false;
 		} else {
-<<<<<<< HEAD
-
-=======
->>>>>>> e281c64f
 			$email = $this->{static::config()->unique_identifier_field};
 			$attempts = LoginAttempt::getByEmail($email)
 				->sort('Created', 'DESC')
