<?php
/**
 * Standard Change Password Form
 * @package framework
 * @subpackage security
 */
class ChangePasswordForm extends Form {

	/**
	 * Constructor
	 *
	 * @param Controller $controller The parent controller, necessary to
	 *                               create the appropriate form action tag.
	 * @param string $name The method on the controller that will return this
	 *                     form object.
	 * @param FieldList|FormField $fields All of the fields in the form - a
	 *                                   {@link FieldList} of {@link FormField}
	 *                                   objects.
	 * @param FieldList|FormAction $actions All of the action buttons in the
	 *                                     form - a {@link FieldList} of
	 */
	public function __construct($controller, $name, $fields = null, $actions = null) {
		if(isset($_REQUEST['BackURL'])) {
			$backURL = $_REQUEST['BackURL'];
		} else {
			$backURL = Session::get('BackURL');
		}

		if(!$fields) {
			$fields = new FieldList();

			// Security/changepassword?h=XXX redirects to Security/changepassword
			// without GET parameter to avoid potential HTTP referer leakage.
			// In this case, a user is not logged in, and no 'old password' should be necessary.
			if(Member::currentUser()) {
				$fields->push(new PasswordField("OldPassword",_t('Member.YOUROLDPASSWORD', "Your old password")));
			}

			$fields->push(new PasswordField("NewPassword1", _t('Member.NEWPASSWORD', "New Password")));
			$fields->push(new PasswordField("NewPassword2", _t('Member.CONFIRMNEWPASSWORD', "Confirm New Password")));
		}
		if(!$actions) {
			$actions = new FieldList(
				new FormAction("doChangePassword", _t('Member.BUTTONCHANGEPASSWORD', "Change Password"))
			);
		}

		if(isset($backURL)) {
			$fields->push(new HiddenField('BackURL', 'BackURL', $backURL));
		}

		parent::__construct($controller, $name, $fields, $actions);
	}


	/**
	 * Change the password
	 *
	 * @param array $data The user submitted data
	 * @return SS_HTTPResponse
	 */
	public function doChangePassword(array $data) {
		if($member = Member::currentUser()) {
			// The user was logged in, check the current password
			if(empty($data['OldPassword']) || !$member->checkPassword($data['OldPassword'])->valid()) {
				$this->clearMessage();
				$this->sessionMessage(
					_t('Member.ERRORPASSWORDNOTMATCH', "Your current password does not match, please try again"),
					"bad"
				);
				// redirect back to the form, instead of using redirectBack() which could send the user elsewhere.
				return $this->controller->redirect($this->controller->Link('changepassword'));
			}
		}

		if(!$member) {
			if(Session::get('AutoLoginHash')) {
				$member = Member::member_from_autologinhash(Session::get('AutoLoginHash'));
			}

			// The user is not logged in and no valid auto login hash is available
			if(!$member) {
				Session::clear('AutoLoginHash');
				return $this->controller->redirect($this->controller->Link('login'));
			}
		}

		// Check the new password
		if(empty($data['NewPassword1'])) {
			$this->clearMessage();
			$this->sessionMessage(
				_t('Member.EMPTYNEWPASSWORD', "The new password can't be empty, please try again"),
				"bad");

			// redirect back to the form, instead of using redirectBack() which could send the user elsewhere.
			return $this->controller->redirect($this->controller->Link('changepassword'));
		}
		else if($data['NewPassword1'] == $data['NewPassword2']) {
			$isValid = $member->changePassword($data['NewPassword1']);
			if($isValid->valid()) {
				$member->logIn();

				// TODO Add confirmation message to login redirect
				Session::clear('AutoLoginHash');

				// Clear locked out status
				$member->LockedOutUntil = null;
				$member->FailedLoginCount = null;
				$member->write();
				
				if (!empty($_REQUEST['BackURL'])
					// absolute redirection URLs may cause spoofing 
					&& Director::is_site_url($_REQUEST['BackURL'])
				) {
					$url = Director::absoluteURL($_REQUEST['BackURL']);
					return $this->controller->redirect($url);
				}
				else {
					// Redirect to default location - the login form saying "You are logged in as..."
					$redirectURL = HTTP::setGetVar(
						'BackURL',
						Director::absoluteBaseURL(), $this->controller->Link('login')
					);
					return $this->controller->redirect($redirectURL);
				}
			} else {
				$this->clearMessage();
				$this->sessionMessage(
					_t(
						'Member.INVALIDNEWPASSWORD',
						"We couldn't accept that password: {password}",
<<<<<<< HEAD
						array('password' => nl2br("\n".$isValid->starredList()))
					),
					"bad"
=======
						array('password' => nl2br("\n".Convert::raw2xml($isValid->starredList())))
					), 
					"bad",
					false
>>>>>>> 712d796c
				);

				// redirect back to the form, instead of using redirectBack() which could send the user elsewhere.
				return $this->controller->redirect($this->controller->Link('changepassword'));
			}

		} else {
			$this->clearMessage();
			$this->sessionMessage(
				_t('Member.ERRORNEWPASSWORD', "You have entered your new password differently, try again"),
				"bad");

			// redirect back to the form, instead of using redirectBack() which could send the user elsewhere.
			return $this->controller->redirect($this->controller->Link('changepassword'));
		}
	}

}
<|MERGE_RESOLUTION|>--- conflicted
+++ resolved
@@ -5,7 +5,7 @@
  * @subpackage security
  */
 class ChangePasswordForm extends Form {
-
+	
 	/**
 	 * Constructor
 	 *
@@ -28,7 +28,7 @@
 
 		if(!$fields) {
 			$fields = new FieldList();
-
+			
 			// Security/changepassword?h=XXX redirects to Security/changepassword
 			// without GET parameter to avoid potential HTTP referer leakage.
 			// In this case, a user is not logged in, and no 'old password' should be necessary.
@@ -65,7 +65,7 @@
 			if(empty($data['OldPassword']) || !$member->checkPassword($data['OldPassword'])->valid()) {
 				$this->clearMessage();
 				$this->sessionMessage(
-					_t('Member.ERRORPASSWORDNOTMATCH', "Your current password does not match, please try again"),
+					_t('Member.ERRORPASSWORDNOTMATCH', "Your current password does not match, please try again"), 
 					"bad"
 				);
 				// redirect back to the form, instead of using redirectBack() which could send the user elsewhere.
@@ -99,7 +99,7 @@
 			$isValid = $member->changePassword($data['NewPassword1']);
 			if($isValid->valid()) {
 				$member->logIn();
-
+				
 				// TODO Add confirmation message to login redirect
 				Session::clear('AutoLoginHash');
 
@@ -127,18 +127,12 @@
 				$this->clearMessage();
 				$this->sessionMessage(
 					_t(
-						'Member.INVALIDNEWPASSWORD',
+						'Member.INVALIDNEWPASSWORD', 
 						"We couldn't accept that password: {password}",
-<<<<<<< HEAD
-						array('password' => nl2br("\n".$isValid->starredList()))
-					),
-					"bad"
-=======
 						array('password' => nl2br("\n".Convert::raw2xml($isValid->starredList())))
 					), 
 					"bad",
 					false
->>>>>>> 712d796c
 				);
 
 				// redirect back to the form, instead of using redirectBack() which could send the user elsewhere.
