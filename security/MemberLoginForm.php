--- conflicted
+++ resolved
@@ -277,9 +277,6 @@
 		$SQL_data = Convert::raw2sql($data);
 		$SQL_email = $SQL_data['Email'];
 		$member = DataObject::get_one('Member', "\"Email\" = '{$SQL_email}'");
-<<<<<<< HEAD
-		
-=======
 
 		// Allow vetoing forgot password requests
 		$results = $this->extend('forgotPassword', $member);
@@ -287,7 +284,6 @@
 			return $this->controller->redirect('Security/lostpassword');
 		}
 
->>>>>>> 0e0597f8
 		if($member) {
 			$token = $member->generateAutologinTokenAndStoreHash();
 
