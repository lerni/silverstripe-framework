--- conflicted
+++ resolved
@@ -1272,15 +1272,6 @@
 				this._super();
 
 				this.setOrigVal(parseInt(this.val(), 10));
-
-<<<<<<< HEAD
-				// Default to a managable size for the HTML view. Can be overwritten by user after initialization
-				if(this.attr('name') == 'Width') {
-					this.closest('.ss-htmleditorfield-file').updateDimensions('Width', 600);
-				}
-
-=======
->>>>>>> d844c74e
 			},
 			onunmatch: function() {
 				this._super();
