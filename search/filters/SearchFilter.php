<?php
/**
 * Base class for filtering implementations,
 * which work together with {@link SearchContext}
 * to create or amend a query for {@link DataObject} instances.
 * See {@link SearchContext} for more information.
 *
 * @package framework
 * @subpackage search
 */
abstract class SearchFilter extends Object {

	/**
	 * @var string Classname of the inspected {@link DataObject}
	 */
	protected $model;

	/**
	 * @var string
	 */
	protected $name;

	/**
	 * @var string
	 */
	protected $fullName;

	/**
	 * @var mixed
	 */
	protected $value;

	/**
	 * @var array
	 */
	protected $modifiers;

	/**
	 * @var string Name of a has-one, has-many or many-many relation (not the classname).
	 * Set in the constructor as part of the name in dot-notation, and used in
	 * {@link applyRelation()}.
	 */
	protected $relation;

	/**
	 * @param string $fullName Determines the name of the field, as well as the searched database
	 *  column. Can contain a relation name in dot notation, which will automatically join
	 *  the necessary tables (e.g. "Comments.Name" to join the "Comments" has-many relationship and
	 *  search the "Name" column when applying this filter to a SiteTree class).
	 * @param mixed $value
	 * @param array $modifiers
	 */
	public function __construct($fullName, $value = false, array $modifiers = array()) {
		$this->fullName = $fullName;

		// sets $this->name and $this->relation
		$this->addRelation($fullName);
		$this->value = $value;
		$this->setModifiers($modifiers);
	}

	/**
	 * Called by constructor to convert a string pathname into
	 * a well defined relationship sequence.
	 *
	 * @param string $name
	 */
	protected function addRelation($name) {
		if (strstr($name, '.')) {
			$parts = explode('.', $name);
			$this->name = array_pop($parts);
			$this->relation = $parts;
		} else {
			$this->name = $name;
		}
	}

	/**
	 * Set the root model class to be selected by this
	 * search query.
	 *
	 * @param string $className
	 */
	public function setModel($className) {
		$this->model = $className;
	}

	/**
	 * Set the current value(s) to be filtered on.
	 *
	 * @param string|array $value
	 */
	public function setValue($value) {
		$this->value = $value;
	}

	/**
	 * Accessor for the current value to be filtered on.
	 *
	 * @return string|array
	 */
	public function getValue() {
		return $this->value;
	}

	/**
	 * Set the current modifiers to apply to the filter
	 *
	 * @param array $modifiers
	 */
	public function setModifiers(array $modifiers) {
		$this->modifiers = array_map('strtolower', $modifiers);
	}

	/**
	 * Accessor for the current modifiers to apply to the filter.
	 *
	 * @return array
	 */
	public function getModifiers() {
		return $this->modifiers;
	}

	/**
	 * The original name of the field.
	 *
	 * @return string
	 */
	public function getName() {
		return $this->name;
	}

	/**
	 * @param String
	 */
	public function setName($name) {
		$this->name = $name;
	}

	/**
	 * The full name passed to the constructor,
	 * including any (optional) relations in dot notation.
	 *
	 * @return string
	 */
	public function getFullName() {
		return $this->fullName;
	}

	/**
	 * @param String
	 */
	public function setFullName($name) {
		$this->fullName = $name;
	}

	/**
	 * Normalizes the field name to table mapping.
	 *
	 * @return string
	 */
	public function getDbName() {
		// Special handler for "NULL" relations
		if($this->name == "NULL") {
			return $this->name;
		}
<<<<<<< HEAD
=======
		
		// Ensure that we're dealing with a DataObject.
		if (!is_subclass_of($this->model, 'DataObject')) {
			throw new InvalidArgumentException(
				"Model supplied to " . get_class($this) . " should be an instance of DataObject."
			);
		}
>>>>>>> 912b133b

		$candidateClass = ClassInfo::table_for_object_field(
			$this->model, 
			$this->name
		);

		if($candidateClass == 'DataObject') {
			// fallback to the provided name in the event of a joined column
			// name (as the candidate class doesn't check joined records)
			$parts = explode('.', $this->fullName);
			return '"' . implode('"."', $parts) . '"';
		}
<<<<<<< HEAD

		return "\"$candidateClass\".\"$this->name\"";
=======
		
		return sprintf('"%s"."%s"', $candidateClass, $this->name);
>>>>>>> 912b133b
	}

	/**
	 * Return the value of the field as processed by the DBField class
	 *
	 * @return string
	 */
	public function getDbFormattedValue() {
		// SRM: This code finds the table where the field named $this->name lives
		// Todo: move to somewhere more appropriate, such as DataMapper, the magical class-to-be?
		$candidateClass = $this->model;
		$dbField = singleton($this->model)->dbObject($this->name);
		$dbField->setValue($this->value);
		return $dbField->RAW();
	}

<<<<<<< HEAD

=======
>>>>>>> 912b133b
	/**
	 * Apply filter criteria to a SQL query.
	 *
	 * @param DataQuery $query
	 * @return DataQuery
	 */
	public function apply(DataQuery $query) {
		if(($key = array_search('not', $this->modifiers)) !== false) {
			unset($this->modifiers[$key]);
			return $this->exclude($query);
		}
		if(is_array($this->value)) {
			return $this->applyMany($query);
		} else {
			return $this->applyOne($query);
		}
	}

	/**
	 * Apply filter criteria to a SQL query with a single value.
	 *
	 * @param DataQuery $query
	 * @return DataQuery
	 */
	abstract protected function applyOne(DataQuery $query);

	/**
	 * Apply filter criteria to a SQL query with an array of values.
	 *
	 * @param DataQuery $query
	 * @return DataQuery
	 */
	protected function applyMany(DataQuery $query) {
		throw new InvalidArgumentException(get_class($this) . " can't be used to filter by a list of items.");
	}

	/**
	 * Exclude filter criteria from a SQL query.
	 *
	 * @param DataQuery $query
	 * @return DataQuery
	 */
	public function exclude(DataQuery $query) {
		if(($key = array_search('not', $this->modifiers)) !== false) {
			unset($this->modifiers[$key]);
			return $this->apply($query);
		}
		if(is_array($this->value)) {
			return $this->excludeMany($query);
		} else {
			return $this->excludeOne($query);
		}
	}

	/**
	 * Exclude filter criteria from a SQL query with a single value.
	 *
	 * @param DataQuery $query
	 * @return DataQuery
	 */
	abstract protected function excludeOne(DataQuery $query);

	/**
	 * Exclude filter criteria from a SQL query with an array of values.
	 *
	 * @param DataQuery $query
	 * @return DataQuery
	 */
	protected function excludeMany(DataQuery $query) {
		throw new InvalidArgumentException(get_class($this) . " can't be used to filter by a list of items.");
	}

	/**
	 * Determines if a field has a value,
	 * and that the filter should be applied.
	 * Relies on the field being populated with
	 * {@link setValue()}
	 *
	 * @return boolean
	 */
	public function isEmpty() {
		return false;
	}

	/**
	 * Determines case sensitivity based on {@link getModifiers()}.
	 *
	 * @return Mixed TRUE or FALSE to enforce sensitivity, NULL to use field collation.
	 */
	protected function getCaseSensitive() {
		$modifiers = $this->getModifiers();
		if(in_array('case', $modifiers)) return true;
		else if(in_array('nocase', $modifiers)) return false;
		else return null;
	}

}<|MERGE_RESOLUTION|>--- conflicted
+++ resolved
@@ -164,16 +164,12 @@
 		if($this->name == "NULL") {
 			return $this->name;
 		}
-<<<<<<< HEAD
-=======
-		
 		// Ensure that we're dealing with a DataObject.
 		if (!is_subclass_of($this->model, 'DataObject')) {
 			throw new InvalidArgumentException(
 				"Model supplied to " . get_class($this) . " should be an instance of DataObject."
 			);
 		}
->>>>>>> 912b133b
 
 		$candidateClass = ClassInfo::table_for_object_field(
 			$this->model, 
@@ -186,13 +182,8 @@
 			$parts = explode('.', $this->fullName);
 			return '"' . implode('"."', $parts) . '"';
 		}
-<<<<<<< HEAD
-
-		return "\"$candidateClass\".\"$this->name\"";
-=======
-		
+
 		return sprintf('"%s"."%s"', $candidateClass, $this->name);
->>>>>>> 912b133b
 	}
 
 	/**
@@ -209,10 +200,6 @@
 		return $dbField->RAW();
 	}
 
-<<<<<<< HEAD
-
-=======
->>>>>>> 912b133b
 	/**
 	 * Apply filter criteria to a SQL query.
 	 *
