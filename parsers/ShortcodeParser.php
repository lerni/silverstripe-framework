--- conflicted
+++ resolved
@@ -9,29 +9,16 @@
  * @package framework
  * @subpackage misc
  */
-<<<<<<< HEAD
-class ShortcodeParser {
+class ShortcodeParser extends Object {
 
 	public function img_shortcode($attrs) {
 		return "<img src='".$attrs['src']."'>";
 	}
 
-	private static $instances = array();
-
-	private static $active_instance = 'default';
-
-=======
-class ShortcodeParser extends Object {
-	
-	public function img_shortcode($attrs) {
-		return "<img src='".$attrs['src']."'>";
-	}
-	
 	protected static $instances = array();
-	
+
 	protected static $active_instance = 'default';
-	
->>>>>>> 0f3e62f6
+
 	// --------------------------------------------------------------------------------------------------------------
 
 	protected $shortcodes = array();
@@ -160,15 +147,9 @@
 		'figure', 'footer', 'form', 'h1', 'h2', 'h3', 'h4', 'h5', 'h6', 'header', 'hgroup', 'ol', 'output', 'p',
 		'pre', 'section', 'table', 'ul'
 	);
-<<<<<<< HEAD
-
-	private static $attrrx = '
+
+	protected static $attrrx = '
 		([^\s\/\'"=,]+)       # Name
-=======
-	
-	protected static $attrrx = '
-		([^\s\/\'"=,]+)       # Name  
->>>>>>> 0f3e62f6
 		\s* = \s*
 		(?:
 			(?:\'([^\']+)\') | # Value surrounded by \'
@@ -176,13 +157,8 @@
 			([^\s,\]]+)          # Bare value
 		)
 ';
-<<<<<<< HEAD
-
-	private static function attrrx() {
-=======
-	
+
 	protected static function attrrx() {
->>>>>>> 0f3e62f6
 		return '/'.self::$attrrx.'/xS';
 	}
 
@@ -230,13 +206,8 @@
 	 */
 	protected function extractTags($content) {
 		$tags = array();
-<<<<<<< HEAD
-
-		if(preg_match_all(self::tagrx(), $content, $matches, PREG_SET_ORDER | PREG_OFFSET_CAPTURE)) {
-=======
-		
+
 		if(preg_match_all(static::tagrx(), $content, $matches, PREG_SET_ORDER | PREG_OFFSET_CAPTURE)) {
->>>>>>> 0f3e62f6
 			foreach($matches as $match) {
 				// Ignore any elements
 				if (empty($match['open'][0]) && empty($match['close'][0])) continue;
