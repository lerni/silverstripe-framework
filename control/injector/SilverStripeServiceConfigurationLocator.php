<?php

/**
 * Use the SilverStripe configuration system to lookup config for a
 * particular service.
 *
 * @package framework
 * @subpackage injector
 */
class SilverStripeServiceConfigurationLocator extends ServiceConfigurationLocator {

	/**
	 * List of Injector configurations cached from Config in class => config format.
	 * If any config is false, this denotes that this class and all its parents
	 * have no configuration specified.
	 *
	 * @var array
	 */
	protected $configs = array();

	public function locateConfigFor($name) {
<<<<<<< HEAD
=======

>>>>>>> 912b133b
		// Check direct or cached result
		$config = $this->configFor($name);
		if($config !== null) return $config;

		// do parent lookup if it's a class
		if (class_exists($name)) {
			$parents = array_reverse(array_values(ClassInfo::ancestry($name)));
			array_shift($parents);

			foreach ($parents as $parent) {
				// have we already got for this?
				$config = $this->configFor($parent);
				if($config !== null) {
					// Cache this result
					$this->configs[$name] = $config;
					return $config;
				}
			}
		}

		// there is no parent config, so we'll record that as false so we don't do the expensive
		// lookup through parents again
		$this->configs[$name] = false;
	}

	/**
	 * Retrieves the config for a named service without performing a hierarchy walk
	 *
	 * @param string $name Name of service
	 * @return mixed Returns either the configuration data, if there is any. A missing config is denoted
	 * by a value of either null (there is no direct config assigned and a hierarchy walk is necessary)
	 * or false (there is no config for this class, nor within the hierarchy for this class).
	 */
	protected function configFor($name) {

		// Return cached result
		if (isset($this->configs[$name])) {
			return $this->configs[$name]; // Potentially false
		}

		$config = Config::inst()->get('Injector', $name);
		if ($config) {
			$this->configs[$name] = $config;
			return $config;
		} else {
			return null;
		}
	}
}<|MERGE_RESOLUTION|>--- conflicted
+++ resolved
@@ -19,10 +19,7 @@
 	protected $configs = array();
 
 	public function locateConfigFor($name) {
-<<<<<<< HEAD
-=======
 
->>>>>>> 912b133b
 		// Check direct or cached result
 		$config = $this->configFor($name);
 		if($config !== null) return $config;
