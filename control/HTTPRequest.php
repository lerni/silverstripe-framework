<?php

/**
 * Represents a HTTP-request, including a URL that is tokenised for parsing, and a request method
 * (GET/POST/PUT/DELETE). This is used by {@link RequestHandler} objects to decide what to do.
 *
 * Caution: objects of this class are immutable, e.g. echo $request['a']; works as expected,
 * but $request['a'] = '1'; has no effect.
 *
 * The intention is that a single SS_HTTPRequest object can be passed from one object to another, each object calling
 * match() to get the information that they need out of the URL.  This is generally handled by
 * {@link RequestHandler::handleRequest()}.
 *
 * @todo Accept X_HTTP_METHOD_OVERRIDE http header and $_REQUEST['_method'] to override request types (useful for
 *       webclients not supporting PUT and DELETE)
 *
 * @package framework
 * @subpackage control
 */
class SS_HTTPRequest implements ArrayAccess {

	/**
	 * @var string $url
	 */
	protected $url;

	/**
	 * The non-extension parts of the passed URL as an array, originally exploded by the "/" separator.
	 * All elements of the URL are loaded in here,
	 * and subsequently popped out of the array by {@link shift()}.
	 * Only use this structure for internal request handling purposes.
	 */
	protected $dirParts;

	/**
	 * @var string $extension The URL extension (if present)
	 */
	protected $extension;

	/**
	 * @var string $httpMethod The HTTP method in all uppercase: GET/PUT/POST/DELETE/HEAD
	 */
	protected $httpMethod;

	/**
	 * @var array $getVars Contains alls HTTP GET parameters passed into this request.
	 */
	protected $getVars = array();

	/**
	 * @var array $postVars Contains alls HTTP POST parameters passed into this request.
	 */
	protected $postVars = array();

	/**
	 * HTTP Headers like "Content-Type: text/xml"
	 *
	 * @see http://en.wikipedia.org/wiki/List_of_HTTP_headers
	 * @var array
	 */
	protected $headers = array();

	/**
	 * Raw HTTP body, used by PUT and POST requests.
	 *
	 * @var string
	 */
	protected $body;

	/**
	 * @var array $allParams Contains an associative array of all
	 * arguments matched in all calls to {@link RequestHandler->handleRequest()}.
	 * It's a "historical record" that's specific to the current call of
	 * {@link handleRequest()}, and is only complete once the "last call" to that method is made.
	 */
	protected $allParams = array();

	/**
	 * @var array $latestParams Contains an associative array of all
	 * arguments matched in the current call from {@link RequestHandler->handleRequest()},
	 * as denoted with a "$"-prefix in the $url_handlers definitions.
	 * Contains different states throughout its lifespan, so just useful
	 * while processed in {@link RequestHandler} and to get the last
	 * processes arguments.
	 */
	protected $latestParams = array();

	/**
	 * @var array $routeParams Contains an associative array of all arguments
	 * explicitly set in the route table for the current request.
	 * Useful for passing generic arguments via custom routes.
	 *
	 * E.g. The "Locale" parameter would be assigned "en_NZ" below
	 *
	 * Director:
	 *   rules:
	 *     'en_NZ/$URLSegment!//$Action/$ID/$OtherID':
	 *       Controller: 'ModelAsController'
	 *       Locale: 'en_NZ'
	 */
	protected $routeParams = array();

	protected $unshiftedButParsedParts = 0;

	/**
	 * Construct a SS_HTTPRequest from a URL relative to the site root.
	 */
	public function __construct($httpMethod, $url, $getVars = array(), $postVars = array(), $body = null) {
		$this->httpMethod = strtoupper(self::detect_method($httpMethod, $postVars));
		$this->setUrl($url);

		$this->getVars = (array) $getVars;
		$this->postVars = (array) $postVars;
		$this->body = $body;
	}

	/**
	 * Allow the setting of a URL
	 *
	 * This is here so that RootURLController can change the URL of the request
	 * without us loosing all the other info attached (like headers)
	 *
	 * @param string The new URL
	 *
	 * @return SS_HTTPRequest The updated request
	 */
	public function setUrl($url) {
		$this->url = $url;

		// Normalize URL if its relative (strictly speaking), or has leading slashes
		if(Director::is_relative_url($url) || preg_match('/^\//', $url)) {
			$this->url = preg_replace(array('/\/+/','/^\//', '/\/$/'),array('/','',''), $this->url);
		}
		if(preg_match('/^(.*)\.([A-Za-z][A-Za-z0-9]*)$/', $this->url, $matches)) {
			$this->url = $matches[1];
			$this->extension = $matches[2];
		}
		if($this->url) $this->dirParts = preg_split('|/+|', $this->url);
		else $this->dirParts = array();

		return $this;
	}

	/**
	 * @return bool
	 */
	public function isGET() {
		return $this->httpMethod == 'GET';
	}

	/**
	 * @return bool
	 */
	public function isPOST() {
		return $this->httpMethod == 'POST';
	}

	/**
	 * @return bool
	 */
	public function isPUT() {
		return $this->httpMethod == 'PUT';
	}

	/**
	 * @return bool
	 */
	public function isDELETE() {
		return $this->httpMethod == 'DELETE';
	}

	/**
	 * @return bool
	 */
	public function isHEAD() {
		return $this->httpMethod == 'HEAD';
	}

	/**
	 * @param string $body
	 * @return SS_HTTPRequest $this
	 */
	public function setBody($body) {
		$this->body = $body;
		return $this;
	}

	/**
	 * @return null|string
	 */
	public function getBody() {
		return $this->body;
	}

	/**
	 * @return array
	 */
	public function getVars() {
		return $this->getVars;
	}

	/**
	 * @return array
	 */
	public function postVars() {
		return $this->postVars;
	}

	/**
	 * Returns all combined HTTP GET and POST parameters
	 * passed into this request. If a parameter with the same
	 * name exists in both arrays, the POST value is returned.
	 *
	 * @return array
	 */
	public function requestVars() {
		return ArrayLib::array_merge_recursive($this->getVars, $this->postVars);
	}

	/**
	 * @param string $name
	 * @return mixed
	 */
	public function getVar($name) {
		if(isset($this->getVars[$name])) return $this->getVars[$name];
	}

	/**
	 * @param string $name
	 * @return mixed
	 */
	public function postVar($name) {
		if(isset($this->postVars[$name])) return $this->postVars[$name];
	}

	/**
	 * @param string $name
	 * @return mixed
	 */
	public function requestVar($name) {
		if(isset($this->postVars[$name])) return $this->postVars[$name];
		if(isset($this->getVars[$name])) return $this->getVars[$name];
	}

	/**
	 * Returns a possible file extension found in parsing the URL
	 * as denoted by a "."-character near the end of the URL.
	 * Doesn't necessarily have to belong to an existing file,
	 * as extensions can be also used for content-type-switching.
	 *
	 * @return string
	 */
	public function getExtension() {
		return $this->extension;
	}

	/**
	 * Checks if the {@link SS_HTTPRequest->getExtension()} on this request matches one of the more common media types
	 * embedded into a webpage - e.g. css, png.
	 *
	 * This is useful for things like determining wether to display a fully rendered error page or not. Note that the
	 * media file types is not at all comprehensive.
	 *
	 * @return bool
	 */
	public function isMedia() {
		return in_array($this->getExtension(), array('css', 'js', 'jpg', 'jpeg', 'gif', 'png', 'bmp', 'ico'));
	}

	/**
	 * Add a HTTP header to the response, replacing any header of the same name.
	 *
	 * @param string $header Example: "Content-Type"
	 * @param string $value Example: "text/xml"
	 */
	public function addHeader($header, $value) {
		$this->headers[$header] = $value;
	}

	/**
	 * @return array
	 */
	public function getHeaders() {
		return $this->headers;
	}

	/**
	 * Remove an existing HTTP header
	 *
	 * @param string $header
	 * @return mixed
	 */
	public function getHeader($header) {
		return (isset($this->headers[$header])) ? $this->headers[$header] : null;
	}

	/**
	 * Remove an existing HTTP header by its name,
	 * e.g. "Content-Type".
	 *
	 * @param string $header
	 * @return SS_HTTPRequest $this
	 */
	public function removeHeader($header) {
		if(isset($this->headers[$header])) unset($this->headers[$header]);
		return $this;
	}

	/**
	 * Returns the URL used to generate the page
	 *
	 * @param bool $includeGetVars whether or not to include the get parameters\
	 * @return string
	 */
	public function getURL($includeGetVars = false) {
		$url = ($this->getExtension()) ? $this->url . '.' . $this->getExtension() : $this->url;

		if ($includeGetVars) {
			// if we don't unset $vars['url'] we end up with /my/url?url=my/url&foo=bar etc

			$vars = $this->getVars();
			unset($vars['url']);

			if (count($vars)) {
				$url .= '?' . http_build_query($vars);
			}
		}
		else if(strpos($url, "?") !== false) {
			$url = substr($url, 0, strpos($url, "?"));
		}

		return $url;
	}

	/**
	 * Returns true if this request an ajax request,
	 * based on custom HTTP ajax added by common JavaScript libraries,
	 * or based on an explicit "ajax" request parameter.
	 *
	 * @return boolean
	 */
	public function isAjax() {
		return (
			$this->requestVar('ajax') ||
			$this->getHeader('X-Requested-With') && $this->getHeader('X-Requested-With') == "XMLHttpRequest"
		);
	}

	/**
	 * Enables the existence of a key-value pair in the request to be checked using
	 * array syntax, so isset($request['title']) will check for $_POST['title'] and $_GET['title']
	 *
	 * @param unknown_type $offset
	 * @return boolean
	 */
	public function offsetExists($offset) {
		if(isset($this->postVars[$offset])) return true;
		if(isset($this->getVars[$offset])) return true;
		return false;
	}

	/**
	 * Access a request variable using array syntax. eg: $request['title'] instead of $request->postVar('title')
	 *
	 * @param unknown_type $offset
	 * @return unknown
	 */
	public function offsetGet($offset) {
		return $this->requestVar($offset);
	}

	/**
	 * @ignore
	 */
	public function offsetSet($offset, $value) {}

	/**
	 * @ignore
	 */
	public function offsetUnset($offset) {}

	/**
	 * Construct an SS_HTTPResponse that will deliver a file to the client.
	 * Caution: Since it requires $fileData to be passed as binary data (no stream support),
	 * it's only advisable to send small files through this method.
	 *
	 * @static
	 * @param $fileData
	 * @param $fileName
	 * @param null $mimeType
	 * @return SS_HTTPResponse
	 */
	public static function send_file($fileData, $fileName, $mimeType = null) {
		if(!$mimeType) {
			$mimeType = HTTP::get_mime_type($fileName);
		}
		$response = new SS_HTTPResponse($fileData);
		$response->addHeader("Content-Type", "$mimeType; name=\"" . addslashes($fileName) . "\"");
		// Note a IE-only fix that inspects this header in HTTP::add_cache_headers().
		$response->addHeader("Content-Disposition", "attachment; filename=" . addslashes($fileName));
		$response->addHeader("Content-Length", strlen($fileData));

		return $response;
	}

	/**
	 * Matches a URL pattern
	 * The pattern can contain a number of segments, separated by / (and an extension indicated by a .)
	 *
	 * The parts can be either literals, or, if they start with a $ they are interpreted as variables.
	 *  - Literals must be provided in order to match
	 *  - $Variables are optional
	 *  - However, if you put ! at the end of a variable, then it becomes mandatory.
	 *
	 * For example:
	 *  - admin/crm/list will match admin/crm/$Action/$ID/$OtherID, but it won't match admin/crm/$Action!/$ClassName!
	 *
	 * The pattern can optionally start with an HTTP method and a space.  For example, "POST $Controller/$Action".
	 * This is used to define a rule that only matches on a specific HTTP method.
	 *
	 * @param $pattern
	 * @param bool $shiftOnSuccess
	 * @return array|bool
	 */
	public function match($pattern, $shiftOnSuccess = false) {
		// Check if a specific method is required
		if(preg_match('/^([A-Za-z]+) +(.*)$/', $pattern, $matches)) {
			$requiredMethod = $matches[1];
			if($requiredMethod != $this->httpMethod) return false;

			// If we get this far, we can match the URL pattern as usual.
			$pattern = $matches[2];
		}

		// Special case for the root URL controller
		if(!$pattern) {
			return ($this->dirParts == array()) ? array('Matched' => true) : false;
		}

		// Check for the '//' marker that represents the "shifting point"
		$doubleSlashPoint = strpos($pattern, '//');
		if($doubleSlashPoint !== false) {
			$shiftCount = substr_count(substr($pattern,0,$doubleSlashPoint), '/') + 1;
			$pattern = str_replace('//', '/', $pattern);
			$patternParts = explode('/', $pattern);


		} else {
			$patternParts = explode('/', $pattern);
			$shiftCount = sizeof($patternParts);
		}

		// Filter out any "empty" matching parts - either from an initial / or a trailing /
		$patternParts = array_values(array_filter($patternParts));

		$arguments = array();
		foreach($patternParts as $i => $part) {
			$part = trim($part);

			// Match a variable
			if(isset($part[0]) && $part[0] == '$') {
				// A variable ending in ! is required
				if(substr($part,-1) == '!') {
					$varRequired = true;
					$varName = substr($part,1,-1);
				} else {
					$varRequired = false;
					$varName = substr($part,1);
				}

				// Fail if a required variable isn't populated
				if($varRequired && !isset($this->dirParts[$i])) return false;

				$arguments[$varName] = isset($this->dirParts[$i]) ? $this->dirParts[$i] : null;
				if($part == '$Controller' && (!ClassInfo::exists($arguments['Controller'])
						|| !is_subclass_of($arguments['Controller'], 'Controller'))) {

					return false;
				}

			// Literal parts with extension
			} else if(isset($this->dirParts[$i]) && $this->dirParts[$i] . '.' . $this->extension == $part) {
				continue;

			// Literal parts must always be there
			} else if(!isset($this->dirParts[$i]) || $this->dirParts[$i] != $part) {
				return false;
			}

		}

		if($shiftOnSuccess) {
			$this->shift($shiftCount);
			// We keep track of pattern parts that we looked at but didn't shift off.
			// This lets us say that we have *parsed* the whole URL even when we haven't *shifted* it all
			$this->unshiftedButParsedParts = sizeof($patternParts) - $shiftCount;
		}

		$this->latestParams = $arguments;

		// Load the arguments that actually have a value into $this->allParams
		// This ensures that previous values aren't overridden with blanks
		foreach($arguments as $k => $v) {
			if($v || !isset($this->allParams[$k])) $this->allParams[$k] = $v;
		}

		if($arguments === array()) $arguments['_matched'] = true;
		return $arguments;
	}

	/**
	 * @return array
	 */
	public function allParams() {
		return $this->allParams;
	}

	/**
	 * Shift all the parameter values down a key space, and return the shifted value.
	 *
	 * @return string
	 */
	public function shiftAllParams() {
		$keys    = array_keys($this->allParams);
		$values  = array_values($this->allParams);
		$value   = array_shift($values);

		// push additional unparsed URL parts onto the parameter stack
		if(array_key_exists($this->unshiftedButParsedParts, $this->dirParts)) {
			$values[] = $this->dirParts[$this->unshiftedButParsedParts];
		}

		foreach($keys as $position => $key) {
			$this->allParams[$key] = isset($values[$position]) ? $values[$position] : null;
		}

		return $value;
	}

	/**
	 * @return array
	 */
	public function latestParams() {
		return $this->latestParams;
	}

	/**
	 * @param string $name
	 * @return string|null
	 */
	public function latestParam($name) {
		if(isset($this->latestParams[$name])) return $this->latestParams[$name];
		else return null;
	}

	/**
	 * @return array
	 */
	public function routeParams() {
		return $this->routeParams;
	}

	/**
	 * @param $params
	 * @return SS_HTTPRequest $this
	 */
	public function setRouteParams($params) {
		$this->routeParams = $params;
		return $this;
	}

	/**
	 * @return array
	 */
	public function params() {
		return array_merge($this->allParams, $this->routeParams);
	}

	/**
	 * Finds a named URL parameter (denoted by "$"-prefix in $url_handlers)
	 * from the full URL, or a parameter specified in the route table
	 *
	 * @param string $name
	 * @return string Value of the URL parameter (if found)
	 */
	public function param($name) {
		$params = $this->params();
		if(isset($params[$name])) return $params[$name];
		else return null;
	}

	/**
	 * Returns the unparsed part of the original URL
	 * separated by commas. This is used by {@link RequestHandler->handleRequest()}
	 * to determine if further URL processing is necessary.
	 *
	 * @return string Partial URL
	 */
	public function remaining() {
		return implode("/", $this->dirParts);
	}

	/**
	 * Returns true if this is a URL that will match without shifting off any of the URL.
	 * This is used by the request handler to prevent infinite parsing loops.
	 *
	 * @param $pattern
	 * @return bool
	 */
	public function isEmptyPattern($pattern) {
		if(preg_match('/^([A-Za-z]+) +(.*)$/', $pattern, $matches)) {
			$pattern = $matches[2];
		}

		if(trim($pattern) == "") return true;
	}

	/**
	 * Shift one or more parts off the beginning of the URL.
	 * If you specify shifting more than 1 item off, then the items will be returned as an array
	 *
	 * @param int $count Shift Count
	 * @return string|Array
	 */
	public function shift($count = 1) {
		$return = array();

		if($count == 1) return array_shift($this->dirParts);

		for($i=0;$i<$count;$i++) {
			$value = array_shift($this->dirParts);

			if($value === null) break;

			$return[] = $value;
		}

		return $return;
	}

	/**
	 * Returns true if the URL has been completely parsed.
	 * This will respect parsed but unshifted directory parts.
	 *
	 * @return bool
	 */
	public function allParsed() {
		return sizeof($this->dirParts) <= $this->unshiftedButParsedParts;
	}

	/**
	 * Returns the client IP address which
	 * originated this request.
	 *
	 * @return string
	 */
	public function getIP() {
		$headerOverrideIP = null;
		if(TRUSTED_PROXY) {
			$headers = (defined('SS_TRUSTED_PROXY_IP_HEADER')) ? array(SS_TRUSTED_PROXY_IP_HEADER) : null;
			if(!$headers) {
				// Backwards compatible defaults
				$headers = array('HTTP_CLIENT_IP', 'HTTP_X_FORWARDED_FOR');
			}
			foreach($headers as $header) {
				if(!empty($_SERVER[$header])) {
					$headerOverrideIP = $_SERVER[$header];
					break;
				}
			}
		}

<<<<<<< HEAD
		if ($headerOverrideIP && filter_var($headerOverrideIP, FILTER_VALIDATE_IP, FILTER_FLAG_NO_PRIV_RANGE | FILTER_FLAG_NO_RES_RANGE)) {
			return $headerOverrideIP;
=======
		if ($headerOverrideIP) {
			return $this->getIPFromHeaderValue($headerOverrideIP);
>>>>>>> 89351e6c
		} elseif(isset($_SERVER['REMOTE_ADDR'])) {
			return $_SERVER['REMOTE_ADDR'];
		} else {
			return null;
		}
	}

	/**
	 * Extract an IP address from a header value that has been obtained. Accepts single IP or comma separated string of
	 * IPs
	 *
	 * @param string $headerValue The value from a trusted header
	 * @return string The IP address
	 */
	protected function getIPFromHeaderValue($headerValue) {
		if (strpos($headerValue, ',') !== false) {
			//sometimes the IP from a load balancer could be "x.x.x.x, y.y.y.y, z.z.z.z" so we need to find the most
			// likely candidate
			$ips = explode(',', $headerValue);
			foreach ($ips as $ip) {
				$ip = trim($ip);
				if (filter_var($ip, FILTER_VALIDATE_IP, FILTER_FLAG_NO_PRIV_RANGE)) {
					return $ip;
				}
			}
		}
		return $headerValue;
	}

	/**
	 * Returns all mimetypes from the HTTP "Accept" header
	 * as an array.
	 *
	 * @param boolean $includeQuality Don't strip away optional "quality indicators", e.g. "application/xml;q=0.9"
	 *                                (Default: false)
	 * @return array
	 */
	public function getAcceptMimetypes($includeQuality = false) {
		$mimetypes = array();
		$mimetypesWithQuality = explode(',',$this->getHeader('Accept'));
		foreach($mimetypesWithQuality as $mimetypeWithQuality) {
			$mimetypes[] = ($includeQuality) ? $mimetypeWithQuality : preg_replace('/;.*/', '', $mimetypeWithQuality);
		}
		return $mimetypes;
	}

	/**
	 * @return string HTTP method (all uppercase)
	 */
	public function httpMethod() {
		return $this->httpMethod;
	}

	/**
	 * Gets the "real" HTTP method for a request.
	 *
	 * Used to work around browser limitations of form
	 * submissions to GET and POST, by overriding the HTTP method
	 * with a POST parameter called "_method" for PUT, DELETE, HEAD.
	 * Using GET for the "_method" override is not supported,
	 * as GET should never carry out state changes.
	 * Alternatively you can use a custom HTTP header 'X-HTTP-Method-Override'
	 * to override the original method in {@link Director::direct()}.
	 * The '_method' POST parameter overrules the custom HTTP header.
	 *
	 * @param string $origMethod Original HTTP method from the browser request
	 * @param array $postVars
	 * @return string HTTP method (all uppercase)
	 */
	public static function detect_method($origMethod, $postVars) {
		if(isset($postVars['_method'])) {
			if(!in_array(strtoupper($postVars['_method']), array('GET','POST','PUT','DELETE','HEAD'))) {
				user_error('Director::direct(): Invalid "_method" parameter', E_USER_ERROR);
			}
			return strtoupper($postVars['_method']);
		} else {
			return $origMethod;
		}
	}
}<|MERGE_RESOLUTION|>--- conflicted
+++ resolved
@@ -670,13 +670,8 @@
 			}
 		}
 
-<<<<<<< HEAD
 		if ($headerOverrideIP && filter_var($headerOverrideIP, FILTER_VALIDATE_IP, FILTER_FLAG_NO_PRIV_RANGE | FILTER_FLAG_NO_RES_RANGE)) {
-			return $headerOverrideIP;
-=======
-		if ($headerOverrideIP) {
 			return $this->getIPFromHeaderValue($headerOverrideIP);
->>>>>>> 89351e6c
 		} elseif(isset($_SERVER['REMOTE_ADDR'])) {
 			return $_SERVER['REMOTE_ADDR'];
 		} else {
