<?php
/**
 * Represents a response returned by a controller.
 *
 * @package framework
 * @subpackage control
 */
class SS_HTTPResponse {
	
	/**
	 * @var array
	 */
	protected static $status_codes = array(
		100 => 'Continue',
		101 => 'Switching Protocols',
		200 => 'OK',
		201 => 'Created',
		202 => 'Accepted',
		203 => 'Non-Authoritative Information',
		204 => 'No Content',
		205 => 'Reset Content',
		206 => 'Partial Content',
		301 => 'Moved Permanently',
		302 => 'Found',
		303 => 'See Other',
		304 => 'Not Modified',
		305 => 'Use Proxy',
		307 => 'Temporary Redirect',
		400 => 'Bad Request',
		401 => 'Unauthorized',
		403 => 'Forbidden',
		404 => 'Not Found',
		405 => 'Method Not Allowed',
		406 => 'Not Acceptable',
		407 => 'Proxy Authentication Required',
		408 => 'Request Timeout',
		409 => 'Conflict',
		410 => 'Gone',
		411 => 'Length Required',
		412 => 'Precondition Failed',
		413 => 'Request Entity Too Large',
		414 => 'Request-URI Too Long',
		415 => 'Unsupported Media Type',
		416 => 'Request Range Not Satisfiable',
		417 => 'Expectation Failed',
		422 => 'Unprocessable Entity',
		500 => 'Internal Server Error',
		501 => 'Not Implemented',
		502 => 'Bad Gateway',
		503 => 'Service Unavailable',
		504 => 'Gateway Timeout',
		505 => 'HTTP Version Not Supported',
	);
	
	/**
	 * @var array
	 */
	protected static $redirect_codes = array(
		301,
		302,
		303,
		304,
		305,
		307
	);
	
	/**
	 * @var Int
	 */
	protected $statusCode = 200;
	
	/**
	 * @var String
	 */
	protected $statusDescription = "OK";
	
	/**
	 * HTTP Headers like "Content-Type: text/xml"
	 *
	 * @see http://en.wikipedia.org/wiki/List_of_HTTP_headers
	 * @var array
	 */
	protected $headers = array(
		"Content-Type" => "text/html; charset=utf-8",
	);
	
	/**
	 * @var string
	 */
	protected $body = null;
	
	/**
	 * Create a new HTTP response
	 * 
	 * @param $body The body of the response
	 * @param $statusCode The numeric status code - 200, 404, etc
	 * @param $statusDescription The text to be given alongside the status code. 
	 *  See {@link setStatusCode()} for more information.
	 */
	public function __construct($body = null, $statusCode = null, $statusDescription = null) {
		$this->setBody($body);
		if($statusCode) $this->setStatusCode($statusCode, $statusDescription);
	}
	
	/**
	 * @param String $code
	 * @param String $description Optional. See {@link setStatusDescription()}.
	 *  No newlines are allowed in the description.
	 *  If omitted, will default to the standard HTTP description
	 *  for the given $code value (see {@link $status_codes}).
	 * @return SS_HTTPRequest $this
	 */
	public function setStatusCode($code, $description = null) {
		if(isset(self::$status_codes[$code])) $this->statusCode = $code;
		else user_error("Unrecognised HTTP status code '$code'", E_USER_WARNING);
		
		if($description) $this->statusDescription = $description;
		else $this->statusDescription = self::$status_codes[$code];
		return $this;
	}
	
	/**
	 * The text to be given alongside the status code ("reason phrase").
	 * Caution: Will be overwritten by {@link setStatusCode()}.
	 * 
	 * @param String $description
	 * @return SS_HTTPRequest $this
	 */
	public function setStatusDescription($description) {
		$this->statusDescription = $description;
		return $this;
	}
	
	/**
	 * @return Int
	 */
	public function getStatusCode() {
		return $this->statusCode;
	}

	/**
	 * @return string Description for a HTTP status code
	 */
	public function getStatusDescription() {
		return str_replace(array("\r","\n"), '', $this->statusDescription);
	}
	
	/**
	 * Returns true if this HTTP response is in error
	 *
	 * @return bool
	 */
	public function isError() {
		return $this->statusCode && ($this->statusCode < 200 || $this->statusCode > 399);
	}

	/**
	 * @param string $body
	 * @return SS_HTTPRequest $this
	 */
	public function setBody($body) {
		$this->body = $body;
	}

	/**
	 * @return null|string
	 */
	public function getBody() {
		return $this->body;
	}
	
	/**
	 * Add a HTTP header to the response, replacing any header of the same name.
	 * 
	 * @param string $header Example: "Content-Type"
	 * @param string $value Example: "text/xml"
	 * @return SS_HTTPRequest $this
	 */
	public function addHeader($header, $value) {
		$this->headers[$header] = $value;
		return $this;
	}
	
	/**
	 * Return the HTTP header of the given name.
	 * 
	 * @param string $header
	 * @returns null|string
	 */
	public function getHeader($header) {
		if(isset($this->headers[$header]))
			return $this->headers[$header];
		return null;
	}
	
	/**
	 * @return array
	 */
	public function getHeaders() {
		return $this->headers;
	}
	
	/**
	 * Remove an existing HTTP header by its name,
	 * e.g. "Content-Type".
	 *
	 * @param string $header
	 * @return SS_HTTPRequest $this
	 */
	public function removeHeader($header) {
		if(isset($this->headers[$header])) unset($this->headers[$header]);
		return $this;
	}

	/**
	 * @param string $dest
	 * @param int $code
	 * @return SS_HTTPRequest $this
	 */
	public function redirect($dest, $code=302) {
		if(!in_array($code, self::$redirect_codes)) $code = 302;
		$this->setStatusCode($code);
		$this->headers['Location'] = $dest;
		return $this;
	}

	/**
	 * Send this HTTPReponse to the browser
	 */
	public function output() {
		// Attach appropriate X-Include-JavaScript and X-Include-CSS headers
		if(Director::is_ajax()) {
			Requirements::include_in_response($this);
		}

		if(in_array($this->statusCode, self::$redirect_codes) && headers_sent($file, $line)) {
			$url = $this->headers['Location'];
			echo
			"<p>Redirecting to <a href=\"$url\" title=\"Click this link if your browser does not redirect you\">"
				. "$url... (output started on $file, line $line)</a></p>
			<meta http-equiv=\"refresh\" content=\"1; url=$url\" />
			<script type=\"text/javascript\">setTimeout('window.location.href = \"$url\"', 50);</script>";
		} else {
			if(!headers_sent()) {
				header($_SERVER['SERVER_PROTOCOL'] . " $this->statusCode " . $this->getStatusDescription());
				foreach($this->headers as $header => $value) {
					header("$header: $value", true, $this->statusCode);
				}
			}
			
			// Only show error pages or generic "friendly" errors if the status code signifies
			// an error, and the response doesn't have any body yet that might contain
			// a more specific error description.
			if(Director::isLive() && $this->isError() && !$this->body) {
				Debug::friendlyError($this->statusCode, $this->getStatusDescription());
			} else {
				echo $this->body;
			}
			
		}
	}
	
	/**
	 * Returns true if this response is "finished", that is, no more script execution should be done.
	 * Specifically, returns true if a redirect has already been requested
	 *
	 * @return bool
	 */
	public function isFinished() {
		return in_array($this->statusCode, array(301, 302, 401, 403));
	}

	/**
	 * Set content-length in bytes. Should be called right before {@link output()}.
	 */
	public function fixContentLength() {
		// Use mbstring to avoid problems with mb_internal_encoding() and mbstring.func_overload
		$this->headers['Content-Length'] = mb_strlen($this->body,'8bit');	
	}
	
}

/**
 * A {@link SS_HTTPResponse} encapsulated in an exception, which can interrupt the processing flow and be caught by the
 * {@link RequestHandler} and returned to the user.
 *
 * Example Usage:
 * <code>
 * throw new SS_HTTPResponse_Exception('This request was invalid.', 400);
 * throw new SS_HTTPResponse_Exception(new SS_HTTPResponse('There was an internal server error.', 500));
 * </code>
 *
 * @package framework
 * @subpackage control
 */
class SS_HTTPResponse_Exception extends Exception {
	
	protected $response;
	
	/**
	 * @param  string|SS_HTTPResponse body Either the plaintext content of the error message, or an SS_HTTPResponse
	 *                                     object representing it.  In either case, the $statusCode and
	 *                                     $statusDescription will be the HTTP status of the resulting response.
	 * @see SS_HTTPResponse::__construct();
	 */
	public function __construct($body = null, $statusCode = null, $statusDescription = null) {
		if($body instanceof SS_HTTPResponse) {
<<<<<<< HEAD
			// statusCode and statusDescription should override whatever is passed in the body
			if($statusCode) $body->setStatusCode($statusCode);
			if($statusDescription) $body->setStatusDescription($statusDescription);

			$this->setResponse($body);
		} else {
			$response = new SS_HTTPResponse($body, $statusCode, $statusDescription);

			// Error responses should always be considered plaintext, for security reasons
			$response->addHeader('Content-Type', 'text/plain');

			$this->setResponse($response);
=======
			$this->setResponse($body);
		} else {
			$this->setResponse(new SS_HTTPResponse($body, $statusCode, $statusDescription));
>>>>>>> 8fdea7a2
		}
		
		parent::__construct($this->getResponse()->getBody(), $this->getResponse()->getStatusCode());
	}
	
	/**
	 * @return SS_HTTPResponse
	 */
	public function getResponse() {
		return $this->response;
	}
	
	/**
	 * @param SS_HTTPResponse $response
	 */
	public function setResponse(SS_HTTPResponse $response) {
		$this->response = $response;
	}
	
}<|MERGE_RESOLUTION|>--- conflicted
+++ resolved
@@ -123,7 +123,7 @@
 	 * The text to be given alongside the status code ("reason phrase").
 	 * Caution: Will be overwritten by {@link setStatusCode()}.
 	 * 
-	 * @param String $description
+	 * @param String $description 
 	 * @return SS_HTTPRequest $this
 	 */
 	public function setStatusDescription($description) {
@@ -153,7 +153,7 @@
 	public function isError() {
 		return $this->statusCode && ($this->statusCode < 200 || $this->statusCode > 399);
 	}
-
+	
 	/**
 	 * @param string $body
 	 * @return SS_HTTPRequest $this
@@ -161,7 +161,7 @@
 	public function setBody($body) {
 		$this->body = $body;
 	}
-
+	
 	/**
 	 * @return null|string
 	 */
@@ -173,7 +173,7 @@
 	 * Add a HTTP header to the response, replacing any header of the same name.
 	 * 
 	 * @param string $header Example: "Content-Type"
-	 * @param string $value Example: "text/xml"
+	 * @param string $value Example: "text/xml" 
 	 * @return SS_HTTPRequest $this
 	 */
 	public function addHeader($header, $value) {
@@ -189,9 +189,9 @@
 	 */
 	public function getHeader($header) {
 		if(isset($this->headers[$header]))
-			return $this->headers[$header];
-		return null;
-	}
+			return $this->headers[$header];			
+			return null;
+		}
 	
 	/**
 	 * @return array
@@ -211,7 +211,7 @@
 		if(isset($this->headers[$header])) unset($this->headers[$header]);
 		return $this;
 	}
-
+	
 	/**
 	 * @param string $dest
 	 * @param int $code
@@ -305,7 +305,6 @@
 	 */
 	public function __construct($body = null, $statusCode = null, $statusDescription = null) {
 		if($body instanceof SS_HTTPResponse) {
-<<<<<<< HEAD
 			// statusCode and statusDescription should override whatever is passed in the body
 			if($statusCode) $body->setStatusCode($statusCode);
 			if($statusDescription) $body->setStatusDescription($statusDescription);
@@ -318,11 +317,6 @@
 			$response->addHeader('Content-Type', 'text/plain');
 
 			$this->setResponse($response);
-=======
-			$this->setResponse($body);
-		} else {
-			$this->setResponse(new SS_HTTPResponse($body, $statusCode, $statusDescription));
->>>>>>> 8fdea7a2
 		}
 		
 		parent::__construct($this->getResponse()->getBody(), $this->getResponse()->getStatusCode());
