--- conflicted
+++ resolved
@@ -1431,7 +1431,7 @@
 			$this->getTemplate(),
 			'Form'
 		));
-
+		
 		$return = $view->dontRewriteHashlinks()->process($this);
 
 		// Now that we're rendered, clear message
@@ -1648,18 +1648,12 @@
 	 * @param string $class
 	 */
 	public function removeExtraClass($class) {
-<<<<<<< HEAD
-		$classes = explode(' ', $class);
-		$this->extraClasses = array_diff($this->extraClasses, $classes);
-
-=======
 		//split at white space
 		$classes = preg_split('/\s+/', $class);
 		foreach ($classes as $class) {
 			//unset one by one
 			unset($this->extraClasses[$class]);
 		}
->>>>>>> 0ea70424
 		return $this;
 	}
 	
