<?php
/**
 * Base class for all forms.
 * The form class is an extensible base for all forms on a SilverStripe application.  It can be used
 * either by extending it, and creating processor methods on the subclass, or by creating instances
 * of form whose actions are handled by the parent controller.
 *
 * In either case, if you want to get a form to do anything, it must be inextricably tied to a
 * controller.  The constructor is passed a controller and a method on that controller.  This method
 * should return the form object, and it shouldn't require any arguments.  Parameters, if necessary,
 * can be passed using the URL or get variables.  These restrictions are in place so that we can
 * recreate the form object upon form submission, without the use of a session, which would be too
 * resource-intensive.
 *
 * You will need to create at least one method for processing the submission (through {@link FormAction}).
 * This method will be passed two parameters: the raw request data, and the form object.
 * Usually you want to save data into a {@link DataObject} by using {@link saveInto()}.
 * If you want to process the submitted data in any way, please use {@link getData()} rather than
 * the raw request data.
 *
 * <h2>Validation</h2>
 * Each form needs some form of {@link Validator} to trigger the {@link FormField->validate()} methods for each field.
 * You can't disable validator for security reasons, because crucial behaviour like extension checks for file uploads
 * depend on it.
 * The default validator is an instance of {@link RequiredFields}.
 * If you want to enforce serverside-validation to be ignored for a specific {@link FormField},
 * you need to subclass it.
 *
 * <h2>URL Handling</h2>
 * The form class extends {@link RequestHandler}, which means it can
 * be accessed directly through a URL. This can be handy for refreshing
 * a form by ajax, or even just displaying a single form field.
 * You can find out the base URL for your form by looking at the
 * <form action="..."> value. For example, the edit form in the CMS would be located at
 * "admin/EditForm". This URL will render the form without its surrounding
 * template when called through GET instead of POST.
 *
<<<<<<< HEAD
 * By appending to this URL, you can render invidual form elements
=======
 * By appending to this URL, you can render individual form elements
>>>>>>> a35f7e6e
 * through the {@link FormField->FieldHolder()} method.
 * For example, the "URLSegment" field in a standard CMS form would be
 * accessible through "admin/EditForm/field/URLSegment/FieldHolder".
 *
 * @package forms
 * @subpackage core
 */
class Form extends RequestHandler {

	const ENC_TYPE_URLENCODED = 'application/x-www-form-urlencoded';
	const ENC_TYPE_MULTIPART  = 'multipart/form-data';

	/**
	 * @var boolean $includeFormTag Accessed by Form.ss; modified by {@link formHtmlContent()}.
	 * A performance enhancement over the generate-the-form-tag-and-then-remove-it code that was there previously
	 */
	public $IncludeFormTag = true;

<<<<<<< HEAD
	protected $fields;

=======
	/**
	 * @var FieldList|null
	 */
	protected $fields;

	/**
	 * @var FieldList|null
	 */
>>>>>>> a35f7e6e
	protected $actions;

	/**
	 * @var Controller|null
	 */
	protected $controller;

<<<<<<< HEAD
=======
	/**
	 * @var string|null
	 */
>>>>>>> a35f7e6e
	protected $name;

	/**
	 * @var Validator|null
	 */
	protected $validator;

<<<<<<< HEAD
	protected $formMethod = "POST";
=======
	/**
	 * @var string
	 */
	protected $formMethod = "post";
>>>>>>> a35f7e6e

	/**
	 * @var boolean
	 */
	protected $strictFormMethodCheck = false;

<<<<<<< HEAD
=======
	/**
	 * @var string|null
	 */
>>>>>>> a35f7e6e
	protected static $current_action;

	/**
	 * @var DataObject|null $record Populated by {@link loadDataFrom()}.
	 */
	protected $record;

	/**
	 * Keeps track of whether this form has a default action or not.
	 * Set to false by $this->disableDefaultAction();
	 *
	 * @var boolean
	 */
	protected $hasDefaultAction = true;

	/**
	 * Target attribute of form-tag.
	 * Useful to open a new window upon
	 * form submission.
	 *
	 * @var string|null
	 */
	protected $target;

	/**
	 * Legend value, to be inserted into the
	 * <legend> element before the <fieldset>
	 * in Form.ss template.
	 *
	 * @var string|null
	 */
	protected $legend;

	/**
	 * The SS template to render this form HTML into.
	 * Default is "Form", but this can be changed to
	 * another template for customisation.
	 *
	 * @see Form->setTemplate()
	 * @var string|null
	 */
	protected $template;

<<<<<<< HEAD
	protected $buttonClickedFunc;

	protected $message;

=======
	/**
	 * @var callable|null
	 */
	protected $buttonClickedFunc;

	/**
	 * @var string|null
	 */
	protected $message;

	/**
	 * @var string|null
	 */
>>>>>>> a35f7e6e
	protected $messageType;

	/**
	 * Should we redirect the user back down to the
	 * the form on validation errors rather then just the page
	 *
	 * @var bool
	 */
	protected $redirectToFormOnValidationError = false;

<<<<<<< HEAD
=======
	/**
	 * @var bool
	 */
>>>>>>> a35f7e6e
	protected $security = true;

	/**
	 * @var SecurityToken|null
	 */
	protected $securityToken = null;

	/**
	 * @var array $extraClasses List of additional CSS classes for the form tag.
	 */
	protected $extraClasses = array();

	/**
<<<<<<< HEAD
	 * @config
	 * @var array $default_classes The default classes to apply to the Form
	 */
	private static $default_classes = array();

	/**
	 * @var string
=======
	 * @var string|null
>>>>>>> a35f7e6e
	 */
	protected $encType;

	/**
	 * @var array Any custom form attributes set through {@link setAttributes()}.
	 * Some attributes are calculated on the fly, so please use {@link getAttributes()} to access them.
	 */
	protected $attributes = array();

	/**
	 * @var array
	 */
	private static $allowed_actions = array(
		'handleField',
		'httpSubmission',
		'forTemplate',
	);

	/**
<<<<<<< HEAD
	 * @var FormTemplateHelper
	 */
	private $templateHelper = null;

	/**
	 * @ignore
	 */
	private $htmlID = null;

	/**
	 * @ignore
	 */
	private $formActionPath = false;
=======
	 * @var bool
	 */
	protected $securityTokenAdded = false;
>>>>>>> a35f7e6e

	/**
	 * Create a new form, with the given fields an action buttons.
	 *
	 * @param Controller $controller The parent controller, necessary to create the appropriate form action tag.
	 * @param string $name The method on the controller that will return this form object.
	 * @param FieldList $fields All of the fields in the form - a {@link FieldList} of {@link FormField} objects.
	 * @param FieldList $actions All of the action buttons in the form - a {@link FieldLis} of
	 *                           {@link FormAction} objects
	 * @param Validator $validator Override the default validator instance (Default: {@link RequiredFields})
	 */
	public function __construct($controller, $name, FieldList $fields, FieldList $actions, $validator = null) {
		parent::__construct();

		if(!$fields instanceof FieldList) {
			throw new InvalidArgumentException('$fields must be a valid FieldList instance');
		}
		if(!$actions instanceof FieldList) {
			throw new InvalidArgumentException('$actions must be a valid FieldList instance');
		}
		if($validator && !$validator instanceof Validator) {
			throw new InvalidArgumentException('$validator must be a Validator instance');
		}

		$fields->setForm($this);
		$actions->setForm($this);

		$this->fields = $fields;
		$this->actions = $actions;
		$this->controller = $controller;
		$this->name = $name;

		if(!$this->controller) user_error("$this->class form created without a controller", E_USER_ERROR);

		// Form validation
		$this->validator = ($validator) ? $validator : new RequiredFields();
		$this->validator->setForm($this);

		// Form error controls
		$this->setupFormErrors();

		// Check if CSRF protection is enabled, either on the parent controller or from the default setting. Note that
		// method_exists() is used as some controllers (e.g. GroupTest) do not always extend from Object.
		if(method_exists($controller, 'securityTokenEnabled') || (method_exists($controller, 'hasMethod')
				&& $controller->hasMethod('securityTokenEnabled'))) {

			$securityEnabled = $controller->securityTokenEnabled();
		} else {
			$securityEnabled = SecurityToken::is_enabled();
		}

		$this->securityToken = ($securityEnabled) ? new SecurityToken() : new NullSecurityToken();

		$this->setupDefaultClasses();
	}

<<<<<<< HEAD
=======
	/**
	 * @var array
	 */
>>>>>>> a35f7e6e
	private static $url_handlers = array(
		'field/$FieldName!' => 'handleField',
		'POST ' => 'httpSubmission',
		'GET ' => 'httpSubmission',
		'HEAD ' => 'httpSubmission',
	);

	/**
	 * Set up current form errors in session to
	 * the current form if appropriate.
	 *
	 * @return $this
	 */
	public function setupFormErrors() {
		$errorInfo = Session::get("FormInfo.{$this->FormName()}");

		if(isset($errorInfo['errors']) && is_array($errorInfo['errors'])) {
			foreach($errorInfo['errors'] as $error) {
				$field = $this->fields->dataFieldByName($error['fieldName']);

				if(!$field) {
					$errorInfo['message'] = $error['message'];
					$errorInfo['type'] = $error['messageType'];
				} else {
					$field->setError($error['message'], $error['messageType']);
				}
			}

			// load data in from previous submission upon error
			if(isset($errorInfo['data'])) $this->loadDataFrom($errorInfo['data']);
		}

		if(isset($errorInfo['message']) && isset($errorInfo['type'])) {
			$this->setMessage($errorInfo['message'], $errorInfo['type']);
		}

		return $this;
	}

<<<<<<< HEAD
	/**
	 * set up the default classes for the form. This is done on construct so that the default classes can be removed
	 * after instantiation
	 */
	protected function setupDefaultClasses() {
		$defaultClasses = self::config()->get('default_classes');
		if ($defaultClasses) {
			foreach ($defaultClasses as $class) {
				$this->addExtraClass($class);
			}
		}
	}

=======
>>>>>>> a35f7e6e
	/**
	 * Handle a form submission.  GET and POST requests behave identically.
	 * Populates the form with {@link loadDataFrom()}, calls {@link validate()},
	 * and only triggers the requested form action/method
	 * if the form is valid.
	 *
	 * @param SS_HTTPRequest $request
	 * @throws SS_HTTPResponse_Exception
	 */
	public function httpSubmission($request) {
		// Strict method check
		if($this->strictFormMethodCheck) {

			// Throws an error if the method is bad...
			if($this->formMethod != $request->httpMethod()) {
				$response = Controller::curr()->getResponse();
				$response->addHeader('Allow', $this->formMethod);
				$this->httpError(405, _t("Form.BAD_METHOD", "This form requires a ".$this->formMethod." submission"));
			}

			// ...and only uses the variables corresponding to that method type
<<<<<<< HEAD
			$vars = $this->formMethod == 'GET' ? $request->getVars() : $request->postVars();
=======
			$vars = $this->formMethod == 'get' ? $request->getVars() : $request->postVars();
>>>>>>> a35f7e6e
		} else {
			$vars = $request->requestVars();
		}

		// Populate the form
		$this->loadDataFrom($vars, true);

		// Protection against CSRF attacks
		$token = $this->getSecurityToken();
		if( ! $token->checkRequest($request)) {
			$securityID = $token->getName();
			if (empty($vars[$securityID])) {
				$this->httpError(400, _t("Form.CSRF_FAILED_MESSAGE",
					"There seems to have been a technical problem. Please click the back button, ".
					"refresh your browser, and try again."
				));
			} else {
				// Clear invalid token on refresh
				$data = $this->getData();
				unset($data[$securityID]);
				Session::set("FormInfo.{$this->FormName()}.data", $data);
				Session::set("FormInfo.{$this->FormName()}.errors", array());
				$this->sessionMessage(
					_t("Form.CSRF_EXPIRED_MESSAGE", "Your session has expired. Please re-submit the form."),
					"warning"
				);
				return $this->controller->redirectBack();
			}
		}

		// Determine the action button clicked
		$funcName = null;
		foreach($vars as $paramName => $paramVal) {
			if(substr($paramName,0,7) == 'action_') {
				// Break off querystring arguments included in the action
				if(strpos($paramName,'?') !== false) {
					list($paramName, $paramVars) = explode('?', $paramName, 2);
					$newRequestParams = array();
					parse_str($paramVars, $newRequestParams);
					$vars = array_merge((array)$vars, (array)$newRequestParams);
				}

				// Cleanup action_, _x and _y from image fields
				$funcName = preg_replace(array('/^action_/','/_x$|_y$/'),'',$paramName);
				break;
			}
		}

<<<<<<< HEAD
		// If the action wasnt' set, choose the default on the form.
=======
		// If the action wasn't set, choose the default on the form.
>>>>>>> a35f7e6e
		if(!isset($funcName) && $defaultAction = $this->defaultAction()){
			$funcName = $defaultAction->actionName();
		}

		if(isset($funcName)) {
			Form::set_current_action($funcName);
			$this->setButtonClicked($funcName);
		}

		// Permission checks (first on controller, then falling back to form)
		if(
			// Ensure that the action is actually a button or method on the form,
			// and not just a method on the controller.
			$this->controller->hasMethod($funcName)
			&& !$this->controller->checkAccessAction($funcName)
			// If a button exists, allow it on the controller
			&& !$this->actions->dataFieldByName('action_' . $funcName)
		) {
			return $this->httpError(
				403,
				sprintf('Action "%s" not allowed on controller (Class: %s)', $funcName, get_class($this->controller))
			);
		} elseif(
			$this->hasMethod($funcName)
			&& !$this->checkAccessAction($funcName)
			// No checks for button existence or $allowed_actions is performed -
			// all form methods are callable (e.g. the legacy "callfieldmethod()")
		) {
			return $this->httpError(
				403,
				sprintf('Action "%s" not allowed on form (Name: "%s")', $funcName, $this->name)
			);
		}
		// TODO : Once we switch to a stricter policy regarding allowed_actions (meaning actions must be set
		// explicitly in allowed_actions in order to run)
		// Uncomment the following for checking security against running actions on form fields
		/* else {
			// Try to find a field that has the action, and allows it
			$fieldsHaveMethod = false;
			foreach ($this->Fields() as $field){
				if ($field->hasMethod($funcName) && $field->checkAccessAction($funcName)) {
					$fieldsHaveMethod = true;
				}
			}
			if (!$fieldsHaveMethod) {
				return $this->httpError(
					403,
					sprintf('Action "%s" not allowed on any fields of form (Name: "%s")', $funcName, $this->Name())
				);
			}
		}*/

		// Validate the form
		if(!$this->validate()) {
			return $this->getValidationErrorResponse();
		}

		// First, try a handler method on the controller (has been checked for allowed_actions above already)
		if($this->controller->hasMethod($funcName)) {
			return $this->controller->$funcName($vars, $this, $request);
		// Otherwise, try a handler method on the form object.
		} elseif($this->hasMethod($funcName)) {
			return $this->$funcName($vars, $this, $request);
		} elseif($field = $this->checkFieldsForAction($this->Fields(), $funcName)) {
			return $field->$funcName($vars, $this, $request);
		}

		return $this->httpError(404);
	}

	/**
	 * @param string $action
	 * @return bool
	 */
	public function checkAccessAction($action) {
		return (
			parent::checkAccessAction($action)
			// Always allow actions which map to buttons. See httpSubmission() for further access checks.
			|| $this->actions->dataFieldByName('action_' . $action)
			// Always allow actions on fields
			|| (
				$field = $this->checkFieldsForAction($this->Fields(), $action)
				&& $field->checkAccessAction($action)
			)
		);
	}

	/**
	 * Returns the appropriate response up the controller chain
	 * if {@link validate()} fails (which is checked prior to executing any form actions).
	 * By default, returns different views for ajax/non-ajax request, and
	 * handles 'application/json' requests with a JSON object containing the error messages.
	 * Behaviour can be influenced by setting {@link $redirectToFormOnValidationError}.
	 *
	 * @return SS_HTTPResponse|string
	 */
	protected function getValidationErrorResponse() {
		$request = $this->getRequest();
		if($request->isAjax()) {
				// Special case for legacy Validator.js implementation
				// (assumes eval'ed javascript collected through FormResponse)
				$acceptType = $request->getHeader('Accept');
				if(strpos($acceptType, 'application/json') !== FALSE) {
					// Send validation errors back as JSON with a flag at the start
					$response = new SS_HTTPResponse(Convert::array2json($this->validator->getErrors()));
					$response->addHeader('Content-Type', 'application/json');
				} else {
					$this->setupFormErrors();
					// Send the newly rendered form tag as HTML
					$response = new SS_HTTPResponse($this->forTemplate());
					$response->addHeader('Content-Type', 'text/html');
				}

				return $response;
			} else {
				if($this->getRedirectToFormOnValidationError()) {
					if($pageURL = $request->getHeader('Referer')) {
						if(Director::is_site_url($pageURL)) {
							// Remove existing pragmas
							$pageURL = preg_replace('/(#.*)/', '', $pageURL);
							$pageURL = Director::absoluteURL($pageURL, true);
							return $this->controller->redirect($pageURL . '#' . $this->FormName());
						}
					}
				}
				return $this->controller->redirectBack();
			}
	}

	/**
	 * Fields can have action to, let's check if anyone of the responds to $funcname them
	 *
<<<<<<< HEAD
=======
	 * @param SS_List|array $fields
	 * @param callable $funcName
>>>>>>> a35f7e6e
	 * @return FormField
	 */
	protected function checkFieldsForAction($fields, $funcName) {
		foreach($fields as $field){
			if(method_exists($field, 'FieldList')) {
				if($field = $this->checkFieldsForAction($field->FieldList(), $funcName)) {
					return $field;
				}
			} elseif ($field->hasMethod($funcName) && $field->checkAccessAction($funcName)) {
				return $field;
			}
		}
	}

	/**
	 * Handle a field request.
	 * Uses {@link Form->dataFieldByName()} to find a matching field,
	 * and falls back to {@link FieldList->fieldByName()} to look
	 * for tabs instead. This means that if you have a tab and a
	 * formfield with the same name, this method gives priority
	 * to the formfield.
	 *
	 * @param SS_HTTPRequest $request
	 * @return FormField
	 */
	public function handleField($request) {
		$field = $this->Fields()->dataFieldByName($request->param('FieldName'));

		if($field) {
			return $field;
		} else {
			// falling back to fieldByName, e.g. for getting tabs
			return $this->Fields()->fieldByName($request->param('FieldName'));
		}
	}

	/**
	 * Convert this form into a readonly form
	 */
	public function makeReadonly() {
		$this->transform(new ReadonlyTransformation());
	}

	/**
	 * Set whether the user should be redirected back down to the
	 * form on the page upon validation errors in the form or if
	 * they just need to redirect back to the page
	 *
	 * @param bool $bool Redirect to form on error?
	 * @return $this
	 */
	public function setRedirectToFormOnValidationError($bool) {
		$this->redirectToFormOnValidationError = $bool;
		return $this;
	}

	/**
	 * Get whether the user should be redirected back down to the
	 * form on the page upon validation errors
	 *
	 * @return bool
	 */
	public function getRedirectToFormOnValidationError() {
		return $this->redirectToFormOnValidationError;
	}

	/**
	 * Add a plain text error message to a field on this form.  It will be saved into the session
	 * and used the next time this form is displayed.
	 * @param string $fieldName
	 * @param string $message
	 * @param string $messageType
	 * @param bool $escapeHtml
	 */
	public function addErrorMessage($fieldName, $message, $messageType, $escapeHtml = true) {
		Session::add_to_array("FormInfo.{$this->FormName()}.errors",  array(
			'fieldName' => $fieldName,
			'message' => $escapeHtml ? Convert::raw2xml($message) : $message,
			'messageType' => $messageType,
		));
	}

	/**
	 * @param FormTransformation $trans
	 */
	public function transform(FormTransformation $trans) {
		$newFields = new FieldList();
		foreach($this->fields as $field) {
			$newFields->push($field->transform($trans));
		}
		$this->fields = $newFields;

		$newActions = new FieldList();
		foreach($this->actions as $action) {
			$newActions->push($action->transform($trans));
		}
		$this->actions = $newActions;


		// We have to remove validation, if the fields are not editable ;-)
		if($this->validator)
			$this->validator->removeValidation();
	}

	/**
	 * Get the {@link Validator} attached to this form.
	 * @return Validator
	 */
	public function getValidator() {
		return $this->validator;
	}

	/**
	 * Set the {@link Validator} on this form.
	 * @param Validator $validator
	 * @return $this
	 */
	public function setValidator(Validator $validator ) {
		if($validator) {
			$this->validator = $validator;
			$this->validator->setForm($this);
		}
		return $this;
	}

	/**
	 * Remove the {@link Validator} from this from.
	 */
	public function unsetValidator(){
		$this->validator = null;
		return $this;
	}

	/**
	 * Convert this form to another format.
	 * @param FormTransformation $format
	 */
	public function transformTo(FormTransformation $format) {
		$newFields = new FieldList();
		foreach($this->fields as $field) {
			$newFields->push($field->transformTo($format));
		}
		$this->fields = $newFields;

		// We have to remove validation, if the fields are not editable ;-)
		if($this->validator)
			$this->validator->removeValidation();
	}


	/**
	 * Generate extra special fields - namely the security token field (if required).
	 *
	 * @return FieldList
	 */
	public function getExtraFields() {
		$extraFields = new FieldList();

		$token = $this->getSecurityToken();
		$tokenField = $token->updateFieldSet($this->fields);
		if($tokenField) $tokenField->setForm($this);
		$this->securityTokenAdded = true;

		// add the "real" HTTP method if necessary (for PUT, DELETE and HEAD)
		if (strtoupper($this->FormMethod()) != $this->FormHttpMethod()) {
			$methodField = new HiddenField('_method', '', $this->FormHttpMethod());
			$methodField->setForm($this);
			$extraFields->push($methodField);
		}

		return $extraFields;
	}

	/**
	 * Return the form's fields - used by the templates
	 *
	 * @return FieldList The form fields
	 */
	public function Fields() {
		foreach($this->getExtraFields() as $field) {
			if(!$this->fields->fieldByName($field->getName())) $this->fields->push($field);
		}

		return $this->fields;
	}

	/**
	 * Return all <input type="hidden"> fields
	 * in a form - including fields nested in {@link CompositeFields}.
	 * Useful when doing custom field layouts.
	 *
	 * @return FieldList
	 */
	public function HiddenFields() {
		return $this->Fields()->HiddenFields();
	}

	/**
	 * Return all fields except for the hidden fields.
	 * Useful when making your own simplified form layouts.
	 */
	public function VisibleFields() {
		return $this->Fields()->VisibleFields();
	}

	/**
	 * Setter for the form fields.
	 *
	 * @param FieldList $fields
	 * @return $this
	 */
	public function setFields($fields) {
		$this->fields = $fields;
		return $this;
	}

	/**
	 * Return the form's action buttons - used by the templates
	 *
	 * @return FieldList The action list
	 */
	public function Actions() {
		return $this->actions;
	}

	/**
	 * Setter for the form actions.
	 *
	 * @param FieldList $actions
	 * @return $this
	 */
	public function setActions($actions) {
		$this->actions = $actions;
		return $this;
	}

	/**
	 * Unset all form actions
	 */
	public function unsetAllActions(){
		$this->actions = new FieldList();
		return $this;
	}

	/**
	 * @param string $name
	 * @param string $value
	 * @return $this
	 */
	public function setAttribute($name, $value) {
		$this->attributes[$name] = $value;
		return $this;
	}

	/**
	 * @return string $name
	 */
	public function getAttribute($name) {
		if(isset($this->attributes[$name])) return $this->attributes[$name];
	}

	/**
	 * @return array
	 */
	public function getAttributes() {
		$attrs = array(
			'id' => $this->FormName(),
			'action' => $this->FormAction(),
			'method' => $this->FormMethod(),
			'enctype' => $this->getEncType(),
			'target' => $this->target,
			'class' => $this->extraClass(),
		);

		if($this->validator && $this->validator->getErrors()) {
			if(!isset($attrs['class'])) $attrs['class'] = '';
			$attrs['class'] .= ' validationerror';
		}

		$attrs = array_merge($attrs, $this->attributes);

		return $attrs;
	}

	/**
	 * Return the attributes of the form tag - used by the templates.
	 *
<<<<<<< HEAD
	 * @param Array Custom attributes to process. Falls back to {@link getAttributes()}.
=======
	 * @param array Custom attributes to process. Falls back to {@link getAttributes()}.
>>>>>>> a35f7e6e
	 * If at least one argument is passed as a string, all arguments act as excludes by name.
	 *
	 * @return string HTML attributes, ready for insertion into an HTML tag
	 */
	public function getAttributesHTML($attrs = null) {
		$exclude = (is_string($attrs)) ? func_get_args() : null;

		if(!$attrs || is_string($attrs)) $attrs = $this->getAttributes();


		// Figure out if we can cache this form
		// - forms with validation shouldn't be cached, cos their error messages won't be shown
		// - forms with security tokens shouldn't be cached because security tokens expire
		$needsCacheDisabled = false;
		if ($this->getSecurityToken()->isEnabled()) $needsCacheDisabled = true;
		if ($this->FormMethod() != 'GET') $needsCacheDisabled = true;
		if (!($this->validator instanceof RequiredFields) || count($this->validator->getRequired())) {
			$needsCacheDisabled = true;
		}

		// If we need to disable cache, do it
		if ($needsCacheDisabled) HTTP::set_cache_age(0);

		$attrs = $this->getAttributes();

		// Remove empty
		$attrs = array_filter((array)$attrs, create_function('$v', 'return ($v || $v === 0);'));

		// Remove excluded
		if($exclude) $attrs = array_diff_key($attrs, array_flip($exclude));

<<<<<<< HEAD
		// Prepare HTML-friendly 'method' attribute (lower-case)
		if (isset($attrs['method'])) {
			$attrs['method'] = strtolower($attrs['method']);
		}

=======
>>>>>>> a35f7e6e
		// Create markup
		$parts = array();
		foreach($attrs as $name => $value) {
			$parts[] = ($value === true) ? "{$name}=\"{$name}\"" : "{$name}=\"" . Convert::raw2att($value) . "\"";
		}

		return implode(' ', $parts);
	}

	public function FormAttributes() {
		return $this->getAttributesHTML();
	}

	/**
<<<<<<< HEAD
	 * Set the {@link FormTemplateHelper}
	*
	 * @param string|FormTemplateHelper
	*/
	public function setTemplateHelper($helper) {
		$this->templateHelper = $helper;
	}

	/**
	 * Return a {@link FormTemplateHelper} for this form. If one has not been
	 * set, return the default helper.
	 *
	 * @return FormTemplateHelper
	 */
	public function getTemplateHelper() {
		if($this->templateHelper) {
			if(is_string($this->templateHelper)) {
				return Injector::inst()->get($this->templateHelper);
			}

			return $this->templateHelper;
		}

		return Injector::inst()->get('FormTemplateHelper');
	}

	/**
	 * Set the target of this form to any value - useful for opening the form
	 * contents in a new window or refreshing another frame.
	 *
	 * @param target $target The value of the target
	 *
	 * @return FormField
=======
	 * Set the target of this form to any value - useful for opening the form contents in a new window or refreshing
	 * another frame
	 *
	 * @param string $target The value of the target
	 * @return $this
>>>>>>> a35f7e6e
	 */
	public function setTarget($target) {
		$this->target = $target;

		return $this;
	}

	/**
	 * Set the legend value to be inserted into
	 * the <legend> element in the Form.ss template.
	 * @param $legend
	 * @return $this
	 */
	public function setLegend($legend) {
		$this->legend = $legend;
		return $this;
	}

	/**
	 * Set the SS template that this form should use
	 * to render with. The default is "Form".
	 *
	 * @param string $template The name of the template (without the .ss extension)
	 * @return $this
	 */
	public function setTemplate($template) {
		$this->template = $template;
		return $this;
	}

	/**
	 * Return the template to render this form with.
	 * If the template isn't set, then default to the
	 * form class name e.g "Form".
	 *
	 * @return string
	 */
	public function getTemplate() {
		if($this->template) return $this->template;
		else return $this->class;
	}

	/**
	 * Returns the encoding type for the form.
	 *
	 * By default this will be URL encoded, unless there is a file field present
	 * in which case multipart is used. You can also set the enc type using
	 * {@link setEncType}.
	 */
	public function getEncType() {
		if ($this->encType) {
			return $this->encType;
		}

		if ($fields = $this->fields->dataFields()) {
			foreach ($fields as $field) {
				if ($field instanceof FileField) return self::ENC_TYPE_MULTIPART;
			}
		}

		return self::ENC_TYPE_URLENCODED;
	}

	/**
	 * Sets the form encoding type. The most common encoding types are defined
	 * in {@link ENC_TYPE_URLENCODED} and {@link ENC_TYPE_MULTIPART}.
	 *
	 * @param $encType
	 * @return $this
	 */
	public function setEncType($encType) {
		$this->encType = $encType;
		return $this;
	}

	/**
	 * Returns the real HTTP method for the form:
	 * GET, POST, PUT, DELETE or HEAD.
	 * As most browsers only support GET and POST in
	 * form submissions, all other HTTP methods are
	 * added as a hidden field "_method" that
	 * gets evaluated in {@link Director::direct()}.
	 * See {@link FormMethod()} to get a HTTP method
	 * for safe insertion into a <form> tag.
	 *
	 * @return string HTTP method
	 */
	public function FormHttpMethod() {
		return $this->formMethod;
	}

	/**
	 * Returns the form method to be used in the <form> tag.
	 * See {@link FormHttpMethod()} to get the "real" method.
	 *
<<<<<<< HEAD
	 * @return string Form HTTP method restricted to 'GET' or 'POST'
=======
	 * @return string Form tag compatible HTTP method: 'get' or 'post'
>>>>>>> a35f7e6e
	 */
	public function FormMethod() {
		if(in_array($this->formMethod,array('GET','POST'))) {
			return $this->formMethod;
		} else {
			return 'POST';
		}
	}

	/**
	 * Set the form method: GET, POST, PUT, DELETE.
	 *
<<<<<<< HEAD
	 * @param $method string
	 * @param $strict If non-null, pass value to {@link setStrictFormMethodCheck()}.
=======
	 * @param string $method
	 * @param bool $strict If non-null, pass value to {@link setStrictFormMethodCheck()}.
	 * @return $this
>>>>>>> a35f7e6e
	 */
	public function setFormMethod($method, $strict = null) {
		$this->formMethod = strtoupper($method);
		if($strict !== null) $this->setStrictFormMethodCheck($strict);
		return $this;
	}

	/**
	 * If set to true, enforce the matching of the form method.
	 *
	 * This will mean two things:
	 *  - GET vars will be ignored by a POST form, and vice versa
	 *  - A submission where the HTTP method used doesn't match the form will return a 400 error.
	 *
	 * If set to false (the default), then the form method is only used to construct the default
	 * form.
	 *
	 * @param $bool boolean
	 * @return $this
	 */
	public function setStrictFormMethodCheck($bool) {
		$this->strictFormMethodCheck = (bool)$bool;
		return $this;
	}

	/**
	 * @return boolean
	 */
	public function getStrictFormMethodCheck() {
		return $this->strictFormMethodCheck;
	}

	/**
	 * Return the form's action attribute.
	 * This is build by adding an executeForm get variable to the parent controller's Link() value
	 *
	 * @return string
	 */
	public function FormAction() {
		if ($this->formActionPath) {
			return $this->formActionPath;
		} elseif($this->controller->hasMethod("FormObjectLink")) {
			return $this->controller->FormObjectLink($this->name);
		} else {
			return Controller::join_links($this->controller->Link(), $this->name);
		}
	}

<<<<<<< HEAD
	/**
	 * Set the form action attribute to a custom URL.
	 *
	 * Note: For "normal" forms, you shouldn't need to use this method.  It is
	 * recommended only for situations where you have two relatively distinct
	 * parts of the system trying to communicate via a form post.
	 *
	 * @param string
	 *
	 * @return Form
=======
	/** @ignore */
	private $formActionPath = false;

	/**
	 * Set the form action attribute to a custom URL.
	 *
	 * Note: For "normal" forms, you shouldn't need to use this method.  It is recommended only for situations where
	 * you have two relatively distinct parts of the system trying to communicate via a form post.
	 *
	 * @param string $path
	 * @return $this
>>>>>>> a35f7e6e
	 */
	public function setFormAction($path) {
		$this->formActionPath = $path;

		return $this;
	}

	/**
	 * Returns the name of the form.
	 *
	 * @return string
	 */
	public function FormName() {
		return $this->getTemplateHelper()->generateFormID($this);
	}

	/**
<<<<<<< HEAD
	 * Set the HTML ID attribute of the form.
	 *
	 * @param string $id
	 *
	 * @return FormField
=======
	 * Set the HTML ID attribute of the form
	 *
	 * @param string $id
	 * @return $this
>>>>>>> a35f7e6e
	 */
	public function setHTMLID($id) {
		$this->htmlID = $id;

		return $this;
	}

<<<<<<< HEAD
	/**
	 * @return string
	 */
	public function getHTMLID() {
		return $this->htmlID;
	}

=======
>>>>>>> a35f7e6e
	/**
	 * Returns this form's controller.
	 *
	 * @return Controller
	 * @deprecated 4.0
	 */
	public function Controller() {
		Deprecation::notice('4.0', 'Use getController() rather than Controller() to access controller');

		return $this->getController();
	}

	/**
	 * Get the controller.
	 *
	 * @return Controller
	 */
	public function getController() {
		return $this->controller;
	}

	/**
	 * Set the controller.
	 *
	 * @param Controller $controller
	 * @return Form
	 */
	public function setController($controller) {
		$this->controller = $controller;

		return $this;
	}

	/**
	 * Get the name of the form.
	 *
	 * @return string
	 */
	public function getName() {
		return $this->name;
	}

	/**
	 * Set the name of the form.
	 *
	 * @param string $name
	 * @return Form
	 */
	public function setName($name) {
		$this->name = $name;

		return $this;
	}

	/**
	 * Returns an object where there is a method with the same name as each data
	 * field on the form.
	 *
	 * That method will return the field itself.
	 *
	 * It means that you can execute $firstName = $form->FieldMap()->FirstName()
	 */
	public function FieldMap() {
		return new Form_FieldMap($this);
	}

	/**
<<<<<<< HEAD
	 * The next functions store and modify the forms message attributes.
	 * messages are stored in session under $_SESSION[formname][message];
=======
	 * The next functions store and modify the forms
	 * message attributes. messages are stored in session under
	 * $_SESSION[formname][message];
>>>>>>> a35f7e6e
	 *
	 * @return string
	 */
	public function Message() {
		$this->getMessageFromSession();

		return $this->message;
	}

	/**
	 * @return string
	 */
	public function MessageType() {
		$this->getMessageFromSession();

		return $this->messageType;
	}

	/**
	 * @return string
	 */
	protected function getMessageFromSession() {
		if($this->message || $this->messageType) {
			return $this->message;
		} else {
			$this->message = Session::get("FormInfo.{$this->FormName()}.formError.message");
			$this->messageType = Session::get("FormInfo.{$this->FormName()}.formError.type");

			return $this->message;
		}
	}

	/**
	 * Set a status message for the form.
<<<<<<< HEAD
	 * 
=======
	 *
>>>>>>> a35f7e6e
	 * @param string $message the text of the message
	 * @param string $type Should be set to good, bad, or warning.
	 * @param boolean $escapeHtml Automatically sanitize the message. Set to FALSE if the message contains HTML.
	 *                            In that case, you might want to use {@link Convert::raw2xml()} to escape any
	 *                            user supplied data in the message.
	 * @return $this
	 */
	public function setMessage($message, $type, $escapeHtml = true) {
		$this->message = ($escapeHtml) ? Convert::raw2xml($message) : $message;
		$this->messageType = $type;
		return $this;
	}

	/**
	 * Set a message to the session, for display next time this form is shown.
<<<<<<< HEAD
	 * 
=======
	 *
>>>>>>> a35f7e6e
	 * @param string $message the text of the message
	 * @param string $type Should be set to good, bad, or warning.
	 * @param boolean $escapeHtml Automatically sanitize the message. Set to FALSE if the message contains HTML.
	 *                            In that case, you might want to use {@link Convert::raw2xml()} to escape any
	 *                            user supplied data in the message.
	 */
	public function sessionMessage($message, $type, $escapeHtml = true) {
		Session::set(
			"FormInfo.{$this->FormName()}.formError.message",
			$escapeHtml ? Convert::raw2xml($message) : $message
		);
		Session::set("FormInfo.{$this->FormName()}.formError.type", $type);
	}

	public static function messageForForm($formName, $message, $type, $escapeHtml = true) {
		Session::set(
			"FormInfo.{$formName}.formError.message",
			$escapeHtml ? Convert::raw2xml($message) : $message
		);
		Session::set("FormInfo.{$formName}.formError.type", $type);
	}

	public function clearMessage() {
		$this->message  = null;
		Session::clear("FormInfo.{$this->FormName()}.errors");
		Session::clear("FormInfo.{$this->FormName()}.formError");
		Session::clear("FormInfo.{$this->FormName()}.data");
	}

	public function resetValidation() {
		Session::clear("FormInfo.{$this->FormName()}.errors");
		Session::clear("FormInfo.{$this->FormName()}.data");
	}

	/**
	 * Returns the DataObject that has given this form its data
	 * through {@link loadDataFrom()}.
	 *
	 * @return DataObject
	 */
	public function getRecord() {
		return $this->record;
	}

	/**
	 * Get the legend value to be inserted into the
	 * <legend> element in Form.ss
	 *
	 * @return string
	 */
	public function getLegend() {
		return $this->legend;
	}

	/**
	 * Processing that occurs before a form is executed.
	 *
	 * This includes form validation, if it fails, we redirect back
	 * to the form with appropriate error messages.
	 *
	 * Triggered through {@link httpSubmission()}.
	 *
	 * Note that CSRF protection takes place in {@link httpSubmission()},
	 * if it fails the form data will never reach this method.
	 *
	 * @return boolean
	 */
	public function validate(){
		if($this->validator){
			$errors = $this->validator->validate();

			if($errors){
				// Load errors into session and post back
				$data = $this->getData();
<<<<<<< HEAD

=======
>>>>>>> a35f7e6e
				Session::set("FormInfo.{$this->FormName()}.errors", $errors);
				Session::set("FormInfo.{$this->FormName()}.data", $data);

				return false;
			}
		}

		return true;
	}

	const MERGE_DEFAULT = 0;
	const MERGE_CLEAR_MISSING = 1;
	const MERGE_IGNORE_FALSEISH = 2;

	/**
	 * Load data from the given DataObject or array.
	 *
	 * It will call $object->MyField to get the value of MyField.
	 * If you passed an array, it will call $object[MyField].
	 * Doesn't save into dataless FormFields ({@link DatalessField}),
	 * as determined by {@link FieldList->dataFields()}.
	 *
	 * By default, if a field isn't set (as determined by isset()),
	 * its value will not be saved to the field, retaining
	 * potential existing values.
	 *
<<<<<<< HEAD
	 * Passed data should not be escaped, and is saved to the FormField
	 * instances unescaped.
	 *
	 * Escaping happens automatically on saving the data through
	 * {@link saveInto()}.
=======
	 * Passed data should not be escaped, and is saved to the FormField instances unescaped.
	 * Escaping happens automatically on saving the data through {@link saveInto()}.
>>>>>>> a35f7e6e
	 *
	 * @uses FieldList->dataFields()
	 * @uses FormField->setValue()
	 *
	 * @param array|DataObject $data
	 * @param int $mergeStrategy
<<<<<<< HEAD
	 *  For every field, {@link $data} is interogated whether it contains a
	 * relevant property/key, and
=======
	 *  For every field, {@link $data} is interrogated whether it contains a relevant property/key, and
>>>>>>> a35f7e6e
	 *  what that property/key's value is.
	 *
	 *  By default, if {@link $data} does contain a property/key, the fields value is always replaced by {@link $data}'s
	 *  value, even if that value is null/false/etc. Fields which don't match any property/key in {@link $data} are
	 *  "left alone", meaning they retain any previous value.
	 *
	 *  You can pass a bitmask here to change this behaviour.
	 *
	 *  Passing CLEAR_MISSING means that any fields that don't match any property/key in
	 *  {@link $data} are cleared.
	 *
	 *  Passing IGNORE_FALSEISH means that any false-ish value in {@link $data} won't replace
	 *  a field's value.
	 *
	 *  For backwards compatibility reasons, this parameter can also be set to === true, which is the same as passing
	 *  CLEAR_MISSING
	 *
	 * @param FieldList $fieldList An optional list of fields to process.  This can be useful when you have a
	 * form that has some fields that save to one object, and some that save to another.
	 * @return Form
	 */
	public function loadDataFrom($data, $mergeStrategy = 0, $fieldList = null) {
		if(!is_object($data) && !is_array($data)) {
			user_error("Form::loadDataFrom() not passed an array or an object", E_USER_WARNING);
			return $this;
		}

		// Handle the backwards compatible case of passing "true" as the second argument
		if ($mergeStrategy === true) {
			$mergeStrategy = self::MERGE_CLEAR_MISSING;
		}
		else if ($mergeStrategy === false) {
			$mergeStrategy = 0;
		}

		// if an object is passed, save it for historical reference through {@link getRecord()}
		if(is_object($data)) $this->record = $data;

		// dont include fields without data
		$dataFields = $this->fields->dataFields();
		if($dataFields) foreach($dataFields as $field) {
			$name = $field->getName();

			// Skip fields that have been excluded
			if($fieldList && !in_array($name, $fieldList)) continue;

			// First check looks for (fieldname)_unchanged, an indicator that we shouldn't overwrite the field value
			if(is_array($data) && isset($data[$name . '_unchanged'])) continue;

			// Does this property exist on $data?
			$exists = false;
			// The value from $data for this field
			$val = null;

			if(is_object($data)) {
				$exists = (
					isset($data->$name) ||
					$data->hasMethod($name) ||
					($data->hasMethod('hasField') && $data->hasField($name))
				);

				if ($exists) {
					$val = $data->__get($name);
				}
			}
			else if(is_array($data)){
				if(array_key_exists($name, $data)) {
					$exists = true;
					$val = $data[$name];
				}
				// If field is in array-notation we need to access nested data
				else if(strpos($name,'[')) {
					// First encode data using PHP's method of converting nested arrays to form data
					$flatData = urldecode(http_build_query($data));
					// Then pull the value out from that flattened string
					preg_match('/' . addcslashes($name,'[]') . '=([^&]*)/', $flatData, $matches);

					if (isset($matches[1])) {
						$exists = true;
						$val = $matches[1];
					}
				}
			}

			// save to the field if either a value is given, or loading of blank/undefined values is forced
			if($exists){
				if ($val != false || ($mergeStrategy & self::MERGE_IGNORE_FALSEISH) != self::MERGE_IGNORE_FALSEISH){
					// pass original data as well so composite fields can act on the additional information
					$field->setValue($val, $data);
				}
			}
			else if(($mergeStrategy & self::MERGE_CLEAR_MISSING) == self::MERGE_CLEAR_MISSING){
				$field->setValue($val, $data);
			}
		}

		return $this;
	}

	/**
	 * Save the contents of this form into the given data object.
	 * It will make use of setCastedField() to do this.
	 *
<<<<<<< HEAD
	 * @param $dataObject The object to save data into
	 * @param $fieldList An optional list of fields to process.  This can be useful when you have a
=======
	 * @param DataObjectInterface $dataObject The object to save data into
	 * @param FieldList $fieldList An optional list of fields to process.  This can be useful when you have a
>>>>>>> a35f7e6e
	 * form that has some fields that save to one object, and some that save to another.
	 */
	public function saveInto(DataObjectInterface $dataObject, $fieldList = null) {
		$dataFields = $this->fields->saveableFields();
		$lastField = null;
		if($dataFields) foreach($dataFields as $field) {
			// Skip fields that have been excluded
			if($fieldList && is_array($fieldList) && !in_array($field->getName(), $fieldList)) continue;


			$saveMethod = "save{$field->getName()}";

			if($field->getName() == "ClassName"){
				$lastField = $field;
			}else if( $dataObject->hasMethod( $saveMethod ) ){
				$dataObject->$saveMethod( $field->dataValue());
			} else if($field->getName() != "ID"){
				$field->saveInto($dataObject);
			}
		}
		if($lastField) $lastField->saveInto($dataObject);
	}

	/**
	 * Get the submitted data from this form through
<<<<<<< HEAD
	 * {@link FieldList->dataFields()}, which filters out any form-specific data
	 * like form-actions.
	 *
	 * Calls {@link FormField->dataValue()} on each field, which returns a value
	 * suitable for insertion into a DataObject property.
=======
	 * {@link FieldList->dataFields()}, which filters out
	 * any form-specific data like form-actions.
	 * Calls {@link FormField->dataValue()} on each field,
	 * which returns a value suitable for insertion into a DataObject
	 * property.
>>>>>>> a35f7e6e
	 *
	 * @return array
	 */
	public function getData() {
		$dataFields = $this->fields->dataFields();
		$data = array();

		if($dataFields){
			foreach($dataFields as $field) {
				if($field->getName()) {
					$data[$field->getName()] = $field->dataValue();
				}
			}
		}

		return $data;
	}

	/**
	 * Call the given method on the given field.
<<<<<<< HEAD
	 *
	 * This is used by Ajax-savvy form fields.  By putting '&action=callfieldmethod'
	 * to the end of the form action, they can access server-side data.
	 *
	 * @param fieldName The name of the field.  Can be overridden by $_REQUEST[fieldName]
	 * @param methodName The name of the field.  Can be overridden by $_REQUEST[methodName]
=======
	 * This is used by Ajax-savvy form fields.  By putting '&action=callfieldmethod' to the end
	 * of the form action, they can access server-side data.
	 *
	 * @param array $data
	 * @return mixed
>>>>>>> a35f7e6e
	 */
	public function callfieldmethod($data) {
		$fieldName = $data['fieldName'];
		$methodName = $data['methodName'];
		$fields = $this->fields->dataFields();

		// special treatment needed for TableField-class and TreeDropdownField
		if(strpos($fieldName, '[')) {
			preg_match_all('/([^\[]*)/',$fieldName, $fieldNameMatches);
			preg_match_all('/\[([^\]]*)\]/',$fieldName, $subFieldMatches);
			$tableFieldName = $fieldNameMatches[1][0];
			$subFieldName = $subFieldMatches[1][1];
		}

		if(isset($tableFieldName) && isset($subFieldName) && is_a($fields[$tableFieldName], 'TableField')) {
			$field = $fields[$tableFieldName]->getField($subFieldName, $fieldName);
			return $field->$methodName();
		} else if(isset($fields[$fieldName])) {
			return $fields[$fieldName]->$methodName();
		} else {
			user_error("Form::callfieldmethod() Field '$fieldName' not found", E_USER_ERROR);
		}
	}

	/**
	 * Return a rendered version of this form.
	 *
	 * This is returned when you access a form as $FormObject rather
	 * than <% with FormObject %>
	 *
	 * @return HTML
	 */
	public function forTemplate() {
		$return = $this->renderWith(array_merge(
			(array)$this->getTemplate(),
			array('Form')
		));

		// Now that we're rendered, clear message
		$this->clearMessage();

		return $return;
	}

	/**
	 * Return a rendered version of this form, suitable for ajax post-back.
	 *
	 * It triggers slightly different behaviour, such as disabling the rewriting
	 * of # links.
	 *
	 * @return HTML
	 */
	public function forAjaxTemplate() {
		$view = new SSViewer(array(
			$this->getTemplate(),
			'Form'
		));

<<<<<<< HEAD
		$return = $view->dontRewriteHashlinks()->process($this);

		// Now that we're rendered, clear message
		$this->clearMessage();

		return $return;
=======
		return $view->dontRewriteHashlinks()->process($this);
>>>>>>> a35f7e6e
	}

	/**
	 * Returns an HTML rendition of this form, without the <form> tag itself.
	 *
	 * Attaches 3 extra hidden files, _form_action, _form_name, _form_method,
	 * and _form_enctype.  These are the attributes of the form.  These fields
	 * can be used to send the form to Ajax.
	 *
	 * @return HTML
	 */
	public function formHtmlContent() {
		$this->IncludeFormTag = false;
		$content = $this->forTemplate();
		$this->IncludeFormTag = true;

		$content .= "<input type=\"hidden\" name=\"_form_action\" id=\"" . $this->FormName . "_form_action\""
			. " value=\"" . $this->FormAction() . "\" />\n";
		$content .= "<input type=\"hidden\" name=\"_form_name\" value=\"" . $this->FormName() . "\" />\n";
		$content .= "<input type=\"hidden\" name=\"_form_method\" value=\"" . $this->FormMethod() . "\" />\n";
		$content .= "<input type=\"hidden\" name=\"_form_enctype\" value=\"" . $this->getEncType() . "\" />\n";

		return $content;
	}

	/**
<<<<<<< HEAD
	 * Render this form using the given template, and return the result as a
	 * string.
	 *
	 * You can pass either an SSViewer or a template name.
	 *
	 * @param SSViewer|string $template
	 *
	 * @return HTML
=======
	 * Render this form using the given template, and return the result as a string
	 * You can pass either an SSViewer or a template name
	 * @param string|array $template
	 * @return HTMLText
>>>>>>> a35f7e6e
	 */
	public function renderWithoutActionButton($template) {
		$custom = $this->customise(array(
			"Actions" => "",
		));

		if(is_string($template)) {
			$template = new SSViewer($template);
		}

		return $template->process($custom);
	}


	/**
<<<<<<< HEAD
	 * Sets the button that was clicked.  This should only be called by the
	 * {@link Controller}
	 *
	 * @param string $funcName The name of the action method that will be called
	 *
	 * @return Form
=======
	 * Sets the button that was clicked.  This should only be called by the Controller.
	 *
	 * @param callable $funcName The name of the action method that will be called.
	 * @return $this
>>>>>>> a35f7e6e
	 */
	public function setButtonClicked($funcName) {
		$this->buttonClickedFunc = $funcName;

		return $this;
	}

	/**
<<<<<<< HEAD
	 * @return FormAction
=======
	 * @return mixed
>>>>>>> a35f7e6e
	 */
	public function buttonClicked() {
		foreach($this->actions->dataFields() as $action) {
			if($action->hasMethod('actionname') && $this->buttonClickedFunc == $action->actionName()) {
				return $action;
			}
		}
	}

	/**
<<<<<<< HEAD
	 * Return the default button that should be clicked when another one isn't
	 * available.
	 *
	 * @return FormAction
=======
	 * Return the default button that should be clicked when another one isn't available
	 *
	 * @return mixed|void
>>>>>>> a35f7e6e
	 */
	public function defaultAction() {
		if($this->hasDefaultAction && $this->actions) {
			return $this->actions->First();
	}
	}

	/**
	 * Disable the default button.
	 *
	 * Ordinarily, when a form is processed and no action_XXX button is
	 * available, then the first button in the actions list will be pressed.
	 * However, if this is "delete", for example, this isn't such a good idea.
	 *
	 * @return Form
	 */
	public function disableDefaultAction() {
		$this->hasDefaultAction = false;

		return $this;
	}

	/**
<<<<<<< HEAD
	 * Disable the requirement of a security token on this form instance. This
	 * security protects against CSRF attacks, but you should disable this if
	 * you don't want to tie a form to a session - eg a search form.
	 *
	 * Check for token state with {@link getSecurityToken()} and
	 * {@link SecurityToken->isEnabled()}.
	 *
	 * @return Form
=======
	 * Disable the requirement of a security token on this form instance. This security protects
	 * against CSRF attacks, but you should disable this if you don't want to tie
	 * a form to a session - eg a search form.
	 *
	 * Check for token state with {@link getSecurityToken()} and {@link SecurityToken->isEnabled()}.
>>>>>>> a35f7e6e
	 */
	public function disableSecurityToken() {
		$this->securityToken = new NullSecurityToken();

		return $this;
	}

	/**
	 * Enable {@link SecurityToken} protection for this form instance.
	 *
<<<<<<< HEAD
	 * Check for token state with {@link getSecurityToken()} and
	 * {@link SecurityToken->isEnabled()}.
	 *
	 * @return Form
=======
	 * Check for token state with {@link getSecurityToken()} and {@link SecurityToken->isEnabled()}.
>>>>>>> a35f7e6e
	 */
	public function enableSecurityToken() {
		$this->securityToken = new SecurityToken();

		return $this;
	}

	/**
	 * Returns the security token for this form (if any exists).
	 *
	 * Doesn't check for {@link securityTokenEnabled()}.
	 *
	 * Use {@link SecurityToken::inst()} to get a global token.
	 *
	 * @return SecurityToken|null
	 */
	public function getSecurityToken() {
		return $this->securityToken;
	}

	/**
	 * Returns the name of a field, if that's the only field that the current
	 * controller is interested in.
	 *
	 * It checks for a call to the callfieldmethod action.
<<<<<<< HEAD
=======
	 * This is useful for optimising your forms
>>>>>>> a35f7e6e
	 *
	 * @return string
	 */
	public static function single_field_required() {
		if(self::current_action() == 'callfieldmethod') {
			return $_REQUEST['fieldName'];
	}
	}

	/**
	 * Return the current form action being called, if available.
	 *
	 * @return string
	 */
	public static function current_action() {
		return self::$current_action;
	}

	/**
<<<<<<< HEAD
	 * Set the current form action. Should only be called by {@link Controller}.
	 *
	 * @param string $action
=======
	 * Set the current form action.  Should only be called by Controller.
	 *
	 * @param $action
>>>>>>> a35f7e6e
	 */
	public static function set_current_action($action) {
		self::$current_action = $action;
	}

	/**
	 * Compiles all CSS-classes.
	 *
	 * @return string
	 */
	public function extraClass() {
		return implode(array_unique($this->extraClasses), ' ');
	}

	/**
	 * Add a CSS-class to the form-container. If needed, multiple classes can
	 * be added by delimiting a string with spaces.
	 *
	 * @param string $class A string containing a classname or several class
<<<<<<< HEAD
	 *				names delimited by a single space.
	 *
	 * @return Form
=======
	 *                names delimited by a single space.
	 * @return $this
>>>>>>> a35f7e6e
	 */
	public function addExtraClass($class) {
		//split at white space
		$classes = preg_split('/\s+/', $class);
		foreach($classes as $class) {
			//add classes one by one
			$this->extraClasses[$class] = $class;
		}
		return $this;
	}

	/**
	 * Remove a CSS-class from the form-container. Multiple class names can
	 * be passed through as a space delimited string
	 *
	 * @param string $class
	 * @return $this
	 */
	public function removeExtraClass($class) {
		//split at white space
		$classes = preg_split('/\s+/', $class);
		foreach ($classes as $class) {
			//unset one by one
			unset($this->extraClasses[$class]);
		}
		return $this;
	}

	public function debug() {
		$result = "<h3>$this->class</h3><ul>";
		foreach($this->fields as $field) {
			$result .= "<li>$field" . $field->debug() . "</li>";
		}
		$result .= "</ul>";

		if( $this->validator )
			$result .= '<h3>'._t('Form.VALIDATOR', 'Validator').'</h3>' . $this->validator->debug();

		return $result;
	}


	/////////////////////////////////////////////////////////////////////////////////////////////////////////////////
	// TESTING HELPERS
	/////////////////////////////////////////////////////////////////////////////////////////////////////////////////

	/**
	 * Test a submission of this form.
	 * @param string $action
	 * @param array $data
	 * @return SS_HTTPResponse the response object that the handling controller produces.  You can interrogate this in
	 * your unit test.
	 * @throws SS_HTTPResponse_Exception
	 */
	public function testSubmission($action, $data) {
		$data['action_' . $action] = true;

		return Director::test($this->FormAction(), $data, Controller::curr()->getSession());
<<<<<<< HEAD
=======

		//$response = $this->controller->run($data);
		//return $response;
>>>>>>> a35f7e6e
	}

	/**
	 * Test an ajax submission of this form.
	 *
	 * @param string $action
	 * @param array $data
	 * @return SS_HTTPResponse the response object that the handling controller produces.  You can interrogate this in
	 * your unit test.
	 */
	public function testAjaxSubmission($action, $data) {
		$data['ajax'] = 1;
		return $this->testSubmission($action, $data);
	}
}

/**
 * @package forms
 * @subpackage core
 */
class Form_FieldMap extends ViewableData {

	protected $form;

	public function __construct($form) {
		$this->form = $form;
		parent::__construct();
	}

	/**
<<<<<<< HEAD
	 * Ensure that all potential method calls get passed to __call(), therefore
	 * to dataFieldByName.
	 *
	 * @param string
=======
	 * Ensure that all potential method calls get passed to __call(), therefore to dataFieldByName
	 * @param string $method
	 * @return bool
>>>>>>> a35f7e6e
	 */
	public function hasMethod($method) {
		return true;
	}

	public function __call($method, $args = null) {
		return $this->form->Fields()->fieldByName($method);
	}
}<|MERGE_RESOLUTION|>--- conflicted
+++ resolved
@@ -35,11 +35,7 @@
  * "admin/EditForm". This URL will render the form without its surrounding
  * template when called through GET instead of POST.
  *
-<<<<<<< HEAD
- * By appending to this URL, you can render invidual form elements
-=======
  * By appending to this URL, you can render individual form elements
->>>>>>> a35f7e6e
  * through the {@link FormField->FieldHolder()} method.
  * For example, the "URLSegment" field in a standard CMS form would be
  * accessible through "admin/EditForm/field/URLSegment/FieldHolder".
@@ -58,19 +54,14 @@
 	 */
 	public $IncludeFormTag = true;
 
-<<<<<<< HEAD
+	/**
+	 * @var FieldList|null
+	 */
 	protected $fields;
 
-=======
 	/**
 	 * @var FieldList|null
 	 */
-	protected $fields;
-
-	/**
-	 * @var FieldList|null
-	 */
->>>>>>> a35f7e6e
 	protected $actions;
 
 	/**
@@ -78,12 +69,9 @@
 	 */
 	protected $controller;
 
-<<<<<<< HEAD
-=======
 	/**
 	 * @var string|null
 	 */
->>>>>>> a35f7e6e
 	protected $name;
 
 	/**
@@ -91,26 +79,19 @@
 	 */
 	protected $validator;
 
-<<<<<<< HEAD
+	/**
+	 * @var string
+	 */
 	protected $formMethod = "POST";
-=======
-	/**
-	 * @var string
-	 */
-	protected $formMethod = "post";
->>>>>>> a35f7e6e
 
 	/**
 	 * @var boolean
 	 */
 	protected $strictFormMethodCheck = false;
 
-<<<<<<< HEAD
-=======
 	/**
 	 * @var string|null
 	 */
->>>>>>> a35f7e6e
 	protected static $current_action;
 
 	/**
@@ -154,26 +135,19 @@
 	 */
 	protected $template;
 
-<<<<<<< HEAD
+	/**
+	 * @var callable|null
+	 */
 	protected $buttonClickedFunc;
 
+	/**
+	 * @var string|null
+	 */
 	protected $message;
 
-=======
-	/**
-	 * @var callable|null
-	 */
-	protected $buttonClickedFunc;
-
 	/**
 	 * @var string|null
 	 */
-	protected $message;
-
-	/**
-	 * @var string|null
-	 */
->>>>>>> a35f7e6e
 	protected $messageType;
 
 	/**
@@ -184,12 +158,9 @@
 	 */
 	protected $redirectToFormOnValidationError = false;
 
-<<<<<<< HEAD
-=======
 	/**
 	 * @var bool
 	 */
->>>>>>> a35f7e6e
 	protected $security = true;
 
 	/**
@@ -203,17 +174,13 @@
 	protected $extraClasses = array();
 
 	/**
-<<<<<<< HEAD
 	 * @config
 	 * @var array $default_classes The default classes to apply to the Form
 	 */
 	private static $default_classes = array();
 
 	/**
-	 * @var string
-=======
 	 * @var string|null
->>>>>>> a35f7e6e
 	 */
 	protected $encType;
 
@@ -233,7 +200,6 @@
 	);
 
 	/**
-<<<<<<< HEAD
 	 * @var FormTemplateHelper
 	 */
 	private $templateHelper = null;
@@ -247,11 +213,11 @@
 	 * @ignore
 	 */
 	private $formActionPath = false;
-=======
+
+	/**
 	 * @var bool
 	 */
 	protected $securityTokenAdded = false;
->>>>>>> a35f7e6e
 
 	/**
 	 * Create a new form, with the given fields an action buttons.
@@ -308,12 +274,9 @@
 		$this->setupDefaultClasses();
 	}
 
-<<<<<<< HEAD
-=======
 	/**
 	 * @var array
 	 */
->>>>>>> a35f7e6e
 	private static $url_handlers = array(
 		'field/$FieldName!' => 'handleField',
 		'POST ' => 'httpSubmission',
@@ -353,7 +316,6 @@
 		return $this;
 	}
 
-<<<<<<< HEAD
 	/**
 	 * set up the default classes for the form. This is done on construct so that the default classes can be removed
 	 * after instantiation
@@ -367,8 +329,6 @@
 		}
 	}
 
-=======
->>>>>>> a35f7e6e
 	/**
 	 * Handle a form submission.  GET and POST requests behave identically.
 	 * Populates the form with {@link loadDataFrom()}, calls {@link validate()},
@@ -390,11 +350,7 @@
 			}
 
 			// ...and only uses the variables corresponding to that method type
-<<<<<<< HEAD
 			$vars = $this->formMethod == 'GET' ? $request->getVars() : $request->postVars();
-=======
-			$vars = $this->formMethod == 'get' ? $request->getVars() : $request->postVars();
->>>>>>> a35f7e6e
 		} else {
 			$vars = $request->requestVars();
 		}
@@ -443,11 +399,7 @@
 			}
 		}
 
-<<<<<<< HEAD
-		// If the action wasnt' set, choose the default on the form.
-=======
 		// If the action wasn't set, choose the default on the form.
->>>>>>> a35f7e6e
 		if(!isset($funcName) && $defaultAction = $this->defaultAction()){
 			$funcName = $defaultAction->actionName();
 		}
@@ -580,11 +532,8 @@
 	/**
 	 * Fields can have action to, let's check if anyone of the responds to $funcname them
 	 *
-<<<<<<< HEAD
-=======
 	 * @param SS_List|array $fields
 	 * @param callable $funcName
->>>>>>> a35f7e6e
 	 * @return FormField
 	 */
 	protected function checkFieldsForAction($fields, $funcName) {
@@ -872,11 +821,7 @@
 	/**
 	 * Return the attributes of the form tag - used by the templates.
 	 *
-<<<<<<< HEAD
-	 * @param Array Custom attributes to process. Falls back to {@link getAttributes()}.
-=======
 	 * @param array Custom attributes to process. Falls back to {@link getAttributes()}.
->>>>>>> a35f7e6e
 	 * If at least one argument is passed as a string, all arguments act as excludes by name.
 	 *
 	 * @return string HTML attributes, ready for insertion into an HTML tag
@@ -908,14 +853,11 @@
 		// Remove excluded
 		if($exclude) $attrs = array_diff_key($attrs, array_flip($exclude));
 
-<<<<<<< HEAD
 		// Prepare HTML-friendly 'method' attribute (lower-case)
 		if (isset($attrs['method'])) {
 			$attrs['method'] = strtolower($attrs['method']);
 		}
 
-=======
->>>>>>> a35f7e6e
 		// Create markup
 		$parts = array();
 		foreach($attrs as $name => $value) {
@@ -930,11 +872,11 @@
 	}
 
 	/**
-<<<<<<< HEAD
-	 * Set the {@link FormTemplateHelper}
-	*
+	 * Set the target of this form to any value - useful for opening the form contents in a new window or refreshing
+	 * another frame
+	 * 
 	 * @param string|FormTemplateHelper
-	*/
+	 */
 	public function setTemplateHelper($helper) {
 		$this->templateHelper = $helper;
 	}
@@ -962,15 +904,7 @@
 	 * contents in a new window or refreshing another frame.
 	 *
 	 * @param target $target The value of the target
-	 *
-	 * @return FormField
-=======
-	 * Set the target of this form to any value - useful for opening the form contents in a new window or refreshing
-	 * another frame
-	 *
-	 * @param string $target The value of the target
 	 * @return $this
->>>>>>> a35f7e6e
 	 */
 	public function setTarget($target) {
 		$this->target = $target;
@@ -981,7 +915,7 @@
 	/**
 	 * Set the legend value to be inserted into
 	 * the <legend> element in the Form.ss template.
-	 * @param $legend
+	 * @param string $legend
 	 * @return $this
 	 */
 	public function setLegend($legend) {
@@ -1038,7 +972,7 @@
 	 * Sets the form encoding type. The most common encoding types are defined
 	 * in {@link ENC_TYPE_URLENCODED} and {@link ENC_TYPE_MULTIPART}.
 	 *
-	 * @param $encType
+	 * @param string $encType
 	 * @return $this
 	 */
 	public function setEncType($encType) {
@@ -1066,11 +1000,7 @@
 	 * Returns the form method to be used in the <form> tag.
 	 * See {@link FormHttpMethod()} to get the "real" method.
 	 *
-<<<<<<< HEAD
 	 * @return string Form HTTP method restricted to 'GET' or 'POST'
-=======
-	 * @return string Form tag compatible HTTP method: 'get' or 'post'
->>>>>>> a35f7e6e
 	 */
 	public function FormMethod() {
 		if(in_array($this->formMethod,array('GET','POST'))) {
@@ -1083,14 +1013,9 @@
 	/**
 	 * Set the form method: GET, POST, PUT, DELETE.
 	 *
-<<<<<<< HEAD
-	 * @param $method string
-	 * @param $strict If non-null, pass value to {@link setStrictFormMethodCheck()}.
-=======
 	 * @param string $method
 	 * @param bool $strict If non-null, pass value to {@link setStrictFormMethodCheck()}.
 	 * @return $this
->>>>>>> a35f7e6e
 	 */
 	public function setFormMethod($method, $strict = null) {
 		$this->formMethod = strtoupper($method);
@@ -1139,7 +1064,6 @@
 		}
 	}
 
-<<<<<<< HEAD
 	/**
 	 * Set the form action attribute to a custom URL.
 	 *
@@ -1147,22 +1071,8 @@
 	 * recommended only for situations where you have two relatively distinct
 	 * parts of the system trying to communicate via a form post.
 	 *
-	 * @param string
-	 *
-	 * @return Form
-=======
-	/** @ignore */
-	private $formActionPath = false;
-
-	/**
-	 * Set the form action attribute to a custom URL.
-	 *
-	 * Note: For "normal" forms, you shouldn't need to use this method.  It is recommended only for situations where
-	 * you have two relatively distinct parts of the system trying to communicate via a form post.
-	 *
 	 * @param string $path
 	 * @return $this
->>>>>>> a35f7e6e
 	 */
 	public function setFormAction($path) {
 		$this->formActionPath = $path;
@@ -1180,18 +1090,10 @@
 	}
 
 	/**
-<<<<<<< HEAD
 	 * Set the HTML ID attribute of the form.
-	 *
-	 * @param string $id
-	 *
-	 * @return FormField
-=======
-	 * Set the HTML ID attribute of the form
 	 *
 	 * @param string $id
 	 * @return $this
->>>>>>> a35f7e6e
 	 */
 	public function setHTMLID($id) {
 		$this->htmlID = $id;
@@ -1199,7 +1101,6 @@
 		return $this;
 	}
 
-<<<<<<< HEAD
 	/**
 	 * @return string
 	 */
@@ -1207,8 +1108,6 @@
 		return $this->htmlID;
 	}
 
-=======
->>>>>>> a35f7e6e
 	/**
 	 * Returns this form's controller.
 	 *
@@ -1276,14 +1175,9 @@
 	}
 
 	/**
-<<<<<<< HEAD
-	 * The next functions store and modify the forms message attributes.
-	 * messages are stored in session under $_SESSION[formname][message];
-=======
 	 * The next functions store and modify the forms
 	 * message attributes. messages are stored in session under
 	 * $_SESSION[formname][message];
->>>>>>> a35f7e6e
 	 *
 	 * @return string
 	 */
@@ -1318,11 +1212,7 @@
 
 	/**
 	 * Set a status message for the form.
-<<<<<<< HEAD
-	 * 
-=======
-	 *
->>>>>>> a35f7e6e
+	 *
 	 * @param string $message the text of the message
 	 * @param string $type Should be set to good, bad, or warning.
 	 * @param boolean $escapeHtml Automatically sanitize the message. Set to FALSE if the message contains HTML.
@@ -1338,11 +1228,7 @@
 
 	/**
 	 * Set a message to the session, for display next time this form is shown.
-<<<<<<< HEAD
-	 * 
-=======
-	 *
->>>>>>> a35f7e6e
+	 *
 	 * @param string $message the text of the message
 	 * @param string $type Should be set to good, bad, or warning.
 	 * @param boolean $escapeHtml Automatically sanitize the message. Set to FALSE if the message contains HTML.
@@ -1417,10 +1303,7 @@
 			if($errors){
 				// Load errors into session and post back
 				$data = $this->getData();
-<<<<<<< HEAD
-
-=======
->>>>>>> a35f7e6e
+
 				Session::set("FormInfo.{$this->FormName()}.errors", $errors);
 				Session::set("FormInfo.{$this->FormName()}.data", $data);
 
@@ -1447,28 +1330,18 @@
 	 * its value will not be saved to the field, retaining
 	 * potential existing values.
 	 *
-<<<<<<< HEAD
-	 * Passed data should not be escaped, and is saved to the FormField
-	 * instances unescaped.
+	 * Passed data should not be escaped, and is saved to the FormField instances unescaped.
+	 * Escaping happens automatically on saving the data through {@link saveInto()}.
 	 *
 	 * Escaping happens automatically on saving the data through
 	 * {@link saveInto()}.
-=======
-	 * Passed data should not be escaped, and is saved to the FormField instances unescaped.
-	 * Escaping happens automatically on saving the data through {@link saveInto()}.
->>>>>>> a35f7e6e
 	 *
 	 * @uses FieldList->dataFields()
 	 * @uses FormField->setValue()
 	 *
 	 * @param array|DataObject $data
 	 * @param int $mergeStrategy
-<<<<<<< HEAD
-	 *  For every field, {@link $data} is interogated whether it contains a
-	 * relevant property/key, and
-=======
 	 *  For every field, {@link $data} is interrogated whether it contains a relevant property/key, and
->>>>>>> a35f7e6e
 	 *  what that property/key's value is.
 	 *
 	 *  By default, if {@link $data} does contain a property/key, the fields value is always replaced by {@link $data}'s
@@ -1572,13 +1445,8 @@
 	 * Save the contents of this form into the given data object.
 	 * It will make use of setCastedField() to do this.
 	 *
-<<<<<<< HEAD
-	 * @param $dataObject The object to save data into
-	 * @param $fieldList An optional list of fields to process.  This can be useful when you have a
-=======
 	 * @param DataObjectInterface $dataObject The object to save data into
 	 * @param FieldList $fieldList An optional list of fields to process.  This can be useful when you have a
->>>>>>> a35f7e6e
 	 * form that has some fields that save to one object, and some that save to another.
 	 */
 	public function saveInto(DataObjectInterface $dataObject, $fieldList = null) {
@@ -1604,19 +1472,11 @@
 
 	/**
 	 * Get the submitted data from this form through
-<<<<<<< HEAD
-	 * {@link FieldList->dataFields()}, which filters out any form-specific data
-	 * like form-actions.
-	 *
-	 * Calls {@link FormField->dataValue()} on each field, which returns a value
-	 * suitable for insertion into a DataObject property.
-=======
 	 * {@link FieldList->dataFields()}, which filters out
 	 * any form-specific data like form-actions.
 	 * Calls {@link FormField->dataValue()} on each field,
 	 * which returns a value suitable for insertion into a DataObject
 	 * property.
->>>>>>> a35f7e6e
 	 *
 	 * @return array
 	 */
@@ -1637,20 +1497,9 @@
 
 	/**
 	 * Call the given method on the given field.
-<<<<<<< HEAD
-	 *
-	 * This is used by Ajax-savvy form fields.  By putting '&action=callfieldmethod'
-	 * to the end of the form action, they can access server-side data.
-	 *
-	 * @param fieldName The name of the field.  Can be overridden by $_REQUEST[fieldName]
-	 * @param methodName The name of the field.  Can be overridden by $_REQUEST[methodName]
-=======
-	 * This is used by Ajax-savvy form fields.  By putting '&action=callfieldmethod' to the end
-	 * of the form action, they can access server-side data.
 	 *
 	 * @param array $data
 	 * @return mixed
->>>>>>> a35f7e6e
 	 */
 	public function callfieldmethod($data) {
 		$fieldName = $data['fieldName'];
@@ -1709,16 +1558,12 @@
 			'Form'
 		));
 
-<<<<<<< HEAD
 		$return = $view->dontRewriteHashlinks()->process($this);
 
 		// Now that we're rendered, clear message
 		$this->clearMessage();
 
 		return $return;
-=======
-		return $view->dontRewriteHashlinks()->process($this);
->>>>>>> a35f7e6e
 	}
 
 	/**
@@ -1745,21 +1590,10 @@
 	}
 
 	/**
-<<<<<<< HEAD
-	 * Render this form using the given template, and return the result as a
-	 * string.
-	 *
-	 * You can pass either an SSViewer or a template name.
-	 *
-	 * @param SSViewer|string $template
-	 *
-	 * @return HTML
-=======
 	 * Render this form using the given template, and return the result as a string
 	 * You can pass either an SSViewer or a template name
 	 * @param string|array $template
 	 * @return HTMLText
->>>>>>> a35f7e6e
 	 */
 	public function renderWithoutActionButton($template) {
 		$custom = $this->customise(array(
@@ -1775,19 +1609,10 @@
 
 
 	/**
-<<<<<<< HEAD
-	 * Sets the button that was clicked.  This should only be called by the
-	 * {@link Controller}
-	 *
-	 * @param string $funcName The name of the action method that will be called
-	 *
-	 * @return Form
-=======
 	 * Sets the button that was clicked.  This should only be called by the Controller.
 	 *
 	 * @param callable $funcName The name of the action method that will be called.
 	 * @return $this
->>>>>>> a35f7e6e
 	 */
 	public function setButtonClicked($funcName) {
 		$this->buttonClickedFunc = $funcName;
@@ -1796,11 +1621,7 @@
 	}
 
 	/**
-<<<<<<< HEAD
 	 * @return FormAction
-=======
-	 * @return mixed
->>>>>>> a35f7e6e
 	 */
 	public function buttonClicked() {
 		foreach($this->actions->dataFields() as $action) {
@@ -1811,16 +1632,10 @@
 	}
 
 	/**
-<<<<<<< HEAD
 	 * Return the default button that should be clicked when another one isn't
 	 * available.
 	 *
 	 * @return FormAction
-=======
-	 * Return the default button that should be clicked when another one isn't available
-	 *
-	 * @return mixed|void
->>>>>>> a35f7e6e
 	 */
 	public function defaultAction() {
 		if($this->hasDefaultAction && $this->actions) {
@@ -1844,7 +1659,6 @@
 	}
 
 	/**
-<<<<<<< HEAD
 	 * Disable the requirement of a security token on this form instance. This
 	 * security protects against CSRF attacks, but you should disable this if
 	 * you don't want to tie a form to a session - eg a search form.
@@ -1853,13 +1667,6 @@
 	 * {@link SecurityToken->isEnabled()}.
 	 *
 	 * @return Form
-=======
-	 * Disable the requirement of a security token on this form instance. This security protects
-	 * against CSRF attacks, but you should disable this if you don't want to tie
-	 * a form to a session - eg a search form.
-	 *
-	 * Check for token state with {@link getSecurityToken()} and {@link SecurityToken->isEnabled()}.
->>>>>>> a35f7e6e
 	 */
 	public function disableSecurityToken() {
 		$this->securityToken = new NullSecurityToken();
@@ -1870,14 +1677,10 @@
 	/**
 	 * Enable {@link SecurityToken} protection for this form instance.
 	 *
-<<<<<<< HEAD
 	 * Check for token state with {@link getSecurityToken()} and
 	 * {@link SecurityToken->isEnabled()}.
 	 *
 	 * @return Form
-=======
-	 * Check for token state with {@link getSecurityToken()} and {@link SecurityToken->isEnabled()}.
->>>>>>> a35f7e6e
 	 */
 	public function enableSecurityToken() {
 		$this->securityToken = new SecurityToken();
@@ -1903,10 +1706,6 @@
 	 * controller is interested in.
 	 *
 	 * It checks for a call to the callfieldmethod action.
-<<<<<<< HEAD
-=======
-	 * This is useful for optimising your forms
->>>>>>> a35f7e6e
 	 *
 	 * @return string
 	 */
@@ -1926,15 +1725,9 @@
 	}
 
 	/**
-<<<<<<< HEAD
 	 * Set the current form action. Should only be called by {@link Controller}.
 	 *
 	 * @param string $action
-=======
-	 * Set the current form action.  Should only be called by Controller.
-	 *
-	 * @param $action
->>>>>>> a35f7e6e
 	 */
 	public static function set_current_action($action) {
 		self::$current_action = $action;
@@ -1954,14 +1747,8 @@
 	 * be added by delimiting a string with spaces.
 	 *
 	 * @param string $class A string containing a classname or several class
-<<<<<<< HEAD
-	 *				names delimited by a single space.
-	 *
-	 * @return Form
-=======
 	 *                names delimited by a single space.
 	 * @return $this
->>>>>>> a35f7e6e
 	 */
 	public function addExtraClass($class) {
 		//split at white space
@@ -2020,12 +1807,6 @@
 		$data['action_' . $action] = true;
 
 		return Director::test($this->FormAction(), $data, Controller::curr()->getSession());
-<<<<<<< HEAD
-=======
-
-		//$response = $this->controller->run($data);
-		//return $response;
->>>>>>> a35f7e6e
 	}
 
 	/**
@@ -2056,16 +1837,9 @@
 	}
 
 	/**
-<<<<<<< HEAD
-	 * Ensure that all potential method calls get passed to __call(), therefore
-	 * to dataFieldByName.
-	 *
-	 * @param string
-=======
 	 * Ensure that all potential method calls get passed to __call(), therefore to dataFieldByName
 	 * @param string $method
 	 * @return bool
->>>>>>> a35f7e6e
 	 */
 	public function hasMethod($method) {
 		return true;
