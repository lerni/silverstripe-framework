<?php
/**
 * Base class for all forms.
 * The form class is an extensible base for all forms on a SilverStripe application.  It can be used
 * either by extending it, and creating processor methods on the subclass, or by creating instances
 * of form whose actions are handled by the parent controller.
 *
 * In either case, if you want to get a form to do anything, it must be inextricably tied to a
 * controller.  The constructor is passed a controller and a method on that controller.  This method
 * should return the form object, and it shouldn't require any arguments.  Parameters, if necessary,
 * can be passed using the URL or get variables.  These restrictions are in place so that we can
 * recreate the form object upon form submission, without the use of a session, which would be too
 * resource-intensive.
 *
 * You will need to create at least one method for processing the submission (through {@link FormAction}).
 * This method will be passed two parameters: the raw request data, and the form object.
 * Usually you want to save data into a {@link DataObject} by using {@link saveInto()}.
 * If you want to process the submitted data in any way, please use {@link getData()} rather than
 * the raw request data.
 *
 * <h2>Validation</h2>
 * Each form needs some form of {@link Validator} to trigger the {@link FormField->validate()} methods for each field.
 * You can't disable validator for security reasons, because crucial behaviour like extension checks for file uploads
 * depend on it.
 * The default validator is an instance of {@link RequiredFields}.
 * If you want to enforce serverside-validation to be ignored for a specific {@link FormField},
 * you need to subclass it.
 *
 * <h2>URL Handling</h2>
 * The form class extends {@link RequestHandler}, which means it can
 * be accessed directly through a URL. This can be handy for refreshing
 * a form by ajax, or even just displaying a single form field.
 * You can find out the base URL for your form by looking at the
 * <form action="..."> value. For example, the edit form in the CMS would be located at
 * "admin/EditForm". This URL will render the form without its surrounding
 * template when called through GET instead of POST.
 *
 * By appending to this URL, you can render invidual form elements
 * through the {@link FormField->FieldHolder()} method.
 * For example, the "URLSegment" field in a standard CMS form would be
 * accessible through "admin/EditForm/field/URLSegment/FieldHolder".
 *
 * @package forms
 * @subpackage core
 */
class Form extends RequestHandler {

	const ENC_TYPE_URLENCODED = 'application/x-www-form-urlencoded';
	const ENC_TYPE_MULTIPART  = 'multipart/form-data';

	/**
	 * @var boolean $includeFormTag Accessed by Form.ss; modified by {@link formHtmlContent()}.
	 * A performance enhancement over the generate-the-form-tag-and-then-remove-it code that was there previously
	 */
	public $IncludeFormTag = true;

	protected $fields;

	protected $actions;

<<<<<<< HEAD
=======
	/**
	 * @var Controller
	 */
>>>>>>> 7b89c173
	protected $controller;

	protected $name;

	protected $validator;

	protected $formMethod = "POST";

	/**
	 * @var boolean
	 */
	protected $strictFormMethodCheck = false;

	protected static $current_action;

	/**
	 * @var Dataobject $record Populated by {@link loadDataFrom()}.
	 */
	protected $record;

	/**
	 * Keeps track of whether this form has a default action or not.
	 * Set to false by $this->disableDefaultAction();
	 */
	protected $hasDefaultAction = true;

	/**
	 * Target attribute of form-tag.
	 * Useful to open a new window upon
	 * form submission.
	 *
	 * @var string
	 */
	protected $target;

	/**
	 * Legend value, to be inserted into the
	 * <legend> element before the <fieldset>
	 * in Form.ss template.
	 *
	 * @var string
	 */
	protected $legend;

	/**
	 * The SS template to render this form HTML into.
	 * Default is "Form", but this can be changed to
	 * another template for customisation.
	 *
	 * @see Form->setTemplate()
	 * @var string
	 */
	protected $template;

	protected $buttonClickedFunc;

	protected $message;

	protected $messageType;

	/**
	 * Should we redirect the user back down to the
	 * the form on validation errors rather then just the page
	 *
	 * @var bool
	 */
	protected $redirectToFormOnValidationError = false;

	protected $security = true;

	/**
	 * @var SecurityToken
	 */
	protected $securityToken = null;

	/**
	 * @var array $extraClasses List of additional CSS classes for the form tag.
	 */
	protected $extraClasses = array();

	/**
	 * @var string
	 */
	protected $encType;

	/**
	 * @var array Any custom form attributes set through {@link setAttributes()}.
	 * Some attributes are calculated on the fly, so please use {@link getAttributes()} to access them.
	 */
	protected $attributes = array();

	private static $allowed_actions = array(
		'handleField',
		'httpSubmission',
		'forTemplate',
	);

	/**
	 * @var FormTemplateHelper
	 */
	private $templateHelper = null;

	/**
	 * @ignore
	 */
	private $htmlID = null;

	/**
	 * @ignore
	 */
	private $formActionPath = false;

	/**
	 * Create a new form, with the given fields an action buttons.
	 *
	 * @param Controller $controller The parent controller, necessary to create the appropriate form action tag.
	 * @param String $name The method on the controller that will return this form object.
	 * @param FieldList $fields All of the fields in the form - a {@link FieldList} of {@link FormField} objects.
	 * @param FieldList $actions All of the action buttons in the form - a {@link FieldLis} of
	 *                           {@link FormAction} objects
	 * @param Validator $validator Override the default validator instance (Default: {@link RequiredFields})
	 */
	public function __construct($controller, $name, FieldList $fields, FieldList $actions, $validator = null) {
		parent::__construct();

		if(!$fields instanceof FieldList) {
			throw new InvalidArgumentException('$fields must be a valid FieldList instance');
		}
		if(!$actions instanceof FieldList) {
			throw new InvalidArgumentException('$actions must be a valid FieldList instance');
		}
		if($validator && !$validator instanceof Validator) {
			throw new InvalidArgumentException('$validator must be a Validator instance');
		}

		$fields->setForm($this);
		$actions->setForm($this);

		$this->fields = $fields;
		$this->actions = $actions;
		$this->controller = $controller;
		$this->name = $name;

		if(!$this->controller) user_error("$this->class form created without a controller", E_USER_ERROR);

		// Form validation
		$this->validator = ($validator) ? $validator : new RequiredFields();
		$this->validator->setForm($this);

		// Form error controls
		$this->setupFormErrors();

		// Check if CSRF protection is enabled, either on the parent controller or from the default setting. Note that
		// method_exists() is used as some controllers (e.g. GroupTest) do not always extend from Object.
		if(method_exists($controller, 'securityTokenEnabled') || (method_exists($controller, 'hasMethod')
				&& $controller->hasMethod('securityTokenEnabled'))) {

			$securityEnabled = $controller->securityTokenEnabled();
		} else {
			$securityEnabled = SecurityToken::is_enabled();
		}

		$this->securityToken = ($securityEnabled) ? new SecurityToken() : new NullSecurityToken();
	}

	private static $url_handlers = array(
		'field/$FieldName!' => 'handleField',
		'POST ' => 'httpSubmission',
		'GET ' => 'httpSubmission',
		'HEAD ' => 'httpSubmission',
	);

	/**
	 * Set up current form errors in session to
	 * the current form if appropriate.
	 */
	public function setupFormErrors() {
		$errorInfo = Session::get("FormInfo.{$this->FormName()}");

		if(isset($errorInfo['errors']) && is_array($errorInfo['errors'])) {
			foreach($errorInfo['errors'] as $error) {
				$field = $this->fields->dataFieldByName($error['fieldName']);

				if(!$field) {
					$errorInfo['message'] = $error['message'];
					$errorInfo['type'] = $error['messageType'];
				} else {
					$field->setError($error['message'], $error['messageType']);
				}
			}

			// load data in from previous submission upon error
			if(isset($errorInfo['data'])) $this->loadDataFrom($errorInfo['data']);
		}

		if(isset($errorInfo['message']) && isset($errorInfo['type'])) {
			$this->setMessage($errorInfo['message'], $errorInfo['type']);
		}

		return $this;
	}

	/**
	 * Handle a form submission.  GET and POST requests behave identically.
	 * Populates the form with {@link loadDataFrom()}, calls {@link validate()},
	 * and only triggers the requested form action/method
	 * if the form is valid.
	 */
	public function httpSubmission($request) {
		// Strict method check
		if($this->strictFormMethodCheck) {

			// Throws an error if the method is bad...
			if($this->formMethod != $request->httpMethod()) {
				$response = Controller::curr()->getResponse();
				$response->addHeader('Allow', $this->formMethod);
				$this->httpError(405, _t("Form.BAD_METHOD", "This form requires a ".$this->formMethod." submission"));
			}

			// ...and only uses the variables corresponding to that method type
			$vars = $this->formMethod == 'GET' ? $request->getVars() : $request->postVars();
		} else {
			$vars = $request->requestVars();
		}

		// Populate the form
		$this->loadDataFrom($vars, true);

		// Protection against CSRF attacks
		$token = $this->getSecurityToken();
		if( ! $token->checkRequest($request)) {
			$securityID = $token->getName();
			if (empty($vars[$securityID])) {
				$this->httpError(400, _t("Form.CSRF_FAILED_MESSAGE",
<<<<<<< HEAD
					"There seems to have been a technical problem. Please click the back button,
					refresh your browser, and try again."));
=======
					"There seems to have been a technical problem. Please click the back button, ".
					"refresh your browser, and try again."
				));
>>>>>>> 7b89c173
			} else {
				// Clear invalid token on refresh
				$data = $this->getData();
				unset($data[$securityID]);
				Session::set("FormInfo.{$this->FormName()}.data", $data);
				Session::set("FormInfo.{$this->FormName()}.errors", array());
				$this->sessionMessage(
					_t("Form.CSRF_EXPIRED_MESSAGE", "Your session has expired. Please re-submit the form."),
					"warning"
				);
				return $this->controller->redirectBack();
			}
		}

		// Determine the action button clicked
		$funcName = null;
		foreach($vars as $paramName => $paramVal) {
			if(substr($paramName,0,7) == 'action_') {
				// Break off querystring arguments included in the action
				if(strpos($paramName,'?') !== false) {
					list($paramName, $paramVars) = explode('?', $paramName, 2);
					$newRequestParams = array();
					parse_str($paramVars, $newRequestParams);
					$vars = array_merge((array)$vars, (array)$newRequestParams);
				}

				// Cleanup action_, _x and _y from image fields
				$funcName = preg_replace(array('/^action_/','/_x$|_y$/'),'',$paramName);
				break;
			}
		}

		// If the action wasnt' set, choose the default on the form.
		if(!isset($funcName) && $defaultAction = $this->defaultAction()){
			$funcName = $defaultAction->actionName();
		}

		if(isset($funcName)) {
			Form::set_current_action($funcName);
			$this->setButtonClicked($funcName);
		}

		// Permission checks (first on controller, then falling back to form)
		if(
			// Ensure that the action is actually a button or method on the form,
			// and not just a method on the controller.
			$this->controller->hasMethod($funcName)
			&& !$this->controller->checkAccessAction($funcName)
			// If a button exists, allow it on the controller
			&& !$this->actions->dataFieldByName('action_' . $funcName)
		) {
			return $this->httpError(
				403,
				sprintf('Action "%s" not allowed on controller (Class: %s)', $funcName, get_class($this->controller))
			);
		} elseif(
			$this->hasMethod($funcName)
			&& !$this->checkAccessAction($funcName)
			// No checks for button existence or $allowed_actions is performed -
			// all form methods are callable (e.g. the legacy "callfieldmethod()")
		) {
			return $this->httpError(
				403,
				sprintf('Action "%s" not allowed on form (Name: "%s")', $funcName, $this->name)
			);
		}
		// TODO : Once we switch to a stricter policy regarding allowed_actions (meaning actions must be set
		// explicitly in allowed_actions in order to run)
		// Uncomment the following for checking security against running actions on form fields
		/* else {
			// Try to find a field that has the action, and allows it
			$fieldsHaveMethod = false;
			foreach ($this->Fields() as $field){
				if ($field->hasMethod($funcName) && $field->checkAccessAction($funcName)) {
					$fieldsHaveMethod = true;
				}
			}
			if (!$fieldsHaveMethod) {
				return $this->httpError(
					403,
					sprintf('Action "%s" not allowed on any fields of form (Name: "%s")', $funcName, $this->Name())
				);
			}
		}*/

		// Validate the form
		if(!$this->validate()) {
			return $this->getValidationErrorResponse();
		}

		// First, try a handler method on the controller (has been checked for allowed_actions above already)
		if($this->controller->hasMethod($funcName)) {
			return $this->controller->$funcName($vars, $this, $request);
		// Otherwise, try a handler method on the form object.
		} elseif($this->hasMethod($funcName)) {
			return $this->$funcName($vars, $this, $request);
		} elseif($field = $this->checkFieldsForAction($this->Fields(), $funcName)) {
			return $field->$funcName($vars, $this, $request);
		}

		return $this->httpError(404);
	}

	public function checkAccessAction($action) {
		return (
			parent::checkAccessAction($action)
			// Always allow actions which map to buttons. See httpSubmission() for further access checks.
			|| $this->actions->dataFieldByName('action_' . $action)
			// Always allow actions on fields
			|| (
				$field = $this->checkFieldsForAction($this->Fields(), $action)
				&& $field->checkAccessAction($action)
			)
		);
	}

	/**
	 * Returns the appropriate response up the controller chain
	 * if {@link validate()} fails (which is checked prior to executing any form actions).
	 * By default, returns different views for ajax/non-ajax request, and
	 * handles 'appliction/json' requests with a JSON object containing the error messages.
	 * Behaviour can be influenced by setting {@link $redirectToFormOnValidationError}.
	 *
	 * @return SS_HTTPResponse|string
	 */
	protected function getValidationErrorResponse() {
		$request = $this->getRequest();
		if($request->isAjax()) {
				// Special case for legacy Validator.js implementation
				// (assumes eval'ed javascript collected through FormResponse)
				$acceptType = $request->getHeader('Accept');
				if(strpos($acceptType, 'application/json') !== FALSE) {
					// Send validation errors back as JSON with a flag at the start
					$response = new SS_HTTPResponse(Convert::array2json($this->validator->getErrors()));
					$response->addHeader('Content-Type', 'application/json');
				} else {
					$this->setupFormErrors();
					// Send the newly rendered form tag as HTML
					$response = new SS_HTTPResponse($this->forTemplate());
					$response->addHeader('Content-Type', 'text/html');
				}

				return $response;
			} else {
				if($this->getRedirectToFormOnValidationError()) {
					if($pageURL = $request->getHeader('Referer')) {
						if(Director::is_site_url($pageURL)) {
							// Remove existing pragmas
							$pageURL = preg_replace('/(#.*)/', '', $pageURL);
							return $this->controller->redirect($pageURL . '#' . $this->FormName());
						}
					}
				}
				return $this->controller->redirectBack();
			}
	}

	/**
	 * Fields can have action to, let's check if anyone of the responds to $funcname them
	 *
	 * @return FormField
	 */
	protected function checkFieldsForAction($fields, $funcName) {
		foreach($fields as $field){
			if(method_exists($field, 'FieldList')) {
				if($field = $this->checkFieldsForAction($field->FieldList(), $funcName)) {
					return $field;
				}
			} elseif ($field->hasMethod($funcName) && $field->checkAccessAction($funcName)) {
				return $field;
			}
		}
	}

	/**
	 * Handle a field request.
	 * Uses {@link Form->dataFieldByName()} to find a matching field,
	 * and falls back to {@link FieldList->fieldByName()} to look
	 * for tabs instead. This means that if you have a tab and a
	 * formfield with the same name, this method gives priority
	 * to the formfield.
	 *
	 * @param SS_HTTPRequest $request
	 * @return FormField
	 */
	public function handleField($request) {
		$field = $this->Fields()->dataFieldByName($request->param('FieldName'));

		if($field) {
			return $field;
		} else {
			// falling back to fieldByName, e.g. for getting tabs
			return $this->Fields()->fieldByName($request->param('FieldName'));
		}
	}

	/**
	 * Convert this form into a readonly form
	 */
	public function makeReadonly() {
		$this->transform(new ReadonlyTransformation());
	}

	/**
	 * Set whether the user should be redirected back down to the
	 * form on the page upon validation errors in the form or if
	 * they just need to redirect back to the page
	 *
	 * @param bool Redirect to the form
	 */
	public function setRedirectToFormOnValidationError($bool) {
		$this->redirectToFormOnValidationError = $bool;
		return $this;
	}

	/**
	 * Get whether the user should be redirected back down to the
	 * form on the page upon validation errors
	 *
	 * @return bool
	 */
	public function getRedirectToFormOnValidationError() {
		return $this->redirectToFormOnValidationError;
	}

	/**
	 * Add a plain text error message to a field on this form.  It will be saved into the session
	 * and used the next time this form is displayed.
	 */
	public function addErrorMessage($fieldName, $message, $messageType, $escapeHtml = true) {
		Session::add_to_array("FormInfo.{$this->FormName()}.errors",  array(
			'fieldName' => $fieldName,
			'message' => $escapeHtml ? Convert::raw2xml($message) : $message,
			'messageType' => $messageType,
		));
	}

	public function transform(FormTransformation $trans) {
		$newFields = new FieldList();
		foreach($this->fields as $field) {
			$newFields->push($field->transform($trans));
		}
		$this->fields = $newFields;

		$newActions = new FieldList();
		foreach($this->actions as $action) {
			$newActions->push($action->transform($trans));
		}
		$this->actions = $newActions;


		// We have to remove validation, if the fields are not editable ;-)
		if($this->validator)
			$this->validator->removeValidation();
	}

	/**
	 * Get the {@link Validator} attached to this form.
	 * @return Validator
	 */
	public function getValidator() {
		return $this->validator;
	}

	/**
	 * Set the {@link Validator} on this form.
	 */
	public function setValidator( Validator $validator ) {
		if($validator) {
			$this->validator = $validator;
			$this->validator->setForm($this);
		}
		return $this;
	}

	/**
	 * Remove the {@link Validator} from this from.
	 */
	public function unsetValidator(){
		$this->validator = null;
		return $this;
	}

	/**
	 * Convert this form to another format.
	 */
	public function transformTo(FormTransformation $format) {
		$newFields = new FieldList();
		foreach($this->fields as $field) {
			$newFields->push($field->transformTo($format));
		}
		$this->fields = $newFields;

		// We have to remove validation, if the fields are not editable ;-)
		if($this->validator)
			$this->validator->removeValidation();
	}


	/**
	 * Generate extra special fields - namely the security token field (if required).
	 *
	 * @return FieldList
	 */
	public function getExtraFields() {
		$extraFields = new FieldList();

		$token = $this->getSecurityToken();
		$tokenField = $token->updateFieldSet($this->fields);
		if($tokenField) $tokenField->setForm($this);
		$this->securityTokenAdded = true;

		// add the "real" HTTP method if necessary (for PUT, DELETE and HEAD)
		if (strtoupper($this->FormMethod()) != $this->FormHttpMethod()) {
			$methodField = new HiddenField('_method', '', $this->FormHttpMethod());
			$methodField->setForm($this);
			$extraFields->push($methodField);
		}

		return $extraFields;
	}

	/**
	 * Return the form's fields - used by the templates
	 *
	 * @return FieldList The form fields
	 */
	public function Fields() {
		foreach($this->getExtraFields() as $field) {
			if(!$this->fields->fieldByName($field->getName())) $this->fields->push($field);
		}

		return $this->fields;
	}

	/**
	 * Return all <input type="hidden"> fields
	 * in a form - including fields nested in {@link CompositeFields}.
	 * Useful when doing custom field layouts.
	 *
	 * @return FieldList
	 */
	public function HiddenFields() {
		return $this->Fields()->HiddenFields();
	}

	/**
	 * Return all fields except for the hidden fields.
	 * Useful when making your own simplified form layouts.
	 */
	public function VisibleFields() {
		return $this->Fields()->VisibleFields();
	}

	/**
	 * Setter for the form fields.
	 *
	 * @param FieldList $fields
	 */
	public function setFields($fields) {
		$this->fields = $fields;
		return $this;
	}

	/**
	 * Return the form's action buttons - used by the templates
	 *
	 * @return FieldList The action list
	 */
	public function Actions() {
		return $this->actions;
	}

	/**
	 * Setter for the form actions.
	 *
	 * @param FieldList $actions
	 */
	public function setActions($actions) {
		$this->actions = $actions;
		return $this;
	}

	/**
	 * Unset all form actions
	 */
	public function unsetAllActions(){
		$this->actions = new FieldList();
		return $this;
	}

	/**
	 * @param String
	 * @param String
	 */
	public function setAttribute($name, $value) {
		$this->attributes[$name] = $value;
		return $this;
	}

	/**
	 * @return String
	 */
	public function getAttribute($name) {
		if(isset($this->attributes[$name])) return $this->attributes[$name];
	}

	public function getAttributes() {
		$attrs = array(
			'id' => $this->FormName(),
			'action' => $this->FormAction(),
			'method' => $this->FormMethod(),
			'enctype' => $this->getEncType(),
			'target' => $this->target,
			'class' => $this->extraClass(),
		);

		if($this->validator && $this->validator->getErrors()) {
			if(!isset($attrs['class'])) $attrs['class'] = '';
			$attrs['class'] .= ' validationerror';
		}

		$attrs = array_merge($attrs, $this->attributes);

		return $attrs;
	}

	/**
	 * Return the attributes of the form tag - used by the templates.
	 *
	 * @param Array Custom attributes to process. Falls back to {@link getAttributes()}.
	 * If at least one argument is passed as a string, all arguments act as excludes by name.
	 * @return String HTML attributes, ready for insertion into an HTML tag
	 */
	public function getAttributesHTML($attrs = null) {
		$exclude = (is_string($attrs)) ? func_get_args() : null;

		if(!$attrs || is_string($attrs)) $attrs = $this->getAttributes();


		// Figure out if we can cache this form
		// - forms with validation shouldn't be cached, cos their error messages won't be shown
		// - forms with security tokens shouldn't be cached because security tokens expire
		$needsCacheDisabled = false;
		if ($this->getSecurityToken()->isEnabled()) $needsCacheDisabled = true;
		if ($this->FormMethod() != 'GET') $needsCacheDisabled = true;
		if (!($this->validator instanceof RequiredFields) || count($this->validator->getRequired())) {
			$needsCacheDisabled = true;
		}

		// If we need to disable cache, do it
		if ($needsCacheDisabled) HTTP::set_cache_age(0);

		$attrs = $this->getAttributes();

		// Remove empty
		$attrs = array_filter((array)$attrs, create_function('$v', 'return ($v || $v === 0);'));

		// Remove excluded
		if($exclude) $attrs = array_diff_key($attrs, array_flip($exclude));

		// Prepare HTML-friendly 'method' attribute (lower-case)
		if (isset($attrs['method'])) {
			$attrs['method'] = strtolower($attrs['method']);
		}

		// Create markup
		$parts = array();
		foreach($attrs as $name => $value) {
			$parts[] = ($value === true) ? "{$name}=\"{$name}\"" : "{$name}=\"" . Convert::raw2att($value) . "\"";
		}

		return implode(' ', $parts);
	}

	public function FormAttributes() {
		return $this->getAttributesHTML();
	}

	/**
	 * Set the {@link FormTemplateHelper}
	*
	 * @param string|FormTemplateHelper
	*/
	public function setTemplateHelper($helper) {
		$this->templateHelper = $helper;
	}

	/**
	 * Return a {@link FormTemplateHelper} for this form. If one has not been
	 * set, return the default helper.
	 *
	 * @return FormTemplateHelper
	 */
	public function getTemplateHelper() {
		if($this->templateHelper) {
			if(is_string($this->templateHelper)) {
				return Injector::inst()->get($this->templateHelper);
			}

			return $this->templateHelper;
		}

		return Injector::inst()->get('FormTemplateHelper');
	}

	/**
	 * Set the target of this form to any value - useful for opening the form
	 * contents in a new window or refreshing another frame.
	 *
	 * @param target $target The value of the target
	 *
	 * @return FormField
	 */
	public function setTarget($target) {
		$this->target = $target;

		return $this;
	}

	/**
	 * Set the legend value to be inserted into
	 * the <legend> element in the Form.ss template.
	 */
	public function setLegend($legend) {
		$this->legend = $legend;
		return $this;
	}

	/**
	 * Set the SS template that this form should use
	 * to render with. The default is "Form".
	 *
	 * @param string $template The name of the template (without the .ss extension)
	 */
	public function setTemplate($template) {
		$this->template = $template;
		return $this;
	}

	/**
	 * Return the template to render this form with.
	 * If the template isn't set, then default to the
	 * form class name e.g "Form".
	 *
	 * @return string
	 */
	public function getTemplate() {
		if($this->template) return $this->template;
		else return $this->class;
	}

	/**
	 * Returns the encoding type for the form.
	 *
	 * By default this will be URL encoded, unless there is a file field present
	 * in which case multipart is used. You can also set the enc type using
	 * {@link setEncType}.
	 */
	public function getEncType() {
		if ($this->encType) {
			return $this->encType;
		}

		if ($fields = $this->fields->dataFields()) {
			foreach ($fields as $field) {
				if ($field instanceof FileField) return self::ENC_TYPE_MULTIPART;
			}
		}

		return self::ENC_TYPE_URLENCODED;
	}

	/**
	 * Sets the form encoding type. The most common encoding types are defined
	 * in {@link ENC_TYPE_URLENCODED} and {@link ENC_TYPE_MULTIPART}.
	 *
	 * @param string $enctype
	 */
	public function setEncType($encType) {
		$this->encType = $encType;
		return $this;
	}

	/**
	 * Returns the real HTTP method for the form:
	 * GET, POST, PUT, DELETE or HEAD.
	 * As most browsers only support GET and POST in
	 * form submissions, all other HTTP methods are
	 * added as a hidden field "_method" that
	 * gets evaluated in {@link Director::direct()}.
	 * See {@link FormMethod()} to get a HTTP method
	 * for safe insertion into a <form> tag.
	 *
	 * @return string HTTP method
	 */
	public function FormHttpMethod() {
		return $this->formMethod;
	}

	/**
	 * Returns the form method to be used in the <form> tag.
	 * See {@link FormHttpMethod()} to get the "real" method.
	 *
	 * @return string Form HTTP method restricted to 'GET' or 'POST'
	 */
	public function FormMethod() {
		if(in_array($this->formMethod,array('GET','POST'))) {
			return $this->formMethod;
		} else {
			return 'POST';
		}
	}

	/**
	 * Set the form method: GET, POST, PUT, DELETE.
	 *
	 * @param $method string
	 * @param $strict If non-null, pass value to {@link setStrictFormMethodCheck()}.
	 */
	public function setFormMethod($method, $strict = null) {
		$this->formMethod = strtoupper($method);
		if($strict !== null) $this->setStrictFormMethodCheck($strict);
		return $this;
	}

	/**
	 * If set to true, enforce the matching of the form method.
	 *
	 * This will mean two things:
	 *  - GET vars will be ignored by a POST form, and vice versa
	 *  - A submission where the HTTP method used doesn't match the form will return a 400 error.
	 *
	 * If set to false (the default), then the form method is only used to construct the default
	 * form.
	 *
	 * @param $bool boolean
	 */
	public function setStrictFormMethodCheck($bool) {
		$this->strictFormMethodCheck = (bool)$bool;
		return $this;
	}

	/**
	 * @return boolean
	 */
	public function getStrictFormMethodCheck() {
		return $this->strictFormMethodCheck;
	}

	/**
	 * Return the form's action attribute.
	 * This is build by adding an executeForm get variable to the parent controller's Link() value
	 *
	 * @return string
	 */
	public function FormAction() {
		if ($this->formActionPath) {
			return $this->formActionPath;
		} elseif($this->controller->hasMethod("FormObjectLink")) {
			return $this->controller->FormObjectLink($this->name);
		} else {
			return Controller::join_links($this->controller->Link(), $this->name);
		}
	}

	/**
	 * Set the form action attribute to a custom URL.
	 *
	 * Note: For "normal" forms, you shouldn't need to use this method.  It is
	 * recommended only for situations where you have two relatively distinct
	 * parts of the system trying to communicate via a form post.
	 *
	 * @param string
	 *
	 * @return Form
	 */
	public function setFormAction($path) {
		$this->formActionPath = $path;

		return $this;
	}

	/**
	 * Returns the name of the form.
	 *
	 * @return string
	 */
	public function FormName() {
		return $this->getTemplateHelper()->generateFormID($this);
	}

	/**
	 * Set the HTML ID attribute of the form.
	 *
	 * @param string $id
	 *
	 * @return FormField
	 */
	public function setHTMLID($id) {
		$this->htmlID = $id;

		return $this;
	}

	/**
	 * @return string
	 */
	public function getHTMLID() {
		return $this->htmlID;
	}

	/**
	 * Returns this form's controller.
	 *
	 * @return Controller
	 * @deprecated 4.0
	 */
	public function Controller() {
		Deprecation::notice('4.0', 'Use getController() rather than Controller() to access controller');

		return $this->getController();
	}

	/**
	 * Get the controller.
	 *
	 * @return Controller
	 */
	public function getController() {
		return $this->controller;
	}

	/**
	 * Set the controller.
	 *
	 * @param Controller $controller
	 * @return Form
	 */
	public function setController($controller) {
		$this->controller = $controller;

		return $this;
	}

	/**
	 * Get the name of the form.
	 *
	 * @return string
	 */
	public function getName() {
		return $this->name;
	}

	/**
	 * Set the name of the form.
	 *
	 * @param string $name
	 * @return Form
	 */
	public function setName($name) {
		$this->name = $name;

		return $this;
	}

	/**
	 * Returns an object where there is a method with the same name as each data
	 * field on the form.
	 *
	 * That method will return the field itself.
	 *
	 * It means that you can execute $firstName = $form->FieldMap()->FirstName()
	 */
	public function FieldMap() {
		return new Form_FieldMap($this);
	}

	/**
	 * The next functions store and modify the forms message attributes.
	 * messages are stored in session under $_SESSION[formname][message];
	 *
	 * @return string
	 */
	public function Message() {
		$this->getMessageFromSession();

		return $this->message;
	}

	/**
	 * @return string
	 */
	public function MessageType() {
		$this->getMessageFromSession();

		return $this->messageType;
	}

	/**
	 * @return string
	 */
	protected function getMessageFromSession() {
		if($this->message || $this->messageType) {
			return $this->message;
		} else {
			$this->message = Session::get("FormInfo.{$this->FormName()}.formError.message");
			$this->messageType = Session::get("FormInfo.{$this->FormName()}.formError.type");

			return $this->message;
		}
	}

	/**
	 * Set a status message for the form.
<<<<<<< HEAD
	 *
	 * @param string $message the text of the message
	 * @param string $type Should be set to good, bad, or warning.
=======
	 * 
	 * @param message the text of the message
	 * @param type Should be set to good, bad, or warning.
	 * @param boolean $escapeHtml Automatically sanitize the message. Set to FALSE if the message contains HTML.
	 *                            In that case, you might want to use {@link Convert::raw2xml()} to escape any
	 *                            user supplied data in the message.
>>>>>>> 7b89c173
	 */
	public function setMessage($message, $type, $escapeHtml = true) {
		$this->message = ($escapeHtml) ? Convert::raw2xml($message) : $message;
		$this->messageType = $type;
		return $this;
	}

	/**
	 * Set a message to the session, for display next time this form is shown.
<<<<<<< HEAD
	 *
	 * @param string $message the text of the message
	 * @param string $type Should be set to good, bad, or warning.
	 */
	public function sessionMessage($message, $type) {
		Session::set("FormInfo.{$this->FormName()}.formError.message", $message);
		Session::set("FormInfo.{$this->FormName()}.formError.type", $type);
	}

	public static function messageForForm($formName, $message, $type ) {
		Session::set("FormInfo.{$formName}.formError.message", $message);
=======
	 * 
	 * @param message the text of the message
	 * @param type Should be set to good, bad, or warning.
	 * @param boolean $escapeHtml Automatically sanitize the message. Set to FALSE if the message contains HTML.
	 *                            In that case, you might want to use {@link Convert::raw2xml()} to escape any
	 *                            user supplied data in the message.
	 */
	public function sessionMessage($message, $type, $escapeHtml = true) {
		Session::set(
			"FormInfo.{$this->FormName()}.formError.message", 
			$escapeHtml ? Convert::raw2xml($message) : $message
		);
		Session::set("FormInfo.{$this->FormName()}.formError.type", $type);
	}

	public static function messageForForm( $formName, $message, $type, $escapeHtml = true) {
		Session::set(
			"FormInfo.{$formName}.formError.message", 
			$escapeHtml ? Convert::raw2xml($message) : $message
		);
>>>>>>> 7b89c173
		Session::set("FormInfo.{$formName}.formError.type", $type);
	}

	public function clearMessage() {
		$this->message  = null;
		Session::clear("FormInfo.{$this->FormName()}.errors");
		Session::clear("FormInfo.{$this->FormName()}.formError");
		Session::clear("FormInfo.{$this->FormName()}.data");
	}

	public function resetValidation() {
		Session::clear("FormInfo.{$this->FormName()}.errors");
		Session::clear("FormInfo.{$this->FormName()}.data");
	}

	/**
	 * Returns the DataObject that has given this form its data
	 * through {@link loadDataFrom()}.
	 *
	 * @return DataObject
	 */
	public function getRecord() {
		return $this->record;
	}

	/**
	 * Get the legend value to be inserted into the
	 * <legend> element in Form.ss
	 *
	 * @return string
	 */
	public function getLegend() {
		return $this->legend;
	}

	/**
	 * Processing that occurs before a form is executed.
	 *
	 * This includes form validation, if it fails, we redirect back
	 * to the form with appropriate error messages.
	 *
	 * Triggered through {@link httpSubmission()}.
	 *
	 * Note that CSRF protection takes place in {@link httpSubmission()},
	 * if it fails the form data will never reach this method.
	 *
	 * @return boolean
	 */
	public function validate(){
		if($this->validator){
			$errors = $this->validator->validate();

			if($errors){
				// Load errors into session and post back
				$data = $this->getData();

				Session::set("FormInfo.{$this->FormName()}.errors", $errors);
				Session::set("FormInfo.{$this->FormName()}.data", $data);

				return false;
			}
		}

		return true;
	}

	const MERGE_DEFAULT = 0;
	const MERGE_CLEAR_MISSING = 1;
	const MERGE_IGNORE_FALSEISH = 2;

	/**
	 * Load data from the given DataObject or array.
	 *
	 * It will call $object->MyField to get the value of MyField.
	 * If you passed an array, it will call $object[MyField].
	 * Doesn't save into dataless FormFields ({@link DatalessField}),
	 * as determined by {@link FieldList->dataFields()}.
	 *
	 * By default, if a field isn't set (as determined by isset()),
	 * its value will not be saved to the field, retaining
	 * potential existing values.
	 *
	 * Passed data should not be escaped, and is saved to the FormField
	 * instances unescaped.
	 *
	 * Escaping happens automatically on saving the data through
	 * {@link saveInto()}.
	 *
	 * @uses FieldList->dataFields()
	 * @uses FormField->setValue()
	 *
	 * @param array|DataObject $data
	 * @param int $mergeStrategy
	 *  For every field, {@link $data} is interogated whether it contains a
	 * relevant property/key, and
	 *  what that property/key's value is.
	 *
	 *  By default, if {@link $data} does contain a property/key, the fields value is always replaced by {@link $data}'s
	 *  value, even if that value is null/false/etc. Fields which don't match any property/key in {@link $data} are
	 *  "left alone", meaning they retain any previous value.
	 *
	 *  You can pass a bitmask here to change this behaviour.
	 *
	 *  Passing CLEAR_MISSING means that any fields that don't match any property/key in
	 *  {@link $data} are cleared.
	 *
	 *  Passing IGNORE_FALSEISH means that any false-ish value in {@link $data} won't replace
	 *  a field's value.
	 *
	 *  For backwards compatibility reasons, this parameter can also be set to === true, which is the same as passing
	 *  CLEAR_MISSING
	 *
	 * @param $fieldList An optional list of fields to process.  This can be useful when you have a
	 * form that has some fields that save to one object, and some that save to another.
	 * @return Form
	 */
	public function loadDataFrom($data, $mergeStrategy = 0, $fieldList = null) {
		if(!is_object($data) && !is_array($data)) {
			user_error("Form::loadDataFrom() not passed an array or an object", E_USER_WARNING);
			return $this;
		}

		// Handle the backwards compatible case of passing "true" as the second argument
		if ($mergeStrategy === true) {
			$mergeStrategy = self::MERGE_CLEAR_MISSING;
		}
		else if ($mergeStrategy === false) {
			$mergeStrategy = 0;
		}

		// if an object is passed, save it for historical reference through {@link getRecord()}
		if(is_object($data)) $this->record = $data;

		// dont include fields without data
		$dataFields = $this->fields->dataFields();
		if($dataFields) foreach($dataFields as $field) {
			$name = $field->getName();

			// Skip fields that have been exlcuded
			if($fieldList && !in_array($name, $fieldList)) continue;

			// First check looks for (fieldname)_unchanged, an indicator that we shouldn't overwrite the field value
			if(is_array($data) && isset($data[$name . '_unchanged'])) continue;

			// Does this property exist on $data?
			$exists = false;
			// The value from $data for this field
			$val = null;

			if(is_object($data)) {
				$exists = (
					isset($data->$name) ||
					$data->hasMethod($name) ||
					($data->hasMethod('hasField') && $data->hasField($name))
				);

				if ($exists) {
					$val = $data->__get($name);
				}
			}
			else if(is_array($data)){
				if(array_key_exists($name, $data)) {
					$exists = true;
					$val = $data[$name];
				}
				// If field is in array-notation we need to access nested data
				else if(strpos($name,'[')) {
					// First encode data using PHP's method of converting nested arrays to form data
					$flatData = urldecode(http_build_query($data));
					// Then pull the value out from that flattened string
					preg_match('/' . addcslashes($name,'[]') . '=([^&]*)/', $flatData, $matches);

					if (isset($matches[1])) {
						$exists = true;
						$val = $matches[1];
					}
				}
			}

			// save to the field if either a value is given, or loading of blank/undefined values is forced
			if($exists){
				if ($val != false || ($mergeStrategy & self::MERGE_IGNORE_FALSEISH) != self::MERGE_IGNORE_FALSEISH){
					// pass original data as well so composite fields can act on the additional information
					$field->setValue($val, $data);
				}
			}
			else if(($mergeStrategy & self::MERGE_CLEAR_MISSING) == self::MERGE_CLEAR_MISSING){
				$field->setValue($val, $data);
			}
		}

		return $this;
	}

	/**
	 * Save the contents of this form into the given data object.
	 * It will make use of setCastedField() to do this.
	 *
	 * @param $dataObject The object to save data into
	 * @param $fieldList An optional list of fields to process.  This can be useful when you have a
	 * form that has some fields that save to one object, and some that save to another.
	 */
	public function saveInto(DataObjectInterface $dataObject, $fieldList = null) {
		$dataFields = $this->fields->saveableFields();
		$lastField = null;
		if($dataFields) foreach($dataFields as $field) {
			// Skip fields that have been excluded
			if($fieldList && is_array($fieldList) && !in_array($field->getName(), $fieldList)) continue;


			$saveMethod = "save{$field->getName()}";

			if($field->getName() == "ClassName"){
				$lastField = $field;
			}else if( $dataObject->hasMethod( $saveMethod ) ){
				$dataObject->$saveMethod( $field->dataValue());
			} else if($field->getName() != "ID"){
				$field->saveInto($dataObject);
			}
		}
		if($lastField) $lastField->saveInto($dataObject);
	}

	/**
	 * Get the submitted data from this form through
	 * {@link FieldList->dataFields()}, which filters out any form-specific data
	 * like form-actions.
	 *
	 * Calls {@link FormField->dataValue()} on each field, which returns a value
	 * suitable for insertion into a DataObject property.
	 *
	 * @return array
	 */
	public function getData() {
		$dataFields = $this->fields->dataFields();
		$data = array();

		if($dataFields){
			foreach($dataFields as $field) {
				if($field->getName()) {
					$data[$field->getName()] = $field->dataValue();
				}
			}
		}

		return $data;
	}

	/**
	 * Call the given method on the given field.
	 *
	 * This is used by Ajax-savvy form fields.  By putting '&action=callfieldmethod'
	 * to the end of the form action, they can access server-side data.
	 *
	 * @param fieldName The name of the field.  Can be overridden by $_REQUEST[fieldName]
	 * @param methodName The name of the field.  Can be overridden by $_REQUEST[methodName]
	 */
	public function callfieldmethod($data) {
		$fieldName = $data['fieldName'];
		$methodName = $data['methodName'];
		$fields = $this->fields->dataFields();

		// special treatment needed for TableField-class and TreeDropdownField
		if(strpos($fieldName, '[')) {
			preg_match_all('/([^\[]*)/',$fieldName, $fieldNameMatches);
			preg_match_all('/\[([^\]]*)\]/',$fieldName, $subFieldMatches);
			$tableFieldName = $fieldNameMatches[1][0];
			$subFieldName = $subFieldMatches[1][1];
		}

		if(isset($tableFieldName) && isset($subFieldName) && is_a($fields[$tableFieldName], 'TableField')) {
			$field = $fields[$tableFieldName]->getField($subFieldName, $fieldName);
			return $field->$methodName();
		} else if(isset($fields[$fieldName])) {
			return $fields[$fieldName]->$methodName();
		} else {
			user_error("Form::callfieldmethod() Field '$fieldName' not found", E_USER_ERROR);
		}

	}

	/**
	 * Return a rendered version of this form.
	 *
	 * This is returned when you access a form as $FormObject rather
	 * than <% with FormObject %>
	 *
	 * @return HTML
	 */
	public function forTemplate() {
		$return = $this->renderWith(array_merge(
			(array)$this->getTemplate(),
			array('Form')
		));

		// Now that we're rendered, clear message
		$this->clearMessage();

		return $return;
	}

	/**
	 * Return a rendered version of this form, suitable for ajax post-back.
	 *
	 * It triggers slightly different behaviour, such as disabling the rewriting
	 * of # links.
	 *
	 * @return HTML
	 */
	public function forAjaxTemplate() {
		$view = new SSViewer(array(
			$this->getTemplate(),
			'Form'
		));

		$return = $view->dontRewriteHashlinks()->process($this);

		// Now that we're rendered, clear message
		$this->clearMessage();

		return $return;
	}

	/**
	 * Returns an HTML rendition of this form, without the <form> tag itself.
	 *
	 * Attaches 3 extra hidden files, _form_action, _form_name, _form_method,
	 * and _form_enctype.  These are the attributes of the form.  These fields
	 * can be used to send the form to Ajax.
	 *
	 * @return HTML
	 */
	public function formHtmlContent() {
		$this->IncludeFormTag = false;
		$content = $this->forTemplate();
		$this->IncludeFormTag = true;

		$content .= "<input type=\"hidden\" name=\"_form_action\" id=\"" . $this->FormName . "_form_action\""
			. " value=\"" . $this->FormAction() . "\" />\n";
		$content .= "<input type=\"hidden\" name=\"_form_name\" value=\"" . $this->FormName() . "\" />\n";
		$content .= "<input type=\"hidden\" name=\"_form_method\" value=\"" . $this->FormMethod() . "\" />\n";
		$content .= "<input type=\"hidden\" name=\"_form_enctype\" value=\"" . $this->getEncType() . "\" />\n";

		return $content;
	}

	/**
	 * Render this form using the given template, and return the result as a
	 * string.
	 *
	 * You can pass either an SSViewer or a template name.
	 *
	 * @param SSViewer|string $template
	 *
	 * @return HTML
	 */
	public function renderWithoutActionButton($template) {
		$custom = $this->customise(array(
			"Actions" => "",
		));

		if(is_string($template)) {
			$template = new SSViewer($template);
		}

		return $template->process($custom);
	}


	/**
	 * Sets the button that was clicked.  This should only be called by the
	 * {@link Controller}
	 *
	 * @param string $funcName The name of the action method that will be called
	 *
	 * @return Form
	 */
	public function setButtonClicked($funcName) {
		$this->buttonClickedFunc = $funcName;

		return $this;
	}

	/**
	 * @return FormAction
	 */
	public function buttonClicked() {
		foreach($this->actions->dataFields() as $action) {
			if($action->hasMethod('actionname') && $this->buttonClickedFunc == $action->actionName()) {
				return $action;
			}
		}
	}

	/**
	 * Return the default button that should be clicked when another one isn't
	 * available.
	 *
	 * @return FormAction
	 */
	public function defaultAction() {
		if($this->hasDefaultAction && $this->actions) {
			return $this->actions->First();
	}
	}

	/**
	 * Disable the default button.
	 *
	 * Ordinarily, when a form is processed and no action_XXX button is
	 * available, then the first button in the actions list will be pressed.
	 * However, if this is "delete", for example, this isn't such a good idea.
	 *
	 * @return Form
	 */
	public function disableDefaultAction() {
		$this->hasDefaultAction = false;

		return $this;
	}

	/**
	 * Disable the requirement of a security token on this form instance. This
	 * security protects against CSRF attacks, but you should disable this if
	 * you don't want to tie a form to a session - eg a search form.
	 *
	 * Check for token state with {@link getSecurityToken()} and
	 * {@link SecurityToken->isEnabled()}.
	 *
	 * @return Form
	 */
	public function disableSecurityToken() {
		$this->securityToken = new NullSecurityToken();

		return $this;
	}

	/**
	 * Enable {@link SecurityToken} protection for this form instance.
	 *
	 * Check for token state with {@link getSecurityToken()} and
	 * {@link SecurityToken->isEnabled()}.
	 *
	 * @return Form
	 */
	public function enableSecurityToken() {
		$this->securityToken = new SecurityToken();

		return $this;
	}

	/**
	 * Returns the security token for this form (if any exists).
	 *
	 * Doesn't check for {@link securityTokenEnabled()}.
	 *
	 * Use {@link SecurityToken::inst()} to get a global token.
	 *
	 * @return SecurityToken|null
	 */
	public function getSecurityToken() {
		return $this->securityToken;
	}

	/**
	 * Returns the name of a field, if that's the only field that the current
	 * controller is interested in.
	 *
	 * It checks for a call to the callfieldmethod action.
	 *
	 * @return string
	 */
	public static function single_field_required() {
		if(self::current_action() == 'callfieldmethod') {
			return $_REQUEST['fieldName'];
	}
	}

	/**
	 * Return the current form action being called, if available.
	 *
	 * @return string
	 */
	public static function current_action() {
		return self::$current_action;
	}

	/**
	 * Set the current form action. Should only be called by {@link Controller}.
	 *
	 * @param string $action
	 */
	public static function set_current_action($action) {
		self::$current_action = $action;
	}

	/**
	 * Compiles all CSS-classes.
	 *
	 * @return string
	 */
	public function extraClass() {
		return implode(array_unique($this->extraClasses), ' ');
	}

	/**
	 * Add a CSS-class to the form-container. If needed, multiple classes can
	 * be added by delimiting a string with spaces.
	 *
	 * @param string $class A string containing a classname or several class
	 *				names delimited by a single space.
	 *
	 * @return Form
	 */
	public function addExtraClass($class) {
		//split at white space
		$classes = preg_split('/\s+/', $class);
		foreach($classes as $class) {
			//add classes one by one
			$this->extraClasses[$class] = $class;
		}
		return $this;
	}

	/**
	 * Remove a CSS-class from the form-container. Multiple class names can
	 * be passed through as a space delimited string
	 *
	 * @param string $class
	 */
	public function removeExtraClass($class) {
		//split at white space
		$classes = preg_split('/\s+/', $class);
		foreach ($classes as $class) {
			//unset one by one
			unset($this->extraClasses[$class]);
		}
		return $this;
	}

	public function debug() {
		$result = "<h3>$this->class</h3><ul>";
		foreach($this->fields as $field) {
			$result .= "<li>$field" . $field->debug() . "</li>";
		}
		$result .= "</ul>";

		if( $this->validator )
			$result .= '<h3>'._t('Form.VALIDATOR', 'Validator').'</h3>' . $this->validator->debug();

		return $result;
	}


	/////////////////////////////////////////////////////////////////////////////////////////////////////////////////
	// TESTING HELPERS
	/////////////////////////////////////////////////////////////////////////////////////////////////////////////////

	/**
	 * Test a submission of this form.
	 * @return SS_HTTPResponse the response object that the handling controller produces.  You can interrogate this in
	 * your unit test.
	 */
	public function testSubmission($action, $data) {
		$data['action_' . $action] = true;

		return Director::test($this->FormAction(), $data, Controller::curr()->getSession());
	}

	/**
	 * Test an ajax submission of this form.
	 * @return SS_HTTPResponse the response object that the handling controller produces.  You can interrogate this in
	 * your unit test.
	 */
	public function testAjaxSubmission($action, $data) {
		$data['ajax'] = 1;
		return $this->testSubmission($action, $data);
	}
}

/**
 * @package forms
 * @subpackage core
 */
class Form_FieldMap extends ViewableData {

	protected $form;

	public function __construct($form) {
		$this->form = $form;
		parent::__construct();
	}

	/**
	 * Ensure that all potential method calls get passed to __call(), therefore
	 * to dataFieldByName.
	 *
	 * @param string
	 */
	public function hasMethod($method) {
		return true;
	}

	public function __call($method, $args = null) {
		return $this->form->Fields()->fieldByName($method);
	}
}<|MERGE_RESOLUTION|>--- conflicted
+++ resolved
@@ -58,12 +58,9 @@
 
 	protected $actions;
 
-<<<<<<< HEAD
-=======
 	/**
 	 * @var Controller
 	 */
->>>>>>> 7b89c173
 	protected $controller;
 
 	protected $name;
@@ -298,14 +295,9 @@
 			$securityID = $token->getName();
 			if (empty($vars[$securityID])) {
 				$this->httpError(400, _t("Form.CSRF_FAILED_MESSAGE",
-<<<<<<< HEAD
-					"There seems to have been a technical problem. Please click the back button,
-					refresh your browser, and try again."));
-=======
 					"There seems to have been a technical problem. Please click the back button, ".
 					"refresh your browser, and try again."
 				));
->>>>>>> 7b89c173
 			} else {
 				// Clear invalid token on refresh
 				$data = $this->getData();
@@ -1121,18 +1113,12 @@
 
 	/**
 	 * Set a status message for the form.
-<<<<<<< HEAD
-	 *
+	 * 
 	 * @param string $message the text of the message
 	 * @param string $type Should be set to good, bad, or warning.
-=======
-	 * 
-	 * @param message the text of the message
-	 * @param type Should be set to good, bad, or warning.
 	 * @param boolean $escapeHtml Automatically sanitize the message. Set to FALSE if the message contains HTML.
 	 *                            In that case, you might want to use {@link Convert::raw2xml()} to escape any
 	 *                            user supplied data in the message.
->>>>>>> 7b89c173
 	 */
 	public function setMessage($message, $type, $escapeHtml = true) {
 		$this->message = ($escapeHtml) ? Convert::raw2xml($message) : $message;
@@ -1142,22 +1128,9 @@
 
 	/**
 	 * Set a message to the session, for display next time this form is shown.
-<<<<<<< HEAD
-	 *
+	 * 
 	 * @param string $message the text of the message
 	 * @param string $type Should be set to good, bad, or warning.
-	 */
-	public function sessionMessage($message, $type) {
-		Session::set("FormInfo.{$this->FormName()}.formError.message", $message);
-		Session::set("FormInfo.{$this->FormName()}.formError.type", $type);
-	}
-
-	public static function messageForForm($formName, $message, $type ) {
-		Session::set("FormInfo.{$formName}.formError.message", $message);
-=======
-	 * 
-	 * @param message the text of the message
-	 * @param type Should be set to good, bad, or warning.
 	 * @param boolean $escapeHtml Automatically sanitize the message. Set to FALSE if the message contains HTML.
 	 *                            In that case, you might want to use {@link Convert::raw2xml()} to escape any
 	 *                            user supplied data in the message.
@@ -1170,12 +1143,11 @@
 		Session::set("FormInfo.{$this->FormName()}.formError.type", $type);
 	}
 
-	public static function messageForForm( $formName, $message, $type, $escapeHtml = true) {
+	public static function messageForForm($formName, $message, $type, $escapeHtml = true) {
 		Session::set(
 			"FormInfo.{$formName}.formError.message", 
 			$escapeHtml ? Convert::raw2xml($message) : $message
 		);
->>>>>>> 7b89c173
 		Session::set("FormInfo.{$formName}.formError.type", $type);
 	}
 
