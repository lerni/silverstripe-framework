--- conflicted
+++ resolved
@@ -881,7 +881,6 @@
 	 * @param AssetContainer $file
 	 * @return string URL to thumbnail
 	 */
-<<<<<<< HEAD
 	protected function getThumbnailURLForFile(AssetContainer $file) {
 		if (!$file->exists()) {
 			return null;
@@ -903,23 +902,6 @@
 		// Check if unsized icon is available
 		if($file->hasMethod('getIcon')) {
 			return $file->getIcon();
-=======
-	protected function getThumbnailURLForFile(File $file) {
-		if ($file->exists() && file_exists(Director::baseFolder() . '/' . $file->getFilename())) {
-			$width = $this->getPreviewMaxWidth();
-			$height = $this->getPreviewMaxHeight();
-			if ($file->hasMethod('getThumbnail')) {
-				$r = $file->getThumbnail($width, $height);
-				if ($r) return $r->getURL();
-			} elseif ($file->hasMethod('getThumbnailURL')) {
-				return $file->getThumbnailURL($width, $height);
-			} elseif ($file->hasMethod('Fit')) {
-				$r = $file->Fit($width, $height);
-				if ($r) return $r->getURL();
-			} else {
-				return $file->Icon();
-			}
->>>>>>> 8e4db95f
 		}
 	}
 
