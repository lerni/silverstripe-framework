--- conflicted
+++ resolved
@@ -67,14 +67,6 @@
 	 * Returns all errors found by a previous call to {@link validate()}. The returned array has a
 	 * structure resembling:
 	 *
-<<<<<<< HEAD
-	 * The array contains the following keys for each error:
-	 * - 'fieldName': the name of the FormField instance
-	 * - 'message': Validation message (optionally localized)
-	 * - 'messageType': Arbitrary type of the message which is rendered as a CSS class in the FormField template,
-	 *   e.g. <span class="message (type)">. Usually "bad|message|validation|required", which renders differently
-	 *   if framework/client/dist/styles/Form.css is included.
-=======
 	 * <code>
 	 *     array(
 	 *         'fieldName' => '[form field name]',
@@ -82,7 +74,6 @@
 	 *         'messageType' => '[bad|message|validation|required]',
 	 *     )
 	 * </code>
->>>>>>> 89351e6c
 	 *
 	 * @return null|array
 	 */
