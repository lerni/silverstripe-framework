--- conflicted
+++ resolved
@@ -12,10 +12,7 @@
  * @subpackage validators
  */
 abstract class Validator extends Object {
-<<<<<<< HEAD
 
-=======
->>>>>>> 0f3e62f6
 	/**
 	 * @var Form $form
 	 */
@@ -56,10 +53,7 @@
 	 * @param string $fieldName name of the field
 	 * @param string $message error message to display
 	 * @param string $messageType optional parameter, gets loaded into the HTML class attribute in the rendered output.
-<<<<<<< HEAD
-=======
 	 *
->>>>>>> 0f3e62f6
 	 * See {@link getErrors()} for details.
 	 */
 	public function validationError($fieldName, $message, $messageType = '') {
@@ -86,13 +80,10 @@
 		return $this->errors;
 	}
 
-<<<<<<< HEAD
-=======
 	/**
 	 * @param string $fieldName
 	 * @param array $data
 	 */
->>>>>>> 0f3e62f6
 	public function requireField($fieldName, $data) {
 		if(is_array($data[$fieldName]) && count($data[$fieldName])) {
 			foreach($data[$fieldName] as $componentKey => $componentValue) {
@@ -104,10 +95,6 @@
 					);
 				}
 			}
-<<<<<<< HEAD
-
-=======
->>>>>>> 0f3e62f6
 		} else if(!strlen($data[$fieldName])) {
 			$this->validationError(
 				$fieldName,
@@ -128,13 +115,10 @@
 		return false;
 	}
 
-<<<<<<< HEAD
-=======
 	/**
 	 * @param array $data
 	 *
 	 * @return mixed
 	 */
->>>>>>> 0f3e62f6
 	abstract public function php($data);
 }