--- conflicted
+++ resolved
@@ -545,17 +545,9 @@
 
 		// TODO Save this item into the given relationship
 
-<<<<<<< HEAD
-		// TODO Allow HTML in form messages
-		// $link = '<a href="' . $this->Link('edit') . '">"'
-		// 	. htmlspecialchars($this->record->Title, ENT_QUOTES)
-		// 	. '"</a>';
-		$link = '"' . $this->record->Title . '"';
-=======
 		$link = '<a href="' . $this->Link('edit') . '">"' 
 			. htmlspecialchars($this->record->Title, ENT_QUOTES) 
 			. '"</a>';
->>>>>>> 7b89c173
 		$message = _t(
 			'GridFieldDetailForm.Saved',
 			'Saved {name} {link}',
@@ -564,13 +556,8 @@
 				'link' => $link
 			)
 		);
-<<<<<<< HEAD
-
-		$form->sessionMessage($message, 'good');
-=======
-		
+
 		$form->sessionMessage($message, 'good', false);
->>>>>>> 7b89c173
 
 		if($new_record) {
 			return $controller->redirect($this->Link());
