--- conflicted
+++ resolved
@@ -228,16 +228,12 @@
 		Config::inst()->update('SSViewer', 'source_file_comments', false);
 		$viewer = SSViewer::fromString($this->resultsFormat);
 		foreach($results as $result) {
-<<<<<<< HEAD
-			$title = html_entity_decode(SSViewer::fromString($this->resultsFormat)->process($result));
+			$title = html_entity_decode($viewer->process($result));
 			$json[] = array(
 				'label' => $title,
 				'value' => $title,
 				'id' => $result->ID,
 			);
-=======
-			$json[$result->ID] = html_entity_decode($viewer->process($result));
->>>>>>> 058f5797
 		}
 		Config::unnest();
 		return Convert::array2json($json);
@@ -245,10 +241,7 @@
 
 	/**
 	 * @param string $format
-<<<<<<< HEAD
-=======
-	 *
->>>>>>> 058f5797
+	 *
 	 * @return $this
 	 */
 	public function setResultsFormat($format) {
