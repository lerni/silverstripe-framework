<?php
/**
 * Displays a {@link SS_List} in a grid format.
 * 
 * GridField is a field that takes an SS_List and displays it in an table with rows 
 * and columns. It reminds of the old TableFields but works with SS_List types 
 * and only loads the necessary rows from the list.
 * 
 * The minimum configuration is to pass in name and title of the field and a 
 * SS_List.
 * 
 * <code>
 * $gridField = new GridField('ExampleGrid', 'Example grid', new DataList('Page'));
 * </code>
 * 
 * @see SS_List
 * 
 * @package sapphire
 * @subpackage fields-relational
 */
class GridField extends FormField {
	
	/**
	 *
	 * @var array
	 */
	public static $allowed_actions = array(
		'index',
		'gridFieldAlterAction'
	);
	
	/** @var SS_List - the datasource */
	protected $list = null;

	/** @var string - the classname of the DataObject that the GridField will display. Defaults to the value of $this->list->dataClass */
	protected $modelClassName = '';
	
	/** @var array */
	public $fieldCasting = array();

	/** @var array */
	public $fieldFormatting = array();

	/** @var GridState - the current state of the GridField */
	protected $state = null;
	
	/**
	 *
	 * @var GridFieldConfig
	 */
	protected $config = null;
	
	/**
	 * The components list 
	 */
	protected $components = array();
	
	/**
	 * This is the columns that will be visible
	 *
	 * @var array
	 */
	protected $displayFields = array();
	
	/**
	 * Internal dispatcher for column handlers.
	 * Keys are column names and values are GridField_ColumnProvider objects
	 * 
	 * @var array
	 */
	protected $columnDispatch = null;

	/**
	 * Creates a new GridField field
	 *
	 * @param string $name
	 * @param string $title
	 * @param SS_List $dataList
	 * @param GridFieldConfig $config
	 */
	public function __construct($name, $title = null, SS_List $dataList = null, GridFieldConfig $config = null) {
		parent::__construct($name, $title, null);

		if($dataList) {
			$this->setList($dataList);
		}
		
		if(!$config) {
			$this->config = GridFieldConfig_Base::create();
		} else {
			$this->config = $config;
		}
		
		$this->config->addComponent(new GridState_Component());
		$this->setComponents($this->config);
		$this->state = new GridState($this);
		
		
		$this->addExtraClass('ss-gridfield');
	}

	function index($request) {
		return $this->gridFieldAlterAction(array(), $this->getForm(), $request);
	}
	
	/**
	 * Set the modelClass (dataobject) that this field will get it column headers from.
	 * If no $displayFields has been set, the displayfields will be fetched from
	 * this modelclass $summary_fields
	 * 
	 * @param string $modelClassName
	 * @see GridField::getDisplayFields()
	 */
	public function setModelClass($modelClassName) {
		$this->modelClassName = $modelClassName;
		return $this;
	}
	
	/**
	 * Returns a dataclass that is a DataObject type that this GridField should look like.
	 * 
	 * @throws Exception
	 * @return string
	 */
	public function getModelClass() {
		if ($this->modelClassName) return $this->modelClassName;
		if ($this->list && method_exists($this->list, 'dataClass')) {
			$class = $this->list->dataClass();
			if($class) return $class;
		}

		throw new LogicException('GridField doesn\'t have a modelClassName, so it doesn\'t know the columns of this grid.');
	}
	
	/**
	 * Set which GridFieldComponent's that this GridFields contain by using a GridFieldConfig
	 *
	 * @param GridFieldConfig $config
	 * @see GridFieldComponent
	 */
	protected function setComponents(GridFieldConfig $config) {
		$this->components = $config->getComponents();
		return $this;
	}

	/**
	 * Get the DisplayFields
	 * 
	 * @return array
	 * @see GridField::setDisplayFields
	 */
	public function getDisplayFields() {
		if(!$this->displayFields) {
			return singleton($this->getModelClass())->summaryFields();
		}
		return $this->displayFields;
	}
	
	/**
	 * Get the GridFieldConfig
	 *
	 * @return GridFieldConfig
	 */
	public function getConfig() {
		return $this->config;
	}
	
	/**
	 * Override the default behaviour of showing the models summaryFields with
	 * these fields instead
	 * Example: array( 'Name' => 'Members name', 'Email' => 'Email address')
	 *
	 * @param array $fields 
	 */
	public function setDisplayFields($fields) {
		if(!is_array($fields)) {
			throw new InvalidArgumentException('Arguments passed to GridField::setDisplayFields() must be an array');
		}
		$this->displayFields = $fields;
		return $this;
	}

	/**
	 * Specify castings with fieldname as the key, and the desired casting as value.
	 * Example: array("MyCustomDate"=>"Date","MyShortText"=>"Text->FirstSentence")
	 *
	 * @param array $casting
	 * @todo refactor this into GridFieldComponent
	 */
	public function setFieldCasting($casting) {
		$this->fieldCasting = $casting;
		return $this;
	}

	/**
	 * Specify custom formatting for fields, e.g. to render a link instead of pure text.
	 * Caution: Make sure to escape special php-characters like in a normal php-statement.
	 * Example:	"myFieldName" => '<a href=\"custom-admin/$ID\">$ID</a>'
	 *
	 * @param array $casting
	 * @todo refactor this into GridFieldComponent
	 */
	public function getFieldCasting() {
		return $this->fieldCasting;
	}

	/**
	 * @param array $casting
	 * @todo refactor this into GridFieldComponent
	 */
	public function setFieldFormatting($formatting) {
		$this->fieldFormatting = $formatting;
		return $this;
	}

	/**
	 * @param array $casting
	 * @todo refactor this into GridFieldComponent
	 */
	public function getFieldFormatting() {
		return $this->fieldFormatting;
	}
	
	/**
	 * Cast a arbitrary value with the help of a castingDefintion
	 * 
	 * @param $value 
	 * @param $castingDefinition
	 * @todo refactor this into GridFieldComponent
	 */
	public function getCastedValue($value, $castingDefinition) {
		if(is_array($castingDefinition)) {
			$castingParams = $castingDefinition;
			array_shift($castingParams);
			$castingDefinition = array_shift($castingDefinition);
		} else {
			$castingParams = array();
		}
		
		if(strpos($castingDefinition,'->') === false) {
			$castingFieldType = $castingDefinition;
			$castingField = DBField::create($castingFieldType, $value);
			$value = call_user_func_array(array($castingField,'XML'),$castingParams);
		} else {
			$fieldTypeParts = explode('->', $castingDefinition);
			$castingFieldType = $fieldTypeParts[0];	
			$castingMethod = $fieldTypeParts[1];
			$castingField = DBField::create($castingFieldType, $value);
			$value = call_user_func_array(array($castingField,$castingMethod),$castingParams);
		}
		
		return $value;
	}	 

	/**
	 * Set the datasource
	 *
	 * @param SS_List $list
	 */
	public function setList(SS_List $list) {
		$this->list = $list;
		return $this;
	}

	/**
	 * Get the datasource
	 *
	 * @return SS_List
	 */
	public function getList() {
		return $this->list;
	}
	
	/**
	 * Get the current GridState_Data or the GridState
	 *
	 * @param bool $getData - flag for returning the GridState_Data or the GridState
	 * @return GridState_data|GridState
	 */
	public function getState($getData=true) {
		if($getData) {
			return $this->state->getData();
		}
		return $this->state;
	}

	/**
	 * Returns the whole gridfield rendered with all the attached components
	 *
	 * @return string
	 */
	public function FieldHolder() {
		// Get columns
		$columns = $this->getColumns();

		// Get data
		$list = $this->getList();
		foreach($this->components as $item) {
 			if($item instanceof GridField_DataManipulator) {
				$list = $item->getManipulatedData($this, $list);
			}
		}
		
		// Render headers, footers, etc
		$content = array(
			'header' => array(),
			'body' => array(),
			'footer' => array(),
			'before' => array(),
			'after' => array(),
		);

		foreach($this->components as $item) {			
			if($item instanceof GridField_HTMLProvider) {
				$fragments = $item->getHTMLFragments($this);
				foreach($fragments as $k => $v) {
					$content[$k][] = $v;
				}
			}
		}

		foreach($list as $idx => $record) {
			$record->iteratorProperties($idx, $list->count());
			$rowContent = '';
			foreach($columns as $column) {
				$colContent = $this->getColumnContent($record, $column);
				// A return value of null means this columns should be skipped altogether.
				if($colContent === null) continue;
				$colAttributes = $this->getColumnAttributes($record, $column);
				$rowContent .= $this->createTag('td', $colAttributes, $colContent);
			}
			$row = $this->createTag(
				'tr', 
				array(
					"class" => 'ss-gridfield-item ' . $record->FirstLast() . " " . $record->EvenOdd(),
					'data-id' => $record->ID,
					// TODO Allow per-row customization similar to GridFieldDefaultColumns
					'data-class' => $record->ClassName,
				),
				$rowContent
			);
			$content['body'][] = $row;
		}

		// Turn into the relevant parts of a table
		$head = $content['header'] ? $this->createTag('thead', array(), implode("\n", $content['header'])) : '';
		$body = $content['body'] ? $this->createTag('tbody', array('class' => 'ss-gridfield-items'), implode("\n", $content['body'])) : '';
		$foot = $content['footer'] ? $this->createTag('tfoot', array(), implode("\n", $content['footer'])) : '';

		$this->addExtraClass('ss-gridfield field');
		$attrs = array_diff_key(
			$this->getAttributes(), 
			array('value' => false, 'type' => false, 'name' => false)
		);
		$attrs['data-name'] = $this->getName();
		$tableAttrs = array(
			'id' => isset($this->id) ? $this->id : null,
			'class' => 'ss-gridfield-table',
			'cellpadding' => '0',
			'cellspacing' => '0'	
		);
		return
			$this->createTag('fieldset', $attrs, 
				implode("\n", $content['before']) .
				$this->createTag('table', $tableAttrs, $head."\n".$foot."\n".$body) .
				implode("\n", $content['after'])
			);
	}

	public function getAttributes() {
		return array_merge(parent::getAttributes(), array('data-url' => $this->Link()));
	}

	/**
	 * Get the columns of this GridField, they are provided by attached GridField_ColumnProvider
	 *
	 * @return array
	 */
	public function getColumns() {
		// Get column list
		$columns = array();
		foreach($this->components as $item) {
			if($item instanceof GridField_ColumnProvider) {
				$item->augmentColumns($this, $columns);
			}
		}

		return $columns;
	}

	/**
	 * Get the value from a column
	 *
	 * @param DataObject $record
	 * @param string $column
	 * @return string
	 * @throws InvalidArgumentException
	 */
	public function getColumnContent($record, $column) {
		// Build the column dispatch
		if(!$this->columnDispatch) {
			$this->buildColumnDispatch();
		}
		
		if(!empty($this->columnDispatch[$column])) {
			$content = "";
			foreach($this->columnDispatch[$column] as $handler) {
				$content .= $handler->getColumnContent($this, $record, $column);
			}
			return $content;
		} else {
			throw new InvalidArgumentException("Bad column '$column'");
		}
	}

	/**
	 * Get extra columns attributes used as HTML attributes
	 *
	 * @param DataObject $record
	 * @param string $column
	 * @return array
	 * @throws LogicException
	 * @throws InvalidArgumentException
	 */
	public function getColumnAttributes($record, $column) {
		// Build the column dispatch
		if(!$this->columnDispatch) {
			$this->buildColumnDispatch();
		}
		
		if(!empty($this->columnDispatch[$column])) {
			$attrs = array();

			foreach($this->columnDispatch[$column] as $handler) {
				$column_attrs = $handler->getColumnAttributes($this, $record, $column);

				if(is_array($column_attrs))
					$attrs = array_merge($attrs, $column_attrs);
				elseif($column_attrs)
					throw new LogicException("Non-array response from " . get_class($handler) . "::getColumnAttributes()");
			}

			return $attrs;
		} else {
			throw new InvalidArgumentException("Bad column '$column'");
		}
	}

	/**
	 * Get metadata for a column, example array('Title'=>'Email address')
	 *
	 * @param string $column
	 * @return array
	 * @throws LogicException
	 * @throws InvalidArgumentException
	 */
	public function getColumnMetadata($column) {
		// Build the column dispatch
		if(!$this->columnDispatch) {
			$this->buildColumnDispatch();
		}
		
		if(!empty($this->columnDispatch[$column])) {
			$metadata = array();

			foreach($this->columnDispatch[$column] as $handler) {
				$column_metadata = $handler->getColumnMetadata($this, $column);
				
				if(is_array($column_metadata))
					$metadata = array_merge($metadata, $column_metadata);
				else
					throw new LogicException("Non-array response from " . get_class($handler) . "::getColumnMetadata()");
				
			}
			
			return $metadata;
		}
		throw new InvalidArgumentException("Bad column '$column'");
	}

	/**
	 * Return how many columns the grid will have
	 *
	 * @return int
	 */
	public function getColumnCount() {
		// Build the column dispatch
		if(!$this->columnDispatch) $this->buildColumnDispatch();
		return count($this->columnDispatch);	
	}

	/**
	 * Build an columnDispatch that maps a GridField_ColumnProvider to a column
	 * for reference later
	 * 
	 */
	protected function buildColumnDispatch() {
		$this->columnDispatch = array();
		foreach($this->components as $item) {
			if($item instanceof GridField_ColumnProvider) {
				$columns = $item->getColumnsHandled($this);
				foreach($columns as $column) {
					$this->columnDispatch[$column][] = $item;
				}
			}
		}
	}

	/**
	 * This is the action that gets executed when a GridField_AlterAction gets clicked.
	 *
	 * @param array $data
	 * @return string 
	 */
	public function gridFieldAlterAction($data, $form, SS_HTTPRequest $request) {
		$html = '';
		$data = $request->requestVars();
		$fieldData = @$data[$this->getName()];

		// Update state from client
		$state = $this->getState(false);
		if(isset($fieldData['GridState'])) $state->setValue($fieldData['GridState']);

		// Try to execute alter action
		foreach($data as $k => $v) {
			if(preg_match('/^action_gridFieldAlterAction\?StateID=(.*)/', $k, $matches)) {
				$id = $matches[1];
				$stateChange = Session::get($id);
				$actionName = $stateChange['actionName'];
				$args = isset($stateChange['args']) ? $stateChange['args'] : array();
				$html = $this->handleAction($actionName, $args, $data);
				// A field can optionally return its own HTML
				if($html) return $html;
			}
		}
		
		switch($request->getHeader('X-Get-Fragment')) {
			case 'CurrentField':
				return $this->FieldHolder();
				break;

			case 'CurrentForm':
				return $form->forTemplate();
				break;

			default:
				return $form->forTemplate();
				break;
		}
	}

	/**
	 * Pass an action on the first GridField_ActionProvider that matches the $actionName
	 *
	 * @param string $actionName
	 * @param mixed $args
	 * @param arrray $data - send data from a form
	 * @return type
	 * @throws InvalidArgumentException
	 */
	public function handleAction($actionName, $args, $data) {
		$actionName = strtolower($actionName);
		foreach($this->components as $component) {
			if(!($component instanceof GridField_ActionProvider)) {
				continue;
			}
			
			if(in_array($actionName, array_map('strtolower', $component->getActions($this)))) {
				return $component->handleAction($this, $actionName, $args, $data);
			}
		}
		throw new InvalidArgumentException("Can't handle action '$actionName'");
	}
	
	/**
	 * Custom request handler that will check component handlers before proceeding to the default implementation.
	 * 
	 * @todo There is too much code copied from RequestHandler here.
	 */
	function handleRequest(SS_HTTPRequest $request, DataModel $model) {
		if($this->brokenOnConstruct) {
			user_error("parent::__construct() needs to be called on {$handlerClass}::__construct()", E_USER_WARNING);
		}

		$this->request = $request;
		$this->setModel($model);

		$fieldData = $this->request->requestVar($this->getName());
		if($fieldData && $fieldData['GridState']) $this->getState(false)->setValue($fieldData['GridState']);
		
		foreach($this->components as $component) {
			if(!($component instanceof GridField_URLHandler)) {
				continue;
			}
			
			$urlHandlers = $component->getURLHandlers($this);
			
			if($urlHandlers) foreach($urlHandlers as $rule => $action) {
				if($params = $request->match($rule, true)) {
					// Actions can reference URL parameters, eg, '$Action/$ID/$OtherID' => '$Action',
					if($action[0] == '$') $action = $params[substr($action,1)];
					if(!method_exists($component, 'checkAccessAction') || $component->checkAccessAction($action)) {
						if(!$action) {
							$action = "index";
						} else if(!is_string($action)) {
							throw new LogicException("Non-string method name: " . var_export($action, true));
						}

						try {
							$result = $component->$action($this, $request);
						} catch(SS_HTTPResponse_Exception $responseException) {
							$result = $responseException->getResponse();
						}

						if($result instanceof SS_HTTPResponse && $result->isError()) {
							return $result;
						}

						if($this !== $result && !$request->isEmptyPattern($rule) && is_object($result) && $result instanceof RequestHandler) {
							$returnValue = $result->handleRequest($request, $model);

							if(is_array($returnValue)) {
								throw new LogicException("GridField_URLHandler handlers can't return arrays");
							}

							return $returnValue;

						// If we return some other data, and all the URL is parsed, then return that
						} else if($request->allParsed()) {
							return $result;

						// But if we have more content on the URL and we don't know what to do with it, return an error.
						} else {
							return $this->httpError(404, "I can't handle sub-URLs of a " . get_class($result) . " object.");
						}
					}
				}
			}
		}
		
		return parent::handleRequest($request, $model);
	}
}


/**
 * This class is the base class when you want to have an action that alters the state of the gridfield
 * 
 * @package sapphire
 * @subpackage forms
 * 
 */
class GridField_Action extends FormAction {

	/**
	 *
	 * @var GridField
	 */
	protected $gridField;
	
	/**
	 *
	 * @var string
	 */
	protected $buttonLabel;
	
	/**
	 *
	 * @var array 
	 */
	protected $stateValues;
	
	/**
	 *
	 * @var array
	 */
	//protected $stateFields = array();
	
	protected $actionName;
	protected $args = array();

	/**
	 *
	 * @param GridField $gridField
	 * @param type $name
	 * @param type $label
	 * @param type $actionName
	 * @param type $args 
	 */
	public function __construct(GridField $gridField, $name, $label, $actionName, $args) {
		$this->gridField = $gridField;
		$this->buttonLabel = $label;
		$this->actionName = $actionName;
		$this->args = $args;
		parent::__construct($name);
	}

	/**
	 * urlencode encodes less characters in percent form than we need - we need everything that isn't a \w
	 * 
	 * @param string $val
	 */
	public function nameEncode($val) {
		return preg_replace_callback('/[^\w]/', array($this, '_nameEncode'), $val);
	}

	/**
	 * The callback for nameEncode
	 * 
	 * @param string $val
	 */
	public function _nameEncode($match) {
		return '%'.dechex(ord($match[0]));
	}

	/**
	 * Default method used by Templates to render the form
	 *
	 * @return string HTML tag
	 */
	public function Field() {
		Requirements::css(SAPPHIRE_DIR . '/css/GridField.css');

		Requirements::javascript(THIRDPARTY_DIR . '/jquery/jquery.js');
		Requirements::javascript(THIRDPARTY_DIR . '/json-js/json2.js');
		Requirements::javascript(SAPPHIRE_DIR . '/javascript/i18n.js');
		Requirements::javascript(THIRDPARTY_DIR . '/jquery-entwine/dist/jquery.entwine-dist.js');
		Requirements::javascript(SAPPHIRE_DIR . '/javascript/GridField.js');

		// Store state in session, and pass ID to client side
		$state = array(
			'grid' => $this->getNameFromParent(),
			'actionName' => $this->actionName,
			'args' => $this->args,
		);
		
		$id = preg_replace('/[^\w]+/', '_', uniqid('', true));
		Session::set($id, $state);
		
		$actionData['StateID'] = $id;
		
		// And generate field
<<<<<<< HEAD
		$attributes = array(
			'class' => ($this->extraClass() ? $this->extraClass() : '') . ' action-' . $this->actionName,
			'id' => $this->id(),
			'type' => 'submit',
			// Note:  This field needs to be less than 65 chars, otherwise Suhosin security patch 
			// will strip it from the requests 
			'name' => 'action_gridFieldAlterAction'. '?' . http_build_query($actionData),
			'tabindex' => $this->getTabIndex(),
			'data-url' => $this->gridField->Link(),
		);
=======
		$data = new ArrayData(array(
			'Class' => 'action' . ($this->extraClass() ? $this->extraClass() : '') . ($this->isReadonly() ? ' disabled' : ''),
			'ID' => $this->id(),
			// Note:  This field needs to be less than 65 chars, otherwise Suhosin security patch 
			// will strip it from the requests 
			'Name' => 'action_gridFieldAlterAction'. '?' . http_build_query($actionData),
			'Disabled' => $this->isReadonly(),
			'Label' => $this->buttonLabel
		));
>>>>>>> f1775b5f

		return $data->renderWith('GridField_Action');
	}

	/**
	 * Calculate the name of the gridfield relative to the Form
	 *
	 * @param GridField $base
	 * @return string
	 */
	protected function getNameFromParent() {
		$base = $this->gridField;
		$name = array();
		do {
			array_unshift($name, $base->getName());
			$base = $base->getForm();
		} while ($base && !($base instanceof Form));
		return implode('.', $name);
	}
}<|MERGE_RESOLUTION|>--- conflicted
+++ resolved
@@ -740,28 +740,16 @@
 		$actionData['StateID'] = $id;
 		
 		// And generate field
-<<<<<<< HEAD
-		$attributes = array(
-			'class' => ($this->extraClass() ? $this->extraClass() : '') . ' action-' . $this->actionName,
-			'id' => $this->id(),
-			'type' => 'submit',
-			// Note:  This field needs to be less than 65 chars, otherwise Suhosin security patch 
-			// will strip it from the requests 
-			'name' => 'action_gridFieldAlterAction'. '?' . http_build_query($actionData),
-			'tabindex' => $this->getTabIndex(),
-			'data-url' => $this->gridField->Link(),
-		);
-=======
 		$data = new ArrayData(array(
-			'Class' => 'action' . ($this->extraClass() ? $this->extraClass() : '') . ($this->isReadonly() ? ' disabled' : ''),
+			'Class' => ($this->extraClass() ? $this->extraClass() : '') . ($this->isReadonly() ? ' disabled' : ''),
 			'ID' => $this->id(),
 			// Note:  This field needs to be less than 65 chars, otherwise Suhosin security patch 
 			// will strip it from the requests 
 			'Name' => 'action_gridFieldAlterAction'. '?' . http_build_query($actionData),
 			'Disabled' => $this->isReadonly(),
-			'Label' => $this->buttonLabel
+			'Label' => $this->buttonLabel,
+			'DataURL' => $this->gridField->Link(),
 		));
->>>>>>> f1775b5f
 
 		return $data->renderWith('GridField_Action');
 	}
