--- conflicted
+++ resolved
@@ -553,22 +553,10 @@
 		return false;
 	}
 
-<<<<<<< HEAD
-/**
- * A field list designed to store a list of hidden fields.  When inserted into a template, only the
- * input tags will be included
- * 
- * @package    forms
- * @subpackage fields-structural
- */
-class HiddenFieldList extends FieldList {
-	public function forTemplate() {
-=======
 	/**
 	 * Default template rendering of a FieldList will concatenate all FieldHolder values.
 	 */
 	function forTemplate() {
->>>>>>> 1fd8d19e
 		$output = "";
 		foreach($this as $field) {
 			$output .= $field->FieldHolder();
