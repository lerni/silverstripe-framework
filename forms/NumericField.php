--- conflicted
+++ resolved
@@ -82,7 +82,6 @@
 		return 'numeric text';
 	}
 
-<<<<<<< HEAD
 	public function getAttributes() {
 		return array_merge(parent::getAttributes(), array(
 			'type' => 'number',
@@ -94,11 +93,6 @@
 	 * Validate this field
 	 *
 	 * @param Validator $validator
-=======
-	/**
-	 * @param Validator $validator
-	 *
->>>>>>> aa3871d7
 	 * @return bool
 	 */
 	public function validate($validator) {
@@ -106,13 +100,9 @@
 			return true;
 		}
 
-<<<<<<< HEAD
-		if($this->isNumeric()) return true;
-=======
 		if($this->isNumeric()) {
 			return true;
 		}
->>>>>>> aa3871d7
 
 		$validator->validationError(
 			$this->name,
