--- conflicted
+++ resolved
@@ -59,14 +59,8 @@
  | Site URL                                         | | Action                                                            | 
  | --------                                         | | ------                                                            | 
  | http://yoursite.com**/dev/build**                | | Rebuild the entire database and manifest, see below for additional URL Variables                                      | 
-<<<<<<< HEAD
- | http://yoursite.com**/admin/publishall/**        | | Publish all pages on the site
- 
-=======
- | http://yoursite.com**/admin/pages/publishall/**        | | Publish all pages on the site                                     | 
- | http://yoursite.com**/anypage/images/flush**     | | Creates new images for the page by deleting the resized ones and going back to the original to create new resized one | 
+ | http://yoursite.com**/admin/pages/publishall/**        | | Publish all pages on the site
 
->>>>>>> 933fbf8e
 ###  /dev/build
 
  | URL Variable  | | Values | | Description                                                                                 | 
