# Contributing Code - Submiting Bugfixes and Enhancements

SilverStripe will never be finished, and we need your help to keep making it better.  If you're a developer a great way to get involved is to contribute patches to our modules and core codebase, fixing bugs or adding feautres.

The SilverStripe core modules (`framework` and `cms`), as well as some of the more popular modules are in
git version control. SilverStripe hosts its modules on [github.com/silverstripe](http://github.com/silverstripe) and [github.com/silverstripe-labs](http://github.com/silverstripe-labs).  After [installing git](http://help.github.com/git-installation-redirect) and creating a [free github.com account](https://github.com/signup/free), you can "fork" a module,
which creates a copy that you can commit to (see github's [guide to "forking"](http://help.github.com/forking/)).

For other modules, our [module list on silverstripe.org](http://silverstripe.org/modules) lists the repository locations, typically using a version control system like "git" or "[subversion](subversion)". 

<div class="hint" markdown="1">
Note: By supplying code to the SilverStripe core team in patches, tickets and pull requests, you agree to assign copyright of that code to SilverStripe Limited, on the condition that SilverStripe Limited releases that code under the BSD license.

We ask for this so that the ownership in the license is clear and unambiguous, and so that community involvement doesn't stop us from being able to continue supporting these projects.  By releasing this code under a permissive license, this copyright assignment won't prevent you from using the code in any way you see fit.
</div>

## Quickfire Do's and Don't's

If you aren't familiar with git and GitHub, try reading the ["GitHub bootcamp documentation"](http://help.github.com/). 
We also found the [free online git book](http://progit.org/book/) and the [git crash course](http://gitref.org/) useful.
If you're familiar with it, here's the short version of what you need to know. Once you fork and download the code:

  *  **Don't develop on the master branch.** Always create a development branch specific to "the issue" you're working on (mostly on our [bugtracker](/misc/contributing/issues)). Name it by issue number and description. For example, if you're working on Issue #100, a `DataObject::get_one()` bugfix, your development branch should be called 100-dataobject-get-one. If you decide to work on another issue mid-stream, create a new branch for that issue--don't work on both in one branch.

  * **Do not merge the upstream master** with your development branch; *rebase* your branch on top of the upstream branch you branched off.

  * **A single development branch should represent changes related to a single issue.** If you decide to work on another issue, create another branch.

  * **Squash your commits, so that each commit addresses a single issue.** After you rebase your work on top of the upstream branch, you can squash multiple commits into one. Say, for instance, you've got three commits in related to Issue #100. Squash all three into one with the message "Issue #100 Description of the issue here." We won't accept pull requests for multiple commits related to a single issue; it's up to you to squash and clean your commit tree. (Remember, if you squash commits you've already pushed to GitHub, you won't be able to push that same branch again. Create a new local branch, squash, and push the new squashed branch.)

  * **Choose the correct branch**:  Most pull requests should go against the *pre-release branch*, only 
  critical bugfixes  against the *release branch*. A *pre-release branch* is any branch which hasn't
  received a stable [minor release](/misc/release-process#minor-releases), most commonly the master 
  branch. If you're changing an API or introducing a major feature, the pull request should go against a *pre-release branch*. If this branch already had a beta release, the room 
  for API changes is very small (read more about our [release process](/misc/release-process)).

## Step-by-step: From forking to sending the pull request

_**NOTE:** The commands on this page assume that you are branching from `3.1`, at the time of writing this is the pre-release branch._

1. Install the project through composer. The process is described in detail in "[Installation through Composer](../../installation/composer#contributing)".

 		composer create-project --keep-vcs --dev silverstripe/installer ./my/website/folder 3.1.x-dev

2. Edit the `composer.json`. Remove any `@stable` markers from the core modules in there. 
   Add your fork URLs, in this example a fork of the `cms` module on the `sminnee` github account 
   (replace with your own fork URL). Run a `composer update` afterwards.

		"repositories": [
			{
				"type": "vcs",
				"url": "git@github.com:sminnee/silverstripe-cms.git"
			}
		],

3. Add a new "upstream" remote so you can track the original repository for changes, and rebase/merge your fork as required.

		cd cms
		git remote add -f upstream git://github.com/silverstripe/silverstripe-cms.git

4. [Branch for new issue and develop on issue branch](code#branch-for-new-issue-and-develop-on-issue-branch)

		# verify current branch 'base' then branch and switch
		git status
		git branch ###-description
		git checkout ###-description

5. As time passes, the upstream repository accumulates new commits. Keep your working copy's branch and issue branch up to date by periodically [rebasing your development branch on the latest upstream](code#rebase-your-development-branch-on-the-latest-upstream).

		# [make sure all your changes are committed as necessary in branch]
		git fetch upstream
		git rebase upstream/3.1

6. When development is complete, [squash all commit related to a single issue into a single commit](code#squash-all-commits-related-to-a-single-issue-into-a-single-commit).

		git fetch upstream
		git rebase -i upstream/3.1

7. Push release candidate branch to GitHub 

		git push origin ###-description

8. Issue pull request on GitHub.  Visit your forked respoistory on GitHub.com and click the "Create Pull Request" button nex tot the new branch.

The core team is then responsible for reviewing patches and deciding if they will make it into core.  If
there are any problems they will follow up with you, so please ensure they have a way to contact you! 

### Workflow Diagram ###

![Workflow diagram](http://www.silverstripe.org/assets/doc-silverstripe-org/collaboration-on-github.png)

<<<<<<< HEAD
=======
### Quickfire Do's and Don't's

If you aren't familiar with git and GitHub, try reading the ["GitHub bootcamp documentation"](http://help.github.com/). 
We also found the [free online git book](http://git-scm.com/book/) and the [git crash course](http://gitref.org/) useful.
If you're familiar with it, here's the short version of what you need to know. Once you fork and download the code:

  *  **Don't develop on the master branch.** Always create a development branch specific to "the issue" you're working on (mostly on our [bugtracker](/misc/contributing/issues)). Name it by issue number and description. For example, if you're working on Issue #100, a `DataObject::get_one()` bugfix, your development branch should be called 100-dataobject-get-one. If you decide to work on another issue mid-stream, create a new branch for that issue--don't work on both in one branch.

  * **Do not merge the upstream master** with your development branch; *rebase* your branch on top of the upstream master.

  * **A single development branch should represent changes related to a single issue.** If you decide to work on another issue, create another branch.

  * **Squash your commits, so that each commit addresses a single issue.** After you rebase your work on top of the upstream master, you can squash multiple commits into one. Say, for instance, you've got three commits in related to Issue #100. Squash all three into one with the message "Issue #100 Description of the issue here." We won't accept pull requests for multiple commits related to a single issue; it's up to you to squash and clean your commit tree. (Remember, if you squash commits you've already pushed to GitHub, you won't be able to push that same branch again. Create a new local branch, squash, and push the new squashed branch.)

  * **Choose the correct branch**: Assume the current release is 3.0.3, and 3.1.0 is in beta state.
  Most pull requests should go against the `3.1.x-dev` *pre-release branch*, only critical bugfixes
  against the `3.0.x-dev` *release branch*. If you're changing an API or introducing a major feature,
  the pull request should go against `master` (read more about our [release process](/misc/release-process)). Branches are periodically merged "upwards" (3.0 into 3.1, 3.1 into master).

>>>>>>> db07a8e1
### Editing files directly on GitHub.com

If you see a typo or another small fix that needs to be made, and you don't have an installation set up for contributions, you can edit files directly in the github.com web interface.  Every file view has an "edit this file" link.

After you have edited the file, GitHub will offer to create a pull request for you.  This pull request will be reviewed along with other pull requests.

## Check List

*  Adhere to our [coding conventions](/misc/coding-conventions)
*  If your patch is extensive, discuss it first on the [silverstripe-dev google group](https://groups.google.com/group/silverstripe-dev) (ideally before doing any serious coding)
*  When working on existing tickets, assign them to you and provide status updates through ticket comments
*  Check your patches against the latest "trunk" or "master", as well as the latest release. 
Please not that the latest stable release will often not be sufficient! (of all modules)
*  Provide complete [unit test coverage](/topics/testing) - depending on the complexity of your work, this is a required
step.
*  Do not set milestones. If you think your patch should be looked at with priority, mark it as "critical".
*  Describe specifics on how to test the effects of the patch
*  It's better to submit multiple patches with separate bits of functionality than a big patch containing lots of
changes
*  Document your code inline through [PHPDoc](http://en.wikipedia.org/wiki/PHPDoc) syntax. See our 
[API documentation](http://api.silverstripe.org/3.1/) for good examples.
* Also check and update documentation on [doc.silverstripe.org](http://doc.silverstripe.org). Check for any references to functionality deprecated or extended through your patch. Documentation changes should be included in the patch.
* We will attribute the change to you whereever possible (git does this automatically for pull requests)
* If you get stuck, please post to the [forum](http://silverstripe.org/forum) or for deeper core problems, to the [core mailinglist](https://groups.google.com/forum/#!forum/silverstripe-dev)
* When working with the CMS, please read the ["CMS Architecture Guide"](/reference/cms-architecture) first

## Commit Messages

We try to maintain a consistent record of descriptive commit messages. 
Most importantly: Keep the first line short, and add more detail below.
This ensures commits are easy to browse, and look nice on github.com
(more info about [proper git commit messages](http://tbaggery.com/2008/04/19/a-note-about-git-commit-messages.html)).

As we automatically generate [changelogs](http://doc.silverstripe.org/sapphire/en/trunk/changelogs/) from them, we need a way to categorize and filter. 
Please prefix **noteworthy** commit messages with one of the following tags: 

* `NEW`: New feature or major enhancement (both for users and developers)
* `API`: Addition of a new API, or modification/removal/deprecation of an existing API.
  Includes any change developers should be aware of when upgrading.
* `BUG`: Bugfix or minor enhancement on something developers or users are likely to encounter.

All other commits should not be tagged if they are so trivial that most developers
can ignore them during upgrades or when reviewing changes to the codebase.
For example, adding unit tests or documentation would not be considered "noteworthy".
Same goes for version control plumbing like merges, file renames or reverts.

Further guidelines:

* Each commit should form a logical unit - if you fix two unrelated bugs, commit each one separately
* If you are fixing a ticket from our [bugtracker](https://github.com/silverstripe/sapphire/issues), please append `(fixes #<ticketnumber>)`
* When fixing issues across repos (e.g. a commit to `framework` fixes an issue raised in the `cms` bugtracker),
  use `(fixes silverstripe/silverstripe-cms#<issue-number>)` ([details](https://github.com/blog/1439-closing-issues-across-repositories))
* If your change is related to another commit, reference it with its abbreviated commit hash. 
* Mention important changed classes and methods in the commit summary.

Example: Bad commit message

	finally fixed this dumb rendering bug that Joe talked about ... LOL
	also added another form field for password validation

Example: Good commit message

	BUG Formatting through prepValueForDB() 

	Added prepValueForDB() which is called on DBField->writeToManipulation() 
	to ensure formatting of value before insertion to DB on a per-DBField type basis (fixes #1234).
	Added documentation for DBField->writeToManipulation() (related to a4bd42fd).

## The steps in more detail

### Branch for new issue and develop on issue branch

Before you start working on a new feature or bugfix, create a new branch dedicated to that one change named by issue number and description. If you're working on Issue #100, a retweet bugfix, create a new branch with the issue number and description, like this:

	$ git status
	$ git branch 100-dataobject-get-one
	$ git checkout 100-dataobject-get-one

Edit and test the files on your development environment. When you've got something the way you want and established that it works, commit the changes to your branch on your local git repo. 

	$ git add <filename>
	$ git commit -m 'Issue #100: Some kind of descriptive message' 

You'll need to use git add for each file that you created or modified. There are ways to add multiple files, but I highly recommend a more deliberate approach unless you know what you're doing.

Then, you can push your new branch to GitHub, like this (replace `100-dataobject-get-one` with your branch name):

	$ git push origin 100-dataobject-get-one

You should be able to log into your GitHub account, switch to the branch, and see that your changes have been committed. Then click the Pull button to request that your commits get merged into the development master.  

### Rebase Your Development Branch on the Latest Upstream

To keep your development branch up to date, rebase your changes on top of the current state of the upstream master. See the [What is git rebase?](code#what-is-git-rebase) section below to learn more about rebasing.

If you've set up an upstream branch as detailed above, and a development branch called `100-dataobject-get-one`, you can update `upstream` and rebase your branch from it like so:

    # [make sure all your changes are committed as necessary in branch]
	$ git fetch upstream
	$ git rebase upstream/master

Note that the example doesn't keep your own master branch up to date.  If you wanted to that, you might take the following approach instead:

	# [make sure all your changes are committed as necessary in branch]
	$ git fetch upstream
	$ git checkout master
	$ git rebase upstream/master
	$ git checkout 100-dataobject-get-one
	$ git rebase master

You may need to resolve conflicts that occur when a file on the development trunk and one of your files have both been changed. Edit each file to resolve the differences, then commit the fixes to your development server repo and test. Each file will need to be "added" before running a "commit." 

Conflicts are clearly marked in the code files. Make sure to take time in determining what version of the conflict you want to keep and what you want to discard. 

	$ git add <filename>
	$ git rebase --continue

### Squash All Commits Related to a Single Issue into a Single Commit

Once you have rebased your work on top of the latest state of the upstream master, you may have several commits related to the issue you were working on. Once everything is done, squash them into a single commit with a descriptive message (see ["Contributing: Commit Messages"](code#commit-messages)).

To squash four commits into one, do the following:

	$ git rebase -i upstream/master

In the text editor that comes up, replace the words "pick" with "squash" next to the commits you want to squash into the commit before it. Save and close the editor, and git will combine the "squash"'ed commits with the one before it. Git will then give you the opportunity to change your commit message to something like, "BUGFIX Issue #100: Fixed DataObject::get_one() parameter order"

Important: If you've already pushed commits to GitHub, and then squash them locally, you will have to force-push to your GitHub again.  Add the `-f` argument to your git push command:

    $ git push -f origin 100-dataobject-get-one

Helpful hint: You can always edit your last commit message by using:

	$ git commit --amend

## Some gotchas

Be careful not to commit any of your configuration files, logs, or throwaway test files to your GitHub repo. These files can contain information you wouldn't want publicly viewable and they will make it impossible to merge your contributions into the main development trunk.

Most of these special files are listed in the `.gitignore` file and won't be included in any commit, but you should carefully review the files you have modified and added before staging them and committing them to your repo. The git status command will display detailed information about any new files, modifications and staged.

	$ git status 

One thing you do not want to do is to issue a git commit with the -a option. This automatically stages and commits every modified file that's not expressly defined in .gitignore, including your crawler logs.

	$ git commit -a 

Sometimes, you might correct an issue which was reported in a different repo. In these cases, don't simply refer to the issue number as GitHub will infer that as correcting an issue in the current repo. In these cases, use the full GitHub path to reference the issue.

	$ git commit -m 'Issue silverstripe/silverstripe-cms#100: Some kind of descriptive message'

## What is git rebase?

Using `git rebase` helps create clean commit trees and makes keeping your code up-to-date with the current state of the upstream master easy. Here's how it works.

Let's say you're working on Issue #212 a new plugin in your own branch and you start with something like this:

          1---2---3 #212-my-new-plugin
         /
    A---B #master

You keep coding for a few days and then pull the latest upstream stuff and you end up like this:

          1---2---3 #212-my-new-plugin
         /
    A---B--C--D--E--F #master

So all these new things (C,D,..F) have happened since you started. Normally you would just keep going (let's say you're not finished with the plugin yet) and then deal with a merge later on, which becomes a commit, which get moved upstream and ends up grafted on the tree forever.

A cleaner way to do this is to use rebase to essentially rewrite your commits as if you had started at point F instead of point B. So just do:

git rebase master 212-my-new-plugin

git will rewrite your commits like this:

                      1---2---3 #212-my-new-plugin
                     /
    A---B--C--D--E--F #master

It's as if you had just started your branch. One immediate advantage you get is that you can test your branch now to see if C, D, E, or F had any impact on your code (you don't need to wait until you're finished with your plugin and merge to find this out). And, since you can keep doing this over and over again as you develop your plugin, at the end your merge will just be a fast-forward (in other words no merge at all).

So when you're ready to send the new plugin upstream, you do one last rebase, test, and then merge (which is really no merge at all) and send out your pull request. Then in most cases, we have a simple fast-forward on our end (or at worst a very small rebase or merge) and over time that adds up to a simpler tree.

More info on the ["Rebasing" chapter on git-scm.com](http://git-scm.com/book/ch3-6.html) and the [git rebase man page](http://www.kernel.org/pub/software/scm/git/docs/git-rebase.html).

## License

Portions of this guide have been adapted from the ["Thinkup" developer guide](https://github.com/ginatrapani/ThinkUp/wiki/Developer-Guide%3A-Get-the-Source-Code-from-GitHub-and-Keep-It-Updated),
with friendly permission from Gina Trapani/[thinkupapp.com](http://thinkupapp.com).<|MERGE_RESOLUTION|>--- conflicted
+++ resolved
@@ -21,7 +21,7 @@
 If you're familiar with it, here's the short version of what you need to know. Once you fork and download the code:
 
   *  **Don't develop on the master branch.** Always create a development branch specific to "the issue" you're working on (mostly on our [bugtracker](/misc/contributing/issues)). Name it by issue number and description. For example, if you're working on Issue #100, a `DataObject::get_one()` bugfix, your development branch should be called 100-dataobject-get-one. If you decide to work on another issue mid-stream, create a new branch for that issue--don't work on both in one branch.
-
+x
   * **Do not merge the upstream master** with your development branch; *rebase* your branch on top of the upstream branch you branched off.
 
   * **A single development branch should represent changes related to a single issue.** If you decide to work on another issue, create another branch.
@@ -89,8 +89,6 @@
 
 ![Workflow diagram](http://www.silverstripe.org/assets/doc-silverstripe-org/collaboration-on-github.png)
 
-<<<<<<< HEAD
-=======
 ### Quickfire Do's and Don't's
 
 If you aren't familiar with git and GitHub, try reading the ["GitHub bootcamp documentation"](http://help.github.com/). 
@@ -110,7 +108,6 @@
   against the `3.0.x-dev` *release branch*. If you're changing an API or introducing a major feature,
   the pull request should go against `master` (read more about our [release process](/misc/release-process)). Branches are periodically merged "upwards" (3.0 into 3.1, 3.1 into master).
 
->>>>>>> db07a8e1
 ### Editing files directly on GitHub.com
 
 If you see a typo or another small fix that needs to be made, and you don't have an installation set up for contributions, you can edit files directly in the github.com web interface.  Every file view has an "edit this file" link.
