# Coding Conventions

This document provides guidelines for code formatting and documentation
to developers contributing to SilverStripe. It applies to all PHP files
in the framework/ and cms/ modules, as well as any supported additional modules.

Coding standards are an important aspect for every software project,
and facilitate collaboration by making code more consistent and readable.

If you are unsure about a specific standard, imitate existing SilverStripe code.

## File Formatting

### Indentation

Always use hard tabs rather then spaces for indentation, with one tab per nesting level.

### Maximum Line Length

The target line length is 100 columns with tabs being treated as four columns,
meaning developers should strive keep each line of their code 
under 80 columns where possible and practical. 
However, longer lines are acceptable in some circumstances. 
The maximum length of any line of PHP code is 120 columns.

### Line Termination

Line termination follows the Unix text file convention. Lines must end with a single linefeed (LF) character. 
Linefeed characters are represented as ordinal 10, or hexadecimal 0x0A.
Note: Do not use carriage returns (CR) as is the convention in Apple OS's (0x0D) or the carriage return - 
linefeed combination (CRLF) as is standard for the Windows OS (0x0D, 0x0A).

## Naming Conventions

Class, function, variable and constant names may only contain alphanumeric characters and underscores.

### Classes

Class and filenames are in `UpperCamelCase` format:

	:::php
	class MyClass {}

If a class name is comprised of more than one word, the first letter of each 
new word must be capitalized. Successive capitalized letters are used in 
acronyms, e.g. a class `XMLImporter` is used while `XmlImporter` is not.

### Methods

Static methods should be in `lowercase_with_underscores()` format:

	:::php
	public static function my_static_method() {}

Action handlers on controllers should be in `completelylowercase()` format.
This is because they go into the controller URL in the same format (eg, `home/successfullyinstalled`).
Method names are allowed to contain underscores here, in order to allow URL parts with dashes
(`mypage\my-action` gets translated to `my_action()` automatically).

	:::php
	public function mycontrolleraction() {}

Object methods that will be callable from templates should be in `$this->UpperCamelCase()` format.  
Alternatively, `$this->getUpperCamelCase()` will work the same way in templates -
you can access both coding styles as `$UpperCamelCase`.

Other instance methods should be in `$this->lowerCamelCase()` format:

	:::php
	public function myInstanceMethod() {}

Methods inside classes must always declare their visibility by using one of the private, protected, or public modifiers.

### Variables

Static variables should be `self::$lowercase_with_underscores`

	:::php
	self::$my_static_variable = 'foo';

Member variables should be `$this->lowerCamelCase`

	:::php
	$this->myMemberVariable = 'foo';

Member variables always declare their visibility by using one of the private, protected, or public modifiers

### Constants

All letters used in a constant name must be capitalized, 
while all words in a constant name must be separated by underscore characters.

	:::php
	const INTEREST_RATE = 0.19;
	
	define('INTEREST_RATE', 0.19);

Constants must be defined as class members with the `const` modifier. 
Defining constants in the global scope with the `define` function is permitted but strongly discouraged.

### File Naming and Directory Structure

Classes need to be in a file of the same name. Multiple classes are allowed to be contained in one file,
as long as the prefix of the class equals the filename, and is separated by an underscore from the remaining name.
For example `MyClass` and `MyClass_Controller` will both need to be placed into `MyClass.php`.

Example: `mysite/code/MyClass.php`

	:::php
	<?php
	
	class MyClass {}
	
	class MyClass_Controller {}
	
	class MyClass_OtherRelatedClass {}

To help with namespacing common class names (like Database) it is recommended to use a prefix convention `SS_ClassName` but the filename will remain `ClassName.php`. 

See [directory structure](directory_structure) for more information.

## Coding Style

### PHP Code Declaration

PHP code must always be delimited by the full-form, standard PHP tags:

	:::php
	<?php


Short tags are never allowed. For files containing only PHP code, the closing tag must always be omitted.
It is not required by PHP, and omitting it prevents the accidental injection of trailing white space into the response.

Files must end with an empty new line. This prevents problems arising from the end-of-file marker appearing where other
white space is expected.

### Strings

#### String Literals

When a string is literal (contains no variable substitutions), the apostrophe or "single quote" should always be used to demarcate the string:

	:::php
	$a = 'Example String';

#### String Literals Containing Apostrophes

When a literal string itself contains apostrophes, it is permitted to demarcate the string with quotation marks or "double quotes". 

	:::php
	$greeting = "They said 'hello'";

This syntax is preferred over escaping apostrophes as it is much easier to read.

#### String Substitution

Variable substitution is permitted using either of these forms:

	:::php
	$greeting = "Hello $name, welcome back!";
	$greeting = "Hello {$name}, welcome back!";

For consistency, placing the dollar sign outside of the brackets is not permitted:

	:::php
	$greeting = "Hello ${name}, welcome back!";

#### String Concatentation

Strings must be concatenated using the "." operator. A space must always be added before and after the "." operator to improve readability:

	:::php
	$copyright = 'SilverStripe Ltd (' . $year . ')';

When concatenating strings with the "." operator, it is encouraged to break the statement into multiple lines to improve readability. 
In these cases, each successive line should be padded with white space such that the "."; operator is aligned under the "=" operator:

	:::php
	$sql = 'SELECT "ID", "Name" FROM "Person" '
	     . 'WHERE "Name" = \'Susan\' '
	     . 'ORDER BY "Name" ASC ';

### Arrays

#### Numerically Indexed Arrays

Negative numbers are not permitted as indices.

An indexed array may start with any non-negative number, however all base indices besides 0 are discouraged.
When declaring indexed arrays with the Array function, a trailing space must be added after each comma delimiter to improve readability:

	:::php
	$sampleArray = array(1, 2, 3, 'Zend', 'Studio');

It is permitted to declare multi-line indexed arrays using the "array" construct. 
In this case, each successive line must be padded with spaces such that beginning of each line is aligned:

	:::php
	$sampleArray = array(1, 2, 3, 'Zend', 'Studio',
	                     $a, $b, $c,
	                     56.44, $d, 500);

Alternately, the initial array item may begin on the following line. 
If so, it should be padded at one indentation level greater than the line containing the array declaration, 
and all successive lines should have the same indentation; 
the closing paren should be on a line by itself at the same indentation level as the line containing the array declaration:

	:::php
	$sampleArray = array(
		1, 2, 3, 'Zend', 'Studio',
		$a, $b, $c,
		56.44, $d, 500,
	);

When using this latter declaration, we encourage using a trailing comma for the last item in the array; 
this minimizes the impact of adding new items on successive lines, and helps to ensure no parse errors occur due to a missing comma.

#### Associative Arrays

When declaring associative arrays with the `array` construct, breaking the statement into multiple lines is encouraged. 
In this case, each successive line must be padded with white space such that both the keys and the values are aligned:

	:::php
	$sampleArray = array('firstKey'  => 'firstValue',
	                     'secondKey' => 'secondValue');

Alternately, the initial array item may begin on the following line. 
If so, it should be padded at one indentation level greater than the line containing the array declaration, 
and all successive lines should have the same indentation; the closing paren should be on a line by itself at the 
same indentation level as the line containing the array declaration. 
For readability, the various "=>" assignment operators should be padded such that they align.

	:::php
	$sampleArray = array(
		'firstKey'  => 'firstValue',
		'secondKey' => 'secondValue',
	);

### Function and Method Declaration

No method or function invocation is allowed to have spaces directly
before or after the opening parathesis, as well as no space before the closing parenthesis.

	:::php
	public function foo($arg1, $arg2) {} // good
	public function foo ( $arg1, $arg2 ) {} // bad

Keep the opening brace on the same line as the statement. 

	:::php
	// good
	public function foo() {
		// ...
	}

	// bad
	public function bar() 
	{
		// ...
	}

In cases where the argument list exceeds the maximum line length, you may introduce line breaks. 
Additional arguments to the function or method must be indented one additional level beyond the function or method declaration. 
A line break should then occur before the closing argument paren, 
which should then be placed on the same line as the opening brace of the function 
or method with one space separating the two, and at the same indentation level as the function or method declaration. 

	:::php
	public function bar($arg1, $arg2, $arg3,
		$arg4, $arg5, $arg6
	) {
		// indented code
	}

Function and method arguments should be separated by a single trailing space after the comma delimiter,
apart from the last argument.

### Control Structures

#### if/else/elseif

No control structure is allowed to have spaces directly
before or after the opening parenthesis, as well as no space before the closing parenthesis.

The opening brace and closing brace are written on the same line as the conditional statement. 
Any content within the braces must be indented using a tab.

	:::php
	if($a != 2) {
	    $a = 2;
	}

If the conditional statement causes the line length to exceed the maximum line length and has several clauses, 
you may break the conditional into multiple lines. In such a case, break the line prior to a logic operator, 
and pad the line such that it aligns under the first character of the conditional clause. 
The closing paren in the conditional will then be placed on a line with the opening brace, 
with one space separating the two, at an indentation level equivalent to the opening control statement.

	:::php
	if(($a == $b)
	    && ($b == $c)
	    || (Foo::CONST == $d)
	) {
	    $a = $d;
	}

The intention of this latter declaration format is to prevent issues when adding or removing clauses 
from the conditional during later revisions. For `if` statements that include `elseif` or `else`, 
the formatting conventions are similar to the `if` construct. 
The following examples demonstrate proper formatting for `if` statements with `else` and/or `elseif` constructs:

	:::php
	if($a != 2) {
	    $a = 2;
	} elseif($a == 3) {
	    $a = 4;
	} else {
	    $a = 7;
	}

Statements with `if` can be written without braces on a single line as the block, as long as no `else` statement exists.

	:::php
	// good
	if($a == $b) doThis();
	
	// bad
	if($a == $b) doThis();
	else doThat();

#### switch

All content within the "switch" statement must be indented using tabs. 
Content under each "case" statement must be indented using an additional tab.

	:::php
	switch($numPeople) {
		case 1:
			break;
		case 2:
			break;
		default:
			break;
	}

The construct `default` should never be omitted from a switch statement.

#### for/foreach/while

Loop constructs follow the same principles as "Control Structures: if/else/elseif".

### Separation of Logic and Presentation

Try to avoid using PHP's ability to mix HTML into the code.

	:::php
	// PHP code
	public function getTitle() {
		return "<h2>Bad Example</h2>"; 
	}
	
	// Template code
	$Title

Better: Keep HTML in template files:

	:::php
	// PHP code
	public function getTitle() {
		return "Better Example";
	}
	
	// Template code
	<h2>$Title</h2>

## Comments

Use [phpdoc](http://phpdoc.org/) syntax before each definition (see [tutorial](http://manual.phpdoc.org/HTMLSmartyConverter/HandS/phpDocumentor/tutorial_phpDocumentor.quickstart.pkg.html)
and [tag overview](http://manual.phpdoc.org/HTMLSmartyConverter/HandS/phpDocumentor/tutorial_tags.pkg.html)).

 * All class definitions and PHP files should have `@package` and `@subpackage`.
 * Methods should include at least `@param` and `@return`.
 * Include a blank line after the description. 
 * Use `{@link MyOtherClass}` and `{@link MyOtherClass->otherMethod}` for inline references.
 * Denote preformatted code examples in `<code></code>` blocks.
 * Always start block-level comments containing phpdoc with two asterisks (`/** ... */`).

Example:

	:::php
	/** 
	 * My short description for this class.
	 * My longer description with
	 * multiple lines and richer formatting.
	 * 
	 * Usage:
	 * <code>
	 * $c = new MyClass();
	 * $c->myMethod();
	 * </code>
	 * 
	 * @package custom
	 */
	class MyClass extends Class {
	
		/**
		 * My Method.
		 * This method returns something cool. {@link MyParentMethod} has other cool stuff in it.
		 * 
		 * @param string $colour The colour of cool things that you want
		 * @return DataList A list of everything cool
		 */
		public function myMethod($foo) {}
		
	}
	
### Class Member Ordering

Put code into the classes in the following order (where applicable).

 *  Static variables
 *  Member variables
 *  Static methods
 *  Data-model definition static variables.  (`$db`, `$has_one`, `$many_many`, etc)
 *  Commonly used methods like `getCMSFields()`
 *  Accessor methods (`getMyField()` and `setMyField()`)
 *  Controller action methods
 *  Template data-access methods (methods that will be called by a `$MethodName` or `<% loop $MethodName %>` construct in a template somewhere)
 *  Object methods

### SQL Format

<<<<<<< HEAD
If you have to use raw SQL, make sure your code works across databases make sure you escape your queries like below, 
with the column or table name escaped with double quotes as below.

	:::php
	MyClass::get()->where(array("\"Score\" > ?" => 50));

It is preferable to use parameterised queries whenever necessary to provide conditions
to a SQL query, where values placeholders are each replaced with a single unquoted question mark.
If it's absolutely necessary to use literal values in a query make sure that values
are single quoted.
=======
If you have to use raw SQL, make sure your code works across databases. Make sure you escape your queries like below, 
with the column or table name escaped with double quotes and values with single quotes.
>>>>>>> 0f3e62f6

	:::php
	MyClass::get()->where("\"Title\" = 'my title'");

Use [ANSI SQL](http://en.wikipedia.org/wiki/SQL#Standardization) format where possible.

### Secure Development 

See [security](/topics/security) for conventions related to handing security permissions.

## License

Parts of these coding conventions were adapted from [Zend Framework](http://framework.zend.com/manual/en/coding-standard.overview.html),
which are licensed under BSD (see [license](http://framework.zend.com/license)).

## Related

 * [Reference: CMS Architecture](/developer_guides/customising_the_admin_interface/cms_architecture)<|MERGE_RESOLUTION|>--- conflicted
+++ resolved
@@ -431,8 +431,7 @@
 
 ### SQL Format
 
-<<<<<<< HEAD
-If you have to use raw SQL, make sure your code works across databases make sure you escape your queries like below, 
+If you have to use raw SQL, make sure your code works across databases. Make sure you escape your queries like below, 
 with the column or table name escaped with double quotes as below.
 
 	:::php
@@ -442,10 +441,6 @@
 to a SQL query, where values placeholders are each replaced with a single unquoted question mark.
 If it's absolutely necessary to use literal values in a query make sure that values
 are single quoted.
-=======
-If you have to use raw SQL, make sure your code works across databases. Make sure you escape your queries like below, 
-with the column or table name escaped with double quotes and values with single quotes.
->>>>>>> 0f3e62f6
 
 	:::php
 	MyClass::get()->where("\"Title\" = 'my title'");
