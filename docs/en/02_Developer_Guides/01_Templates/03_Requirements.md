--- conflicted
+++ resolved
@@ -206,15 +206,13 @@
 
 	Requirements::combine_files('print.css', $printStylesheets, 'print');
 
-<<<<<<< HEAD
+By default, all requirements files are flushed (deleted) when ?flush querystring parameter is set.
+This can be disabled by setting the `Requirements.disable_flush_combined` config to `true`.
+
 <div class="alert" markdown='1'>
 When combining CSS files, take care of relative urls, as these will not be re-written to match
 the destination location of the resulting combined CSS.
 </div>
-=======
-By default, all requirements files are flushed (deleted) when ?flush querystring parameter is set.
-This can be disabled by setting the `Requirements.disable_flush_combined` config to `true`.
->>>>>>> 19a4a40d
 
 ## Clearing assets
 
