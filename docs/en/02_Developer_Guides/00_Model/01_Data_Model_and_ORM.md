---
title: Introduction to the Data Model and ORM
summary: Introduction to creating and querying a database records through the ORM (object-relational model)
icon: database
---
# Introduction to the Data Model and ORM

SilverStripe uses an [object-relational model](http://en.wikipedia.org/wiki/Object-relational_model) to represent its
information.

*  Each database table maps to a PHP class.
*  Each database row maps to a PHP object.
*  Each database column maps to a property on a PHP object.

All data tables in SilverStripe are defined as subclasses of [api:DataObject]. The [api:DataObject] class represents a 
single row in a database table, following the ["Active Record"](http://en.wikipedia.org/wiki/Active_record_pattern) 
design pattern. Database Columns are defined as [Data Types](/developer_guides/model/data_types_and_casting) in the static `$db` variable 
along with any [relationships](relations) defined as `$has_one`, `$has_many`, `$many_many` properties on the class.

Let's look at a simple example:

**mysite/code/Player.php**

```php
	<?php

	class Player extends DataObject {

		private static $db = array(
			'PlayerNumber' => 'Int',
			'FirstName' => 'Varchar(255)',
			'LastName' => 'Text',
			'Birthday' => 'Date'
		);
	}

```
This `Player` class definition will create a database table `Player` with columns for `PlayerNumber`, `FirstName` and 
so on. After writing this class, we need to regenerate the database schema.

## Generating the Database Schema

After adding, modifying or removing `DataObject` subclasses, make sure to rebuild your SilverStripe database. The 
database schema is generated automatically by visiting the URL http://www.yoursite.com/dev/build while authenticated as an administrator.

This script will analyze the existing schema, compare it to what's required by your data classes, and alter the schema 
as required.  

It will perform the following changes:

  * Create any missing tables
  * Create any missing fields
  * Create any missing indexes
  * Alter the field type of any existing fields
  * Rename any obsolete tables that it previously created to _obsolete_(tablename)

It **won't** do any of the following

  * Delete tables
  * Delete fields
  * Rename any tables that it doesn't recognize. This allows other applications to coexist in the same database, as long as 
  their table names don't match a SilverStripe data class.


[notice]
You need to be logged in as an administrator to perform this command, unless your site is in [dev mode](../debugging), 
or the command is run through [CLI](../cli).
[/notice]

When rebuilding the database schema through the [api:SS_ClassLoader] the following additional properties are 
automatically set on the `DataObject`.

*  ID: Primary Key. This will use the database's built-in auto-numbering system on the base table, and apply the same ID to all subclass tables.
*  ClassName: An enumeration listing this data-class and all of its subclasses.
*  Created: A date/time field set to the creation date of this record
*  LastEdited: A date/time field set to the date this record was last edited through `write()`

**mysite/code/Player.php**

```php
	<?php

	class Player extends DataObject {

		private static $db = array(
			'PlayerNumber' => 'Int',
			'FirstName' => 'Varchar(255)',
			'LastName' => 'Text',
			'Birthday' => 'Date'
		);
	}

```

```
	CREATE TABLE `Player` (
		`ID` int(11) NOT NULL AUTO_INCREMENT,
		`ClassName` enum('Player') DEFAULT 'Player',
		`LastEdited` datetime DEFAULT NULL,
		`Created` datetime DEFAULT NULL,
```
```
		`FirstName` varchar(255) DEFAULT NULL,
```
  		`Birthday` datetime DEFAULT NULL,
  		
  		PRIMARY KEY (`ID`),
```
		KEY `ClassName` (`ClassName`)
	);

```

A new instance of a [api:DataObject] can be created using the `new` syntax.
	
```php
	$player = new Player();

```

```php
	$player = Player::create();

```
Using the `create()` method provides chainability, which can add elegance and brevity to your code, e.g. `Player::create()->write()`. More importantly, however, it will look up the class in the [Injector](../extending/injector) so that the class can be overriden by [dependency injection](http://en.wikipedia.org/wiki/Dependency_injection).
[/notice]


Database columns and properties can be set as class properties on the object. The SilverStripe ORM handles the saving
of the values through a custom `__set()` method.

```php
	$player->FirstName = "Sam";
	$player->PlayerNumber = 07;

```
set.
	
```php
	$player->write();

```

```php
	$player = Player::create();
	$id = $player->write();

```

With the `Player` class defined we can query our data using the `ORM` or Object-Relational Model. The `ORM` provides 
shortcuts and methods for fetching, sorting and filtering data from our database.

```php
	$players = Player::get();
	// returns a `DataList` containing all the `Player` objects.

	$player = Player::get()->byID(2);
	// returns a single `Player` object instance that has the ID of 2.

	echo $player->ID;
	// returns the players 'ID' column value

	echo $player->dbObject('LastEdited')->Ago();
	// calls the `Ago` method on the `LastEdited` property.

```
are `filter()` and `sort()`:

```php
	$members = Player::get()->filter(array(
		'FirstName' => 'Sam'
	))->sort('Surname');

	// returns a `DataList` containing all the `Player` records that have the `FirstName` of 'Sam'

```
Provided `filter` values are automatically escaped and do not require any escaping.
[/info]

## Lazy Loading

The `ORM` doesn't actually execute the [api:SQLQuery] until you iterate on the result with a `foreach()` or `<% loop %>`.

It's smart enough to generate a single efficient query at the last moment in time without needing to post-process the 
result set in PHP. In `MySQL` the query generated by the ORM may look something like this

```php
	$players = Player::get()->filter(array(
		'FirstName' => 'Sam'
	));

	$players = $players->sort('Surname');

	// executes the following single query
	// SELECT * FROM Player WHERE FirstName = 'Sam' ORDER BY Surname

```
This also means that getting the count of a list of objects will be done with a single, efficient query.

```php
	$players = Player::get()->filter(array(
		'FirstName' => 'Sam'
	))->sort('Surname');
	
	// This will create an single SELECT COUNT query
	// SELECT COUNT(*) FROM Player WHERE FirstName = 'Sam'
	echo $players->Count();
	
```
## Looping over a list of objects

`get()` returns a `DataList` instance. You can loop over `DataList` instances in both PHP and templates.
	
```php
	$players = Player::get();

	foreach($players as $player) {
		echo $player->FirstName;
	}

```

```php
	$players = Player::get();

	if($players->exists()) {
		// do something here
	}

```

## Returning a single DataObject

There are a couple of ways of getting a single DataObject from the ORM. If you know the ID number of the object, you 
can use `byID($id)`:

```php
	$player = Player::get()->byID(5);

```

```php
	$players = Player::get();

	$first = $players->first();
	$last = $players->last();

```

If would like to sort the list by `FirstName` in a ascending way (from A to Z).

```php
	 // Sort can either be Ascending (ASC) or Descending (DESC)
	$players = Player::get()->sort('FirstName', 'ASC');

	 // Ascending is implied
	$players = Player::get()->sort('FirstName');

```

```php
	$players = Player::get()->sort('FirstName', 'DESC');

	// or..
	$players = Player::get()->sort('FirstName', 'ASC')->reverse();

```
`LastName`

```php
	$players = Players::get()->sort(array(
		'FirstName' => 'ASC',
		'LastName'=>'ASC'
	));

```

```php
	$random = DB::get_conn()->random(); 
	$players = Player::get()->sort($random)
	
```
## Filtering Results

The `filter()` method filters the list of objects that gets returned.

```php
	$players = Player::get()->filter(array(
		'FirstName' => 'Sam'
	));

```
true for the record to be included in the result.

The key in the filter corresponds to the field that you want to filter and the value in the filter corresponds to the 
value that you want to filter to.

So, this would return only those players called "Sam Minnée".

```php
	$players = Player::get()->filter(array(
		'FirstName' => 'Sam',
		'LastName' => 'Minnée',
	));

	// SELECT * FROM Player WHERE FirstName = 'Sam' AND LastName = 'Minnée'

```

```php
	$players = Player::get()->filter('FirstName', 'Sam');

```

```php
	$players = Player::get()->filter(
		'FirstName', array('Sam', 'Sig')
	);

	// SELECT * FROM Player WHERE FirstName IN ('Sam', 'Sig')

```
exact match.

```php
	$players = Player::get()->filter(array(
		'FirstName:StartsWith' => 'S'
		'PlayerNumber:GreaterThan' => '10'
	));
<<<<<<< HEAD
	
```
[notice]
Please note that in SilverStripe 3.x it's not possible to filter a list based on a field containing a `null` value (see [this issue](https://github.com/silverstripe/silverstripe-framework/issues/3621) for context). You can workaround this with a `where` statement, for example:

```php
	$unsponsoredPlayers = Player::get()->where("\"MainSponsor\" IS NULL OR \"MainSponsor\" = ''");
	
```
[/notice]
=======
```
>>>>>>> 5fbfd4f8

### filterAny

Use the `filterAny()` method to match multiple criteria non-exclusively (with an "OR" disjunctive), 

```php
	$players = Player::get()->filterAny(array(
		'FirstName' => 'Sam',
		'Age' => 17,
	));

	// SELECT * FROM Player WHERE ("FirstName" = 'Sam' OR "Age" = '17')

```

```php
	$players = Player::get()
		->filter(array(
			'LastName' => 'Minnée'
		))
		->filterAny(array(
			'FirstName' => 'Sam',
			'Age' => 17,
		));
	// SELECT * FROM Player WHERE ("LastName" = 'Minnée' AND ("FirstName" = 'Sam' OR "Age" = '17'))

```

```php
	$players = Player::get()->filterAny(array(
		'FirstName:StartsWith' => 'S'
		'PlayerNumber:GreaterThan' => '10'
	));

```
### filterByCallback

It is also possible to filter by a PHP callback, this will force the data model to fetch all records and loop them in 
PHP, thus `filter()` or `filterAny()` are to be preferred over `filterByCallback()`.    

[notice]
Because `filterByCallback()` has to run in PHP, it has a significant performance tradeoff, and should not be used on large recordsets. 

`filterByCallback()` will always return  an `ArrayList`.
[/notice]

The first parameter to the callback is the item, the second parameter is the list itself. The callback will run once 
for each record, if the callback returns true, this record will be added to the list of returned items.    

The below example will get all `Players` aged over 10.

```php
	$players = Player::get()->filterByCallback(function($item, $list) {
		return ($item->Age() > 10);
	});

```

The `exclude()` method is the opposite to the filter in that it removes entries from a list.

```php
	$players = Player::get()->exclude('FirstName', 'Sam');

	// SELECT * FROM Player WHERE FirstName != 'Sam'

```

```php
	$players = Player::get()->exclude(
		'FirstName', array('Sam','Sig')
	);

```

```php
	$players = Player::get()->exclude(array(
		'FirstName' => 'Sam',
		'Surname' => 'Minnée',
	));
	
	// SELECT * FROM Player WHERE (FirstName != 'Sam' OR LastName != 'Minnée')
	
```

```php
	$players = Player::get()->exclude('FirstName', 'Sam')->exclude('Surname', 'Minnée');
	
	// SELECT * FROM Player WHERE FirstName != 'Sam' AND LastName != 'Minnée'

```

```php
	$players = Player::get()->exclude(array(
		'FirstName' => array('Sam', 'Sig'),
		'Age' => array(17, 43)
	));

	// SELECT * FROM Player WHERE ("FirstName" NOT IN ('Sam','Sig) OR "Age" NOT IN ('17', '43'));

```

```php
	$players = Player::get()->exclude(array(
		'FirstName:EndsWith' => 'S'
		'PlayerNumber:LessThanOrEqual' => '10'
	));

```

You can subtract entries from a [api:DataList] by passing in another DataList to `subtract()`

```php
	$sam = Player::get()->filter('FirstName', 'Sam');
	$players = Player::get();

	$noSams = $players->subtract($sam);

```
when you want to find all the members that does not exist in a Group.

```php
	// ... Finding all members that does not belong to $group.
	$otherMembers = Member::get()->subtract($group->Members());

```

You can limit the amount of records returned in a DataList by using the `limit()` method.

```php
	$members = Member::get()->limit(5);
	
```
parameter to specify the offset, which allows you to tell the system where to start getting the results from. The 
offset, if not provided as an argument, will default to 0.

```php
	// Return 10 members with an offset of 4 (starting from the 5th result).
	$members = Member::get()->sort('Surname')->limit(10, 4);

```
Note that the `limit` argument order is different from a MySQL LIMIT clause.
[/alert]

### Raw SQL

Occasionally, the system described above won't let you do exactly what you need to do. In these situations, we have 
methods that manipulate the SQL query at a lower level.  When using these, please ensure that all table and field names 
are escaped with double quotes, otherwise some DB backends (e.g. PostgreSQL) won't work.

Under the hood, query generation is handled by the [api:DataQuery] class. This class does provide more direct access 
to certain SQL features that `DataList` abstracts away from you.

In general, we advise against using these methods unless it's absolutely necessary. If the ORM doesn't do quite what 
you need it to, you may also consider extending the ORM with new data types or filter modifiers 

#### Where clauses

You can specify a WHERE clause fragment (that will be combined with other filters using AND) with the `where()` method:

```php
	$members = Member::get()->where("\"FirstName\" = 'Sam'")

```

You can specify a join with the `innerJoin` and `leftJoin` methods.  Both of these methods have the same arguments:

 * The name of the table to join to.
 * The filter clause for the join.
 * An optional alias.

```php
	// Without an alias
	$members = Member::get()
		->leftJoin("Group_Members", "\"Group_Members\".\"MemberID\" = \"Member\".\"ID\"");

	$members = Member::get()
		->innerJoin("Group_Members", "\"Rel\".\"MemberID\" = \"Member\".\"ID\"", "Rel");
	
```
Passing a *$join* statement to will filter results further by the JOINs performed against the foreign table. It will 
**not** return the additionally joined data.
[/alert]

### Default Values

Define the default values for all the `$db` fields. This example sets the "Status"-column on Player to "Active" 
whenever a new object is created.

```php
	<?php

	class Player extends DataObject {

		private static $defaults = array(
			"Status" => 'Active',
		);
	}

```
Note: Alternatively you can set defaults directly in the database-schema (rather than the object-model). See 
[Data Types and Casting](/developer_guides/model/data_types_and_casting) for details.
[/notice]

## Subclasses


Inheritance is supported in the data model: separate tables will be linked together, the data spread across these 
tables. The mapping and saving logic is handled by SilverStripe, you don't need to worry about writing SQL most of the 
time.

For example, suppose we have the following set of classes:

```php
	<?php

	class Page extends SiteTree {

	}

	class NewsPage extends Page {

		private static $db = array(
			'Summary' => 'Text'
		);
	}

```

```yml
	SiteTree:
		- ID: Int
		- ClassName: Enum('SiteTree', 'Page', 'NewsPage')
		- Created: Datetime
		- LastEdited: Datetime
		- Title: Varchar
		- Content: Text
	NewsPage:
		- ID: Int
		- Summary: Text

```

```php
	$news = NewsPage::get();

	foreach($news as $article) {
		echo $article->Title;
	}

```

*  "Base classes" are direct sub-classes of [api:DataObject].  They are always given a table, whether or not they have
special fields.  This is called the "base table". In our case, `SiteTree` is the base table.

*  The base table's ClassName field is set to class of the given record.  It's an enumeration of all possible
sub-classes of the base class (including the base class itself).

*  Each sub-class of the base object will also be given its own table, *as long as it has custom fields*.  In the
example above, NewsSection didn't have its own data, so an extra table would be redundant.

*  In all the tables, ID is the primary key.  A matching ID number is used for all parts of a particular record: 
record #2 in Page refers to the same object as record #2 in [api:SiteTree].

To retrieve a news article, SilverStripe joins the [api:SiteTree], [api:Page] and NewsPage tables by their ID fields. 

## Related Documentation

* [Data Types and Casting](/developer_guides/model/data_types_and_casting)

## API Documentation

* [api:DataObject]
* [api:DataList]
* [api:DataQuery]<|MERGE_RESOLUTION|>--- conflicted
+++ resolved
@@ -33,8 +33,8 @@
 			'Birthday' => 'Date'
 		);
 	}
-
-```
+```
+
 This `Player` class definition will create a database table `Player` with columns for `PlayerNumber`, `FirstName` and 
 so on. After writing this class, we need to regenerate the database schema.
 
@@ -89,8 +89,9 @@
 			'Birthday' => 'Date'
 		);
 	}
-
-```
+```
+
+Generates the following `SQL`.
 
 ```
 	CREATE TABLE `Player` (
@@ -98,30 +99,30 @@
 		`ClassName` enum('Player') DEFAULT 'Player',
 		`LastEdited` datetime DEFAULT NULL,
 		`Created` datetime DEFAULT NULL,
-```
-```
+  		`PlayerNumber` int(11) NOT NULL DEFAULT '0',
 		`FirstName` varchar(255) DEFAULT NULL,
-```
+  		`LastName` mediumtext,
   		`Birthday` datetime DEFAULT NULL,
   		
   		PRIMARY KEY (`ID`),
-```
 		KEY `ClassName` (`ClassName`)
 	);
-
-```
+```
+## Creating Data Records
 
 A new instance of a [api:DataObject] can be created using the `new` syntax.
 	
 ```php
 	$player = new Player();
-
-```
+```
+
+Or, a better way is to use the `create` method.
 
 ```php
 	$player = Player::create();
-
-```
+```
+
+[notice]
 Using the `create()` method provides chainability, which can add elegance and brevity to your code, e.g. `Player::create()->write()`. More importantly, however, it will look up the class in the [Injector](../extending/injector) so that the class can be overriden by [dependency injection](http://en.wikipedia.org/wiki/Dependency_injection).
 [/notice]
 
@@ -132,20 +133,23 @@
 ```php
 	$player->FirstName = "Sam";
 	$player->PlayerNumber = 07;
-
-```
+```
+
+To save the `DataObject` to the database, use the `write()` method. The first time `write()` is called, an `ID` will be
 set.
 	
 ```php
 	$player->write();
-
-```
+```
+
+For convenience, the `write()` method returns the record's ID. This is particularly useful when creating new records.
 
 ```php
 	$player = Player::create();
 	$id = $player->write();
-
-```
+```
+
+## Querying Data
 
 With the `Player` class defined we can query our data using the `ORM` or Object-Relational Model. The `ORM` provides 
 shortcuts and methods for fetching, sorting and filtering data from our database.
@@ -162,8 +166,9 @@
 
 	echo $player->dbObject('LastEdited')->Ago();
 	// calls the `Ago` method on the `LastEdited` property.
-
-```
+```
+
+The `ORM` uses a "fluent" syntax, where you specify a query by chaining together different methods.  Two common methods 
 are `filter()` and `sort()`:
 
 ```php
@@ -172,8 +177,9 @@
 	))->sort('Surname');
 
 	// returns a `DataList` containing all the `Player` records that have the `FirstName` of 'Sam'
-
-```
+```
+
+[info]
 Provided `filter` values are automatically escaped and do not require any escaping.
 [/info]
 
@@ -195,6 +201,7 @@
 	// SELECT * FROM Player WHERE FirstName = 'Sam' ORDER BY Surname
 
 ```
+
 This also means that getting the count of a list of objects will be done with a single, efficient query.
 
 ```php
@@ -207,6 +214,7 @@
 	echo $players->Count();
 	
 ```
+
 ## Looping over a list of objects
 
 `get()` returns a `DataList` instance. You can loop over `DataList` instances in both PHP and templates.
@@ -217,8 +225,9 @@
 	foreach($players as $player) {
 		echo $player->FirstName;
 	}
-
-```
+```
+
+Notice that we can step into the loop safely without having to check if `$players` exists. The `get()` call is robust, and will at worst return an empty `DataList` object. If you do want to check if the query returned any records, you can use the `exists()` method, e.g.
 
 ```php
 	$players = Player::get();
@@ -226,8 +235,9 @@
 	if($players->exists()) {
 		// do something here
 	}
-
-```
+```
+
+See the [Lists](lists) documentation for more information on dealing with [api:SS_List] instances.
 
 ## Returning a single DataObject
 
@@ -236,16 +246,18 @@
 
 ```php
 	$player = Player::get()->byID(5);
-
-```
+```
+
+`get()` returns a [api:DataList] instance. You can use operations on that to get back a single record.
 
 ```php
 	$players = Player::get();
 
 	$first = $players->first();
 	$last = $players->last();
-
-```
+```
+
+## Sorting
 
 If would like to sort the list by `FirstName` in a ascending way (from A to Z).
 
@@ -255,16 +267,18 @@
 
 	 // Ascending is implied
 	$players = Player::get()->sort('FirstName');
-
-```
+```
+
+To reverse the sort
 
 ```php
 	$players = Player::get()->sort('FirstName', 'DESC');
 
 	// or..
 	$players = Player::get()->sort('FirstName', 'ASC')->reverse();
-
-```
+```
+
+However you might have several entries with the same `FirstName` and would like to sort them by `FirstName` and 
 `LastName`
 
 ```php
@@ -272,14 +286,15 @@
 		'FirstName' => 'ASC',
 		'LastName'=>'ASC'
 	));
-
-```
+```
+
+You can also sort randomly. Using the `DB` class, you can get the random sort method per database type.
 
 ```php
 	$random = DB::get_conn()->random(); 
 	$players = Player::get()->sort($random)
-	
-```
+```
+
 ## Filtering Results
 
 The `filter()` method filters the list of objects that gets returned.
@@ -288,8 +303,9 @@
 	$players = Player::get()->filter(array(
 		'FirstName' => 'Sam'
 	));
-
-```
+```
+
+Each element of the array specifies a filter.  You can specify as many filters as you like, and they **all** must be 
 true for the record to be included in the result.
 
 The key in the filter corresponds to the field that you want to filter and the value in the filter corresponds to the 
@@ -304,13 +320,15 @@
 	));
 
 	// SELECT * FROM Player WHERE FirstName = 'Sam' AND LastName = 'Minnée'
-
-```
+```
+
+There is also a shorthand way of getting Players with the FirstName of Sam.
 
 ```php
 	$players = Player::get()->filter('FirstName', 'Sam');
-
-```
+```
+
+Or if you want to find both Sam and Sig.
 
 ```php
 	$players = Player::get()->filter(
@@ -318,8 +336,9 @@
 	);
 
 	// SELECT * FROM Player WHERE FirstName IN ('Sam', 'Sig')
-
-```
+```
+
+You can use [SearchFilters](searchfilters) to add additional behavior to your `filter` command rather than an 
 exact match.
 
 ```php
@@ -327,9 +346,8 @@
 		'FirstName:StartsWith' => 'S'
 		'PlayerNumber:GreaterThan' => '10'
 	));
-<<<<<<< HEAD
-	
-```
+```
+
 [notice]
 Please note that in SilverStripe 3.x it's not possible to filter a list based on a field containing a `null` value (see [this issue](https://github.com/silverstripe/silverstripe-framework/issues/3621) for context). You can workaround this with a `where` statement, for example:
 
@@ -338,9 +356,6 @@
 	
 ```
 [/notice]
-=======
-```
->>>>>>> 5fbfd4f8
 
 ### filterAny
 
@@ -353,8 +368,9 @@
 	));
 
 	// SELECT * FROM Player WHERE ("FirstName" = 'Sam' OR "Age" = '17')
-
-```
+```
+
+You can combine both conjunctive ("AND") and disjunctive ("OR") statements.
 
 ```php
 	$players = Player::get()
@@ -366,16 +382,17 @@
 			'Age' => 17,
 		));
 	// SELECT * FROM Player WHERE ("LastName" = 'Minnée' AND ("FirstName" = 'Sam' OR "Age" = '17'))
-
-```
+```
+
+You can use [SearchFilters](searchfilters) to add additional behavior to your `filterAny` command.
 
 ```php
 	$players = Player::get()->filterAny(array(
 		'FirstName:StartsWith' => 'S'
 		'PlayerNumber:GreaterThan' => '10'
 	));
-
-```
+```
+
 ### filterByCallback
 
 It is also possible to filter by a PHP callback, this will force the data model to fetch all records and loop them in 
@@ -396,8 +413,9 @@
 	$players = Player::get()->filterByCallback(function($item, $list) {
 		return ($item->Age() > 10);
 	});
-
-```
+```
+
+### Exclude
 
 The `exclude()` method is the opposite to the filter in that it removes entries from a list.
 
@@ -405,15 +423,17 @@
 	$players = Player::get()->exclude('FirstName', 'Sam');
 
 	// SELECT * FROM Player WHERE FirstName != 'Sam'
-
-```
+```
+
+Remove both Sam and Sig..
 
 ```php
 	$players = Player::get()->exclude(
 		'FirstName', array('Sam','Sig')
 	);
-
-```
+```
+
+`Exclude` follows the same pattern as filter, so for removing only Sam Minnée from the list:
 
 ```php
 	$players = Player::get()->exclude(array(
@@ -422,15 +442,17 @@
 	));
 	
 	// SELECT * FROM Player WHERE (FirstName != 'Sam' OR LastName != 'Minnée')
-	
-```
+```
+
+Removing players with *either* the first name of Sam or the last name of Minnée requires multiple `->exclude` calls:
 
 ```php
 	$players = Player::get()->exclude('FirstName', 'Sam')->exclude('Surname', 'Minnée');
 	
 	// SELECT * FROM Player WHERE FirstName != 'Sam' AND LastName != 'Minnée'
-
-```
+```
+
+And removing Sig and Sam with that are either age 17 or 43.
 
 ```php
 	$players = Player::get()->exclude(array(
@@ -439,16 +461,18 @@
 	));
 
 	// SELECT * FROM Player WHERE ("FirstName" NOT IN ('Sam','Sig) OR "Age" NOT IN ('17', '43'));
-
-```
+```
+
+You can use [SearchFilters](searchfilters) to add additional behavior to your `exclude` command.
 
 ```php
 	$players = Player::get()->exclude(array(
 		'FirstName:EndsWith' => 'S'
 		'PlayerNumber:LessThanOrEqual' => '10'
 	));
-
-```
+```
+
+### Subtract
 
 You can subtract entries from a [api:DataList] by passing in another DataList to `subtract()`
 
@@ -457,30 +481,34 @@
 	$players = Player::get();
 
 	$noSams = $players->subtract($sam);
-
-```
+```
+
+Though for the above example it would probably be easier to use `filter()` and `exclude()`. A better use case could be 
 when you want to find all the members that does not exist in a Group.
 
 ```php
 	// ... Finding all members that does not belong to $group.
 	$otherMembers = Member::get()->subtract($group->Members());
-
-```
+```
+
+### Limit
 
 You can limit the amount of records returned in a DataList by using the `limit()` method.
 
 ```php
 	$members = Member::get()->limit(5);
-	
-```
+```
+	
+`limit()` accepts two arguments, the first being the amount of results you want returned, with an optional second 
 parameter to specify the offset, which allows you to tell the system where to start getting the results from. The 
 offset, if not provided as an argument, will default to 0.
 
 ```php
 	// Return 10 members with an offset of 4 (starting from the 5th result).
 	$members = Member::get()->sort('Surname')->limit(10, 4);
-
-```
+```
+
+[alert]
 Note that the `limit` argument order is different from a MySQL LIMIT clause.
 [/alert]
 
@@ -502,8 +530,9 @@
 
 ```php
 	$members = Member::get()->where("\"FirstName\" = 'Sam'")
-
-```
+```
+
+#### Joining Tables
 
 You can specify a join with the `innerJoin` and `leftJoin` methods.  Both of these methods have the same arguments:
 
@@ -518,8 +547,9 @@
 
 	$members = Member::get()
 		->innerJoin("Group_Members", "\"Rel\".\"MemberID\" = \"Member\".\"ID\"", "Rel");
-	
-```
+```
+	
+[alert]
 Passing a *$join* statement to will filter results further by the JOINs performed against the foreign table. It will 
 **not** return the additionally joined data.
 [/alert]
@@ -538,8 +568,9 @@
 			"Status" => 'Active',
 		);
 	}
-
-```
+```
+
+[notice]
 Note: Alternatively you can set defaults directly in the database-schema (rather than the object-model). See 
 [Data Types and Casting](/developer_guides/model/data_types_and_casting) for details.
 [/notice]
@@ -566,8 +597,9 @@
 			'Summary' => 'Text'
 		);
 	}
-
-```
+```
+
+The data for the following classes would be stored across the following tables:
 
 ```yml
 	SiteTree:
@@ -580,8 +612,9 @@
 	NewsPage:
 		- ID: Int
 		- Summary: Text
-
-```
+```
+
+Accessing the data is transparent to the developer.
 
 ```php
 	$news = NewsPage::get();
@@ -589,8 +622,9 @@
 	foreach($news as $article) {
 		echo $article->Title;
 	}
-
-```
+```
+
+The way the ORM stores the data is this:
 
 *  "Base classes" are direct sub-classes of [api:DataObject].  They are always given a table, whether or not they have
 special fields.  This is called the "base table". In our case, `SiteTree` is the base table.
