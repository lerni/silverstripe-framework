summary: Learn how to work with File and Image records

# File Management

## Storage via database columns

Asset storage is provided out of the box via a [Flysystem](http://flysystem.thephpleague.com/) backed store.
However, any class that implements the `AssetStore` interface could be substituted to provide storage backends
via other mechanisms.

Internally, files are stored as `[api:DBFile]` records on the rows of parent objects. These records are composite fields
which contain sufficient information useful to the configured asset backend in order to store, manage, and 
publish files. By default this composite field behind this field stores the following details:


| Field name     | Description |
| ----------     | -----------   
| `Hash`         | The sha1 of the file content, useful for versioning (if supported by the backend) |
| `Filename`     | The internal identifier for this file, which may contain a directory path (not including assets). Multiple versions of the same file will have the same filename. |
| `Variant`      | The variant for this file. If a file has multiple derived versions (such as resized files or reformatted documents) then you can point to one of the variants here. |


Note that the `Hash` and `Filename` always point to the original file, if a `Variant` is specified. It is up to the
storage backend to determine how variants are managed.

Note that the storage backend used will not be automatically synchronised with the database. Only files which
are loaded into the backend through the asset API will be available for use within a site.

## Compatibility with 3.x filename paths

If upgrading to 4.0 from earlier versions when using the default asset store, it's important to consider
how existing files will be migrated.

Because the filesystem now uses the sha1 of file contents in order to version multiple versions under the same
filename, the default storage paths in 4.0 will not be the same as in 3.

In order to retain existing file paths in line with framework version 3 you should set the
`\SilverStripe\Filesystem\Flysystem\FlysystemAssetStore.legacy_paths` config to true.
Note that this will not allow you to utilise certain file versioning features in 4.0.

	:::yaml
	\SilverStripe\Filesystem\Flysystem\FlysystemAssetStore:
		legacy_paths: true

## Loading content into `DBFile`

A file can be written to the backend from a file which exists on the local filesystem (but not necessarily
within the assets folder).

For example, to load a temporary file into a DataObject you could use the below:


	:::php
	<?
	class Banner extends DataObject {
		private static $db = array(
			'Image' => 'DBFile'
		);
	}

	// Image could be assigned in other parts of the code using the below
	$banner = new Banner();
	$banner->Image->setFromLocalFile($tempfile['path'], 'uploads/banner-file.jpg');


When uploading a file it's normally necessary to give the file a useful name and directory, otherwise the
asset storage backend will choose one for you.

Alternatively, content can be loaded using one of the below methods:


| Method                     | Description                             |
| -------------------------- | --------------------------------------- |
| `DBFile::setFromLocalFile` | Load a local file into the asset store  |
| `DBFile::setFromStream`    | Will store content from a stream        |
| `DBFile::setFromString`    | Will store content from a binary string |


The result of these methods will be an array of data (tuple) which contains the values of the above fields
(Filename, Hash, and Variant).

## Conflict resolution

When storing files, it's possible to determine the mechanism the backend should use when it encounters
an existing file pattern. The conflict resolution to use can be passed into the third parameter of the
above methods (after content and filename). The available constants are:

| Constant                            | If an existing file is found then:  |
| ----------------------------------- | ----------------------------------- |
| `AssetStore::CONFLICT_EXCEPTION`    | An exception will be thrown         |
| `AssetStore::CONFLICT_OVERWRITE`    | The existing file will be replaced  |
| `AssetStore::CONFLICT_RENAME`       | The backend will choose a new name. |
| `AssetStore::CONFLICT_USE_EXISTING` | The existing file will be used      |


If no conflict resolution scheme is chosen, or an unsupported one is requested, then the backend will choose one.
The default asset store supports each of these.

## Getting content from a `DBFile`

When placed into a template (e.g. `$MyFileField`) then `[api:DBFile]` will automatically generate the appropriate
template for the file mime type. For images, this will embed an image tag. For documents a download link will be presented.

As with storage, there are also different ways of loading the content (or properties) of the file:

| Method                   | Description                                                |
| ------------------------ | ---------------------------------------------------------- |
| `DBFile::getStream`      | Will get an output stream of the file content              |
| `DBFile::getString`      | Gets the binary content                                    |
| `DBFile::getURL`         | Gets the url for this resource. May or may not be absolute |
| `DBFile::getAbsoluteURL` | Gets the absolute URL to this resource                     |
| `DBFile::getMimeType`    | Get the mime type of this file                             |
| `DBFile::getMetaData`    | Gets other metadata from the file as an array              |


As with other db field types, `DBField` can also be subclassed or extended to add additional properties
(such as SEO related fields).

## Storage via `File` DataObject

Other than files stored exclusively via DBFile, files can also exist as subclasses of the `File` DataObject.

Each record has the following database fields:

| Field name     | Description																																			|
| ----------     | -----------																																			|
| `ClassName`    | The class name of the file (e.g. File, Image or Folder).																								|
| `Name`         | The 'basename' of the file, or the folder name. For example 'my-image.jpg', or 'images' for a folder.												|
| `Title`        | The optional, human-readable title of the file for display only (doesn't apply to folders).															|
| `File`         | The `[api:DBFile]` field (see above) which stores the underlying asset content.																		|
| `ShowInSearch` | Whether the file should be shown in search results, defaults to '1'. See ["Tutorial 4 - Site Search"](/tutorials/site_search) for enabling search.	|
| `ParentID`     | The ID of the parent Folder that this File/Folder is in. A ParentID of '0' indicates that this is a top level record.								|
| `OwnerID`      | The ID of the Member that 'owns' the File/Folder (not related to filesystem permissions).															|


## Management through the "Files" section of the CMS

If you have the CMS module installed, you can manage files, folders and images in the "Files" section of the CMS. Inside this section, you will see a list of files and folders like below:

![](../../_images/assets.png)

You can click on any file to edit it, or click on any folder to open it. To delete a file or a folder, simply click the red 'X' symbol next to it. If you click to open a folder, you can go back up one level by clicking the 'up' arrow above the folder name (highlighted below):

![](../../_images/assets_up.png)

Once you click to edit a file, you will see a form similar to the one below, in which you can edit the file's title, filename, owner, or even change which folder the file is located in:

![](../../_images/assets_editform.png)

You may also notice the 'Sync files' button (highlighted below). This button allows CMS users to 'synchronise' the database (remember, all files/folders are stored as database records) with the filesystem. This is particularly useful if someone has uploaded or removed files/folders via FTP, for example.

![](../../_images/assets_sync.png)

## Upload

<<<<<<< HEAD
Files can be managed through forms in three ways:

 * `[api:FileField]`: provides a simple HTML input with a type of "file".
 * [UploadField](/developer_guides/forms/field_types/uploadfield): more feature-rich field (
    including AJAX-based uploads, previews, relationship management and file data management).
 * [AssetField](/developer_guides/forms/field_types/assetfield): Similar to UploadField,
    but operates on a `[api:DBFile]` database field instead of a `[api:File]` record.
=======
Files can be managed through a `FileField` or an `UploadField`. The [api:FileField] class provides a simple HTML input with a type of "file", whereas an [api:UploadField] provides a much more feature-rich field (including AJAX-based uploads, previews, relationship management and file data management). See [`Reference - UploadField`](/developer_guides/forms/field_types/uploadfield) for more information about how to use the `UploadField` class.
>>>>>>> 9fed5561
<|MERGE_RESOLUTION|>--- conflicted
+++ resolved
@@ -122,15 +122,15 @@
 
 Each record has the following database fields:
 
-| Field name     | Description																																			|
-| ----------     | -----------																																			|
-| `ClassName`    | The class name of the file (e.g. File, Image or Folder).																								|
-| `Name`         | The 'basename' of the file, or the folder name. For example 'my-image.jpg', or 'images' for a folder.												|
-| `Title`        | The optional, human-readable title of the file for display only (doesn't apply to folders).															|
+| Field name     | Description                                                                                                                                          |
+| ----------     | -----------                                                                                                                                          |
+| `ClassName`    | The class name of the file (e.g. File, Image or Folder).                                                                                             |
+| `Name`         | The 'basename' of the file, or the folder name. For example 'my-image.jpg', or 'images' for a folder.                                                |
+| `Title`        | The optional, human-readable title of the file for display only (doesn't apply to folders).                                                          |
 | `File`         | The `[api:DBFile]` field (see above) which stores the underlying asset content.																		|
-| `ShowInSearch` | Whether the file should be shown in search results, defaults to '1'. See ["Tutorial 4 - Site Search"](/tutorials/site_search) for enabling search.	|
+| `ShowInSearch` | Whether the file should be shown in search results, defaults to '1'. See ["Tutorial 4 - Site Search"](/tutorials/site_search) for enabling search. |
 | `ParentID`     | The ID of the parent Folder that this File/Folder is in. A ParentID of '0' indicates that this is a top level record.								|
-| `OwnerID`      | The ID of the Member that 'owns' the File/Folder (not related to filesystem permissions).															|
+| `OwnerID`      | The ID of the Member that 'owns' the File/Folder (not related to filesystem permissions).                                                            |
 
 
 ## Management through the "Files" section of the CMS
@@ -153,14 +153,10 @@
 
 ## Upload
 
-<<<<<<< HEAD
 Files can be managed through forms in three ways:
 
- * `[api:FileField]`: provides a simple HTML input with a type of "file".
+ * [api:FileField]: provides a simple HTML input with a type of "file".
  * [UploadField](/developer_guides/forms/field_types/uploadfield): more feature-rich field (
     including AJAX-based uploads, previews, relationship management and file data management).
  * [AssetField](/developer_guides/forms/field_types/assetfield): Similar to UploadField,
-    but operates on a `[api:DBFile]` database field instead of a `[api:File]` record.
-=======
-Files can be managed through a `FileField` or an `UploadField`. The [api:FileField] class provides a simple HTML input with a type of "file", whereas an [api:UploadField] provides a much more feature-rich field (including AJAX-based uploads, previews, relationship management and file data management). See [`Reference - UploadField`](/developer_guides/forms/field_types/uploadfield) for more information about how to use the `UploadField` class.
->>>>>>> 9fed5561
+    but operates on a `[api:DBFile]` database field instead of a `[api:File]` record.