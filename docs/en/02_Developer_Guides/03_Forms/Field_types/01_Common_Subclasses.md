--- conflicted
+++ resolved
@@ -52,14 +52,9 @@
 
 ## Files
 
-<<<<<<< HEAD
- * `[api:FileField]`: Simple file upload dialog.
- * `[api:UploadField]`: Upload to a `[api:File]` record, including upload progress, preview and relationship management.
- * `[api:AssetField]`: Upload to a `[api:DBFile]` database field. Very similar to UploadField
-=======
  * [api:FileField]: Simple file upload dialog.
- * [api:UploadField]: File uploads through HTML5 features, including upload progress, preview and relationship management.
->>>>>>> 9fed5561
+ * [api:UploadField]: Upload to a `[api:File]` record, including upload progress, preview and relationship management.
+ * [api:AssetField]: Upload to a `[api:DBFile]` database field. Very similar to UploadField
 
 ## Relations
 
