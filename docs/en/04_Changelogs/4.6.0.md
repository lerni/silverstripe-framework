# 4.6.0

## Overview {#overview}

 * [MySQL tables are auto-converted from MyISAM to InnoDB](#myisam)
 * [Editing files directly in the insert-media modal](#in-modal-editing)
 * [MIME Type validation now a core module](#mime-validator)
 * [Solr no longer indexes draft/restricted content](#solr-updates)
 * [Simplify customisation of ModelAdmin](#modeladmin-customisation)
 * [Login forms module ships with installer](#loginforms)
<<<<<<< HEAD
=======

## Security patches

This release contains security patches. Some of those patches might require some
updates to your project.

* [CVE-2020-9309 Script execution on protected files](https://www.silverstripe.org/download/security-releases/CVE-2020-9309)
* [CVE-2019-19326 Web Cache Poisoning](https://www.silverstripe.org/download/security-releases/CVE-2019-19326)
* [CVE-2020-6164 Information disclosure on /interactive URL path](https://www.silverstripe.org/download/security-releases/CVE-2020-6164)
* [CVE-2020-6165 Limited queries break CanViewPermissionChecker](https://www.silverstripe.org/download/security-releases/CVE-2020-6165)

### CVE-2020-9309 Script execution on protected files {#CVE-2020-9309}

Silverstripe can be susceptible to script execution from malicious upload
contents under allowed file extensions (for example HTML code in a TXT file).
When these files are stored as protected or draft files, the MIME detection can
cause browsers to execute the file contents.

#### Risk factors

If your project already includes the `silverstripe/mimevalidator` module, it's
already protected. CWP projects are already protected.

If your project includes the `silverstripe/userforms` module or allows anonymous
users to upload files, it's at a higher risk because malicious users can create
files without requiring a CMS access.

#### Actions you need to take

Upgrading to `silverstripe/recipe-core` 4.6.0 will automatically install the
`silverstripe/mimevalidator` module.

Read [MIME validator is now part of recipe-core](#MimeValidator) to understand
how this will impact your project.

### CVE-2019-19326 Web Cache Poisoning {#CVE-2019-19326}

Silverstripe sites using HTTP cache headers and HTTP caching proxies (e.g. CDNs) can be susceptible to web cache poisoning through the:
* `X-Original-Url` HTTP header
* `X-HTTP-Method-Override` HTTP header
* `_method` POST variable.

In order to remedy this vulnerability, Silverstripe Framework 4.6.0 removes native support for these features. While this is technically a semantic versioning breakage, these features are inherently insecure and date back to a time when browsers didn't natively support the full range of HTTP methods. Sites who still require these features will have highly unusual requirements that are best served by a tailored solution.

### Re-enabling the support for removed features

These features are best implemented by defining a `Middleware`.

The following example illustrates how to implement an `HTTPMiddleware` that restores support for the `X-Original-Url` header and the `_method` POST parameter for requests originating from a trusted proxy.

```php
<?php

use SilverStripe\Control\Middleware\HTTPMiddleware;
use SilverStripe\Control\HTTPRequest;

/**
 * This is meant to illustrate how to implement an HTTPMiddleware. If you blindly
 * copy-paste this in in your code base, you'll simply replicate the vulnerability.
 */
class InsecureHeaderMiddleware implements HTTPMiddleware
{
    public function process(HTTPRequest $request, callable $delegate)
    {
        // Normally, you would validate that the request is coming from a trusted source at this point.
        // View SilverStripe\Control\Middleware\TrustedProxyMiddleware for an example.
        $trustedProxy = true;

        if ($trustedProxy) {
            $originalUrl = $request->getHeader('X-Original-Url');
            if ($originalUrl) {
                $_SERVER['REQUEST_URI'] = $originalUrl;
                $request->setUrl($originalUrl);
            }

            $methodOverride = $request->postVar('_method');
            $validMethods = ['GET', 'POST', 'PUT', 'DELETE', 'HEAD'];
            if ($methodOverride && in_array(strtoupper($methodOverride), $validMethods)) {
                $request->setHttpMethod($methodOverride);
            }
        }

        return $delegate($request);
    }
}
```

To learn more about re-implementing support for the disabled features:
* read [how to configure trusted proxies](/developer_guides/security/secure_coding/#request-hostname-forgery) on the Silverstripe documentation.
* read the [documentation about HTTP Middlewares](/developer_guides/controllers/middlewares/).

### CVE-2020-6164 Information disclosure on /interactive URL path

A specific URL path configured by default through the silverstripe/framework module can be used to disclose the fact that a domain is hosting a Silverstripe application. There is no disclosure of the specific version. The functionality on this URL path is limited to execution in a CLI context, and is not known to present a vulnerability through web-based access. As a side-effect, this preconfigured path also blocks the creation of other resources on this path (e.g. a page).

### CVE-2020-6165 Limited queries break CanViewPermissionChecker

The automatic permission checking mechanism in the silverstripe/graphql module does not provide complete protection against lists that are limited (e.g. through pagination), resulting in records that should fail the permission check being added to the final result set.

If your project implements custom GraphQL queries using the `CanViewPermissionChecker`, you should validate that they still work as expected after the upgrade.

Read [Controlling who can view results in a GraphQL result set](/Developer_Guides/GraphQL/Verifying_CanView_Permission)
for more information on updating your GraphQL queries.
>>>>>>> d94075b0

## MySQL tables are auto-converted from MyISAM to InnoDB {#myisam}

Beginning with [4.4.0](https://docs.silverstripe.org/en/4/changelogs/4.4.0/),
our minimum requirement for MySQL is 5.6 (since MySQL 5.5 end of life reached
in December 2018). Starting with MySQL 5.6, [InnoDB](https://dev.mysql.com/doc/refman/5.6/en/innodb-introduction.html)
is the new default storage engine, replacing the older [MyISAM](https://dev.mysql.com/doc/refman/5.6/en/myisam-storage-engine.html)
engine.

Silverstripe CMS already creates InnoDB tables by default,
mainly in order to benefit from their better support for database transactions.
Before MySQL 5.6, InnoDB didn't have a `FULLTEXT` search index,
requiring us to enforce the MyISAM engine when devs opted into this index type
in their particular setup. There are a few ways in which this opt-in can happen:

 * Adding the [FulltextSearchable](https://github.com/silverstripe/silverstripe-framework/blob/4/src/ORM/Search/FulltextSearchable.php)
   extension to a DataObject, as described in our
   [search docs](https://docs.silverstripe.org/en/4/developer_guides/search/fulltextsearch/)
 * Defining `'type' => 'fulltext'` in `DataObject::$db` column definitions
 * Implementing [DBIndexable](https://github.com/silverstripe/silverstripe-framework/blob/4/src/ORM/FieldType/DBIndexable.php)
   on a custom `DBField` subclass.
 * Setting `'ENGINE=MyISAM'` in `DataObject::$create_table_options`

This search index is not required to enable simple text search
in the "Pages" section of the CMS, or any ModelAdmin implementations.
We generally recommend to choose a more powerful
[search addon](https://addons.silverstripe.org/add-ons?search=fulltext&type=&sort=downloads)
(e.g. based on Solr or ElasticSearch) for website frontend search use cases.

As of 4.6.0, a `dev/build` will automatically switch MyISAM tables to InnoDB,
which automatically recreates any indexes required. If you have large indexes,
this can extend the duration if this task. As usual, back up your database
before upgrading, and test upgrades on non-production systems first.
Our tests indicate that indexes with thousands of records and screen pages
worth of content (15MB index size) are converted in a few seconds.

In order to opt out of this change, you can set the engine explicitly
for your DataObject implementations:

```php
use SilverStripe\ORM\Connect\MySQLSchemaManager;
use SilverStripe\ORM\DataObject;

class MyDataObject extends DataObject
{
    private static $create_table_options = [
            MySQLSchemaManager::ID => 'ENGINE=MyISAM'
    ];
}
```

## Editing files directly in the Insert Media modal {#in-modal-editing}

Authors can now directly edit file details when selecting a file in an
`UploadField` or when inserting media in a `HTMLEditorField`. The "image
placement" and "file link" forms that show when inserting an image or a link in
an `HTMLEditorField` have been simplified.

<<<<<<< HEAD
This does mean that the order and structure of fields have changed somewhat. If you have customised the forms in the
asset administration area or in the "Insert Media Modal", you should do some regression testing when upgrading to
make sure your customisations still work as expected.
=======
If you have customised the fields in the asset administration UI or Insert Media
modal, you will need to do some regression testing when upgrading, and will
likely need to make some minor adjustments to your code.
>>>>>>> d94075b0

Implementing the new Edit Details UI required filtering the fields generated in
`File::getCMSFields()` into two `Form`s. The implementation in 4.6.0 does not
expose a clear API to custom fields for differentiating between the `Form`s, and
by default any fields added via an extension will appear in both views. For the
time being, a simple way to resolve this is to check for the presence of the
`Editor.Details.Title` field and add your field based on this. See the community
module [jonom/focuspoint](https://github.com/jonom/silverstripe-focuspoint/pull/78/files#diff-cc697eb8345aa25a5f88c89d1a87ff6aR27-R34)
for an example implementation, and ensure you update this module during your
upgrade to 4.6.0 if you have it installed.

We intend to improve this pattern in a future release of Silverstripe CMS.

## MIME Type validation now a core module {#mime-validator}

The Silverstripe CMS installer now includes the `silverstripe/mimevalidator`.
This change was implemented to address `CVE-2020-9309` vulnerability and the
inherent limits of controlling allowed file types by looking only at file
extensions.

For most Silverstripe CMS projects, this will be a transparent upgrade. However,
they are some situations where you might need to make some adjustments.

### Who will get MIME validator installed automatically?

If your Silverstripe CMS project references `silverstripe/recipe-core` or
`silverstripe/recipe-cms` in its `composer.json` file,
`silverstripe/mimevalidator` will be automatically installed once you upgrade to
Silverstripe CMS 4.6.0. Those recipes might also be indirectly installed via
other recipes (e.g.: `cwp/cwp-recipe-core`). You can run this command from your
project root to know for sure:

```bash
composer show silverstripe/recipe-core
```

If you get an error, you will not be automatically get
`silverstripe/mimevalidator` following your upgrade.

After upgrading your project, composer should automatically create the following
file in your project: `app/_config/mimevalidator.yml`. This file contains the
default configuration for the new module. You'll need to commit
`mimevalidator.yml` and your updated `composer.json` file to your source control
system.

### If you're not using recipe-core/recipe-cms?

If your project doesn't reference `silverstripe/recipe-core` or
`silverstripe/recipe-cms`, you will need to manually add
`silverstripe/mimevalidator` to your project dependencies. Run this command to
install `silverstripe/mimevalidator`:

```bash
composer require silverstripe/mimevalidator
```

Then, add this code snippet to your YML configuration to enable MIME type
validation:

```yml
SilverStripe\Core\Injector\Injector:
  SilverStripe\Assets\Upload_Validator:
    class: SilverStripe\MimeValidator\MimeUploadValidator
```

### Customising allowed file types

If you've customised your project allowed file types, you might need to tweak
the boilerplate MIME validator configuration and confirm the new module doesn't
interfere with your existing logic.

Read [Allowed file types](/Developer_Guides/Files/Allowed_file_types) in the
Silverstripe CMS documentation to learn how to Control the type of files that
can be stored in your project.

### What if the MIME validator module is already installed?

If your project already requires `silverstripe/mimevalidator`, you probably
don't need to do anything.

If you didn't have a pre-existing `app/_config/mimevalidator.yml` file and your
MIME validator configuration is contained somewhere else in your project, feel
free to discard `mimevalidator.yml`.

If you explicitly required `silverstripe/mimevalidator` in your `composer.json`
file, you can remove the explicit reference and rely on the module being
installed via the recipes.

If your version constrain for `silverstripe/mimevalidator` in your
`composer.json` is too strict, you might get an error while upgrading to the
latest version of `recipe-core`. If this occurs, either loosen the constraint
for `silverstripe/mimevalidator` or remove it altogether.

### What if I don't want the MIME validator module?

This is not advise, but you can upgrade to Silverstripe CMS 4.6.0 without
installing the `silverstripe/mimevalidator` module.

To achieve this, you will need to "inline" recipes in your `composer.json`. This
means you will have an explicit dependency for each individual Silverstripe CMS
module. You can inline recipes by running this command.

```bash
composer require-recipe silverstripe/recipe-cms
```

Then you just need to remove the reference to `silverstripe/mimevalidator`.

Beware that this will make future upgrade more difficult because you will have
to manually edit each module constraint.

## File status icons in the file manager

![File status icons](https://raw.githubusercontent.com/silverstripe/silverstripe-framework/blob/4/docs/en/04_Changelogs/_images/file-status-icons.png "A screenshot of file status icons being displayed in the file manager")

Files and folders with permissions of either "Logged in users" or "Only these
groups (choose from list)" now show a "Restricted access" icon in the file
manager.  These permissions can either be directly on the DataObject or they can
be inherited from the parent folder.

Websites with the optional [UserForms](https://github.com/silverstripe/silverstripe-userforms)
module installed will show a "Form submission" icon on files uploaded through a
UserForm.  UserForm uploaded files without a "Restricted access" icon show a
"Form submission, unrestricted access" icon instead.

## Solr no longer indexes draft/restricted content {#solr-updates}

<<<<<<< HEAD
## File status icons in the file manager

![File status icons](https://raw.githubusercontent.com/silverstripe/silverstripe-framework/blob/4/docs/en/04_Changelogs/_images/file-status-icons.png "A screenshot of file status icons being displayed in the file manager")

Files and folders with permissions of either "Logged in users" or "Only these groups (choose from list)" now show
a "Restricted access" icon in the file manager.  These permissions can either be directly on the DataObject or
they can be inherited from the parent folder.

Websites with the optional [UserForms](https://github.com/silverstripe/silverstripe-userforms) module installed will
show a "Form submission" icon on files uploaded through a UserForm.  UserForm uploaded files without a "Restricted access" icon show a "Form submission, unrestricted access" icon instead.

## Solr no longer indexes draft/restricted content {#solr-updates}

=======
>>>>>>> d94075b0
At the time of this release a new version of the popular [silverstripe/fulltextsearch module](https://github.com/silverstripe/silverstripe-fulltextsearch) is also available, introducing more secure defaults. Most notably, draft and restricted content will no longer be indexed by default, due to a `canView()` check being performed against an anonymous user prior to (re)indexing. Restricted content means that it has a permission level of either 'Logged-in users' or 'Only these groups'.

If your project uses this module, after upgrading your website, ensure that you run the `Solr_Reindex` task on your production environment to remove previously indexed content that should no longer be there.

If your website requires draft or restricted content to be indexed, you can opt-out of the new secure defaults on a per-model basis.

This is a great opportunity to make sure that any custom indexes/search controllers in your project are correctly filtering results based on permissions and search visibility, which you can now achieve via a unified method (see `SilverStripe\FullTextSearch\Search\Services\SearchableService::isSearchable()`.)

The [silverstripe/fulltextsearch module readme provides additional information](https://github.com/silverstripe/silverstripe-fulltextsearch).

## Simplify customisation of ModelAdmin {#modeladmin-customisation}

`ModelAdmin::getEditForm()` has been split into smaller more discrete protected methods:
* `getGridField()`
* `getGridFieldConfig()`.

Two matching extension hooks have been added as well:
* `updateGridField()`
* `updateGridFieldConfig()`.

This will make it easier for developers to customise GridFields in their ModelAdmins.

Learn how to [alter the ModelAdmin GridField or Form](/developer_guides/customising_the_admin_interface/modeladmin/#altering-the-modeladmin-gridfield-or-form)

## Login forms module ships with installer {#loginforms}

The `silverstripe/login-forms` module is now part of the default installer. This alters the login form to provide
consistent styling and behaviour that's independent from the specifics in your project. Only new projects will
get the new login form. Older projects can manually require the `silverstripe/login-forms` module to get the new
login form.

View the [Silverstripe Login Forms readme](https://github.com/silverstripe/silverstripe-login-forms) on Github for more details.
<<<<<<< HEAD

<!--- Changes below this line will be automatically regenerated -->

=======
<!--- Changes below this line will be automatically regenerated -->

## Regressions

- [File section, icons broken until page is refreshed](https://github.com/silverstripe/silverstripe-admin/issues/1064)

## Change Log

### Security

 * 2020-05-13 [996c1b571](https://github.com/silverstripe/silverstripe-framework/commit/996c1b57195029ef2d385123e22a3222cd7e5f18) Remove/deprecate unused controllers that can potentially give away some information about the underlying project. (Maxime Rainville) - See [cve-2020-6164](https://www.silverstripe.org/download/security-releases/cve-2020-6164)
 * 2020-05-11 [71db45b18](https://github.com/silverstripe/silverstripe-framework/commit/71db45b18b4a3bce6a4630ff3a6c116c15f35874) Stop honouring X-HTTP-Method-Override header, X-Original-Url header and _method POST variable. Add SS_HTTPRequest::setHttpMethod() (Maxime Rainville) - See [cve-2019-19326](https://www.silverstripe.org/download/security-releases/cve-2019-19326)
 * 2020-03-08 [6779fd3](https://github.com/silverstripe/silverstripe-assets/commit/6779fd3c8c1c05a3db5035bf6e541c9483d161fc) Add FolderMigrationHelper (Serge Latyntcev)
 * 2020-02-17 [6c3a619](https://github.com/silverstripe/silverstripe-asset-admin/commit/6c3a6197e5bd5bb8f45e007338b4c2c3b4f3a6c6) Move the query resolution after the DataListQuery has been altered (Maxime Rainville) - See [cve-2020-6165](https://www.silverstripe.org/download/security-releases/cve-2020-6165)
 * 2020-02-11 [044eb43](https://github.com/silverstripe/silverstripe-graphql/commit/044eb43ad02428b17a881e47a0ff8aa8d159eb9c) Ensure canView() check is run on items (Steve Boyd) - See [cve-2020-6165](https://www.silverstripe.org/download/security-releases/cve-2020-6165)

### API Changes

 * 2020-05-28 [422a9a2](https://github.com/silverstripe/recipe-core/commit/422a9a23dc7b16f635fbc3a7fe5e6ec0d2fba77a) Bump to require 4.6.x-dev branches (Steve Boyd)
 * 2020-04-28 [df8004b](https://github.com/silverstripe/silverstripe-versioned-admin/commit/df8004bebd0ac8008f4ae23889bcfc110271085e) Bump @silverstripe/webpack-config to 1.5.0 (Maxime Rainville)
 * 2020-04-24 [d513932](https://github.com/silverstripe/silverstripe-admin/commit/d51393203a65ae2f102de6940be1660a89e75c89) Bump @silverstripe/webpack-config to 1.5.0 (Maxime Rainville)
 * 2020-04-17 [99eeb59](https://github.com/silverstripe/silverstripe-assets/commit/99eeb5920b500b7dbda04367c617c76da8083a6f) Add new updateResponse hook to allow extension to update the response (Maxime Rainville)
 * 2020-02-14 [29943f904](https://github.com/silverstripe/silverstripe-framework/commit/29943f9049e7e9ec8b99f7def34a7fc9656d4fe3) TestSession request methods now use the correct HTTP method (#8987) (Garion Herman)
 * 2019-11-20 [0c9be1b](https://github.com/silverstripe/silverstripe-admin/commit/0c9be1b522644e835aea39732c2d2c426a79569e) Add updateGridFieldConfig and updateGridField hooks to ModelAdmin (Maxime Rainville)
 * 2019-11-19 [ba831dc](https://github.com/silverstripe/silverstripe-admin/commit/ba831dc41efbd13f4cb065f201681976c36aea5f) Break up ModelAdmin::getEditForm into getGridField and getGridFieldConfig (Maxime Rainville)
 * 2019-10-16 [67398ed](https://github.com/silverstripe/silverstripe-admin/commit/67398edb9050b75638a40b042cc0eaa5d12e99be) Add Silverstripe specific button UI (Maxime Rainville)

### Features and Enhancements

 * 2020-06-12 [ae97a20](https://github.com/silverstripe/silverstripe-admin/commit/ae97a2000e44c5cc1a67b7dcbc523d062aff5785) Update gridfield sort to use text default on focus (#1055) (Sacha Judd)
 * 2020-06-12 [05e0e5c](https://github.com/silverstripe/silverstripe-asset-admin/commit/05e0e5c522f8bf46d3f3c44e060c2df9cf41fea2) Update draft state indicator on thumbnails to use correct background colour (#1104) (Sacha Judd)
 * 2020-05-25 [5a1b634](https://github.com/silverstripe/silverstripe-admin/commit/5a1b63447d32725dcf455cc473c6303265d7b40a) Add new variations of block icons and update existing (Sacha Judd)
 * 2020-05-25 [da241a2](https://github.com/silverstripe/silverstripe-asset-admin/commit/da241a28edfd8561bccdd993688e8d1cabd199d5) Add file status icons to file manager (#1087) (Steve Boyd)
 * 2020-05-25 [d93d63b](https://github.com/silverstripe/silverstripe-admin/commit/d93d63b955c95c6be4abe3cc3e865d7cc94af3e0) Add FileStatusIcon component (#1033) (Steve Boyd)
 * 2020-05-21 [5220dc1](https://github.com/silverstripe/silverstripe-admin/commit/5220dc1c6d8ae4999d3bed07346a8e2c68b174b6) Separate storybook icons into different sections for people to easily see where different icons belong (Scott Hutchinson)
 * 2020-05-21 [239c559](https://github.com/silverstripe/silverstripe-assets/commit/239c559fda6c89b9ed50d3269258480ea3930dfd) Methods to support file status icons (Steve Boyd)
 * 2020-05-11 [39f3032](https://github.com/silverstripe/silverstripe-admin/commit/39f303209ed2f35920825ed555b37e78d337bafb) Add Bootstrap Tooltip support outside of React contexts (Garion Herman)
 * 2020-05-08 [0874950](https://github.com/silverstripe/recipe-core/commit/0874950373c380c49836b517e1c71fe8e09d7b37) Add MIME type validation out of the box (Maxime Rainville)
 * 2020-05-04 [4ba8a7e](https://github.com/silverstripe/silverstripe-admin/commit/4ba8a7e93b0f3daac8496d5aa0f41189f3d5867a) Enable TreeDropdownField in pattern library, reorder addon tabs (Garion Herman)
 * 2020-05-01 [77b896f](https://github.com/silverstripe/silverstripe-admin/commit/77b896fe4cfb75dd9195ff8b9d12dc278c954b7a) Add mid-blue colour, update info elements to match designs (Garion Herman)
 * 2020-04-15 [daa80d8](https://github.com/silverstripe/silverstripe-admin/commit/daa80d8d2c2a5eabf75cfd23bb40d5a4b0fab02a) Add secure icons (Sacha Judd)
 * 2020-04-06 [c6b698cb0](https://github.com/silverstripe/silverstripe-framework/commit/c6b698cb027a14e9b0a2ce3e403ce12d1bc132d3) Allow InnoDB for FULLTEXT indexes (Ingo Schommer)
 * 2020-04-04 [2bbc280c](https://github.com/silverstripe/silverstripe-cms/commit/2bbc280ce6b7d8a9dd44bc09598f6d37dfd010c6) Remove unused $controller from lambda function (mattclegg)
 * 2020-04-02 [b664b8d](https://github.com/silverstripe/silverstripe-graphql/commit/b664b8d2bc9fe775317be54b445fcb98b9c6f64d) Boot typenames outside graphql request (#254) (Aaron Carlino)
 * 2020-03-24 [1fb574a5b](https://github.com/silverstripe/silverstripe-framework/commit/1fb574a5bd024fc36b3eaad08cb5eeabfe2c6213) Variadic  URL parameter matches for url_handlers (#9438) (Daniel Hensby)
 * 2020-03-13 [159a42a](https://github.com/silverstripe/silverstripe-graphql/commit/159a42af05507c7bd56e5d03bc80539f87839c2c) Allow instance override of CORS config (Aaron Carlino)
 * 2020-02-14 [30c3b127c](https://github.com/silverstripe/silverstripe-framework/commit/30c3b127c1fdef2de66ec13cdb423ba7e4f76c43) Add ClassInfo method to get all classes with a given extension applied (Michal Kleiner)
 * 2020-01-24 [82387cb4](https://github.com/silverstripe/silverstripe-cms/commit/82387cb4443c8b3736cfdd1c15b831fa1e0efa1f) Add extension hook updateRedirectionLink() (#2518) (Guy Marriott)
 * 2020-01-24 [6ee17a83](https://github.com/silverstripe/silverstripe-cms/commit/6ee17a83e3aabec3d86c0edc86c1b1e1c94480fc) Add extension hook updateRedirectionLink() (Will Rossiter)
 * 2019-12-17 [5449014](https://github.com/silverstripe/silverstripe-asset-admin/commit/544901433e5688dc094f7ee03d8753ab547bcd5d) Update language and conditions in BulkDeleteConfirmation (Garion Herman)
 * 2019-12-16 [a54fff8](https://github.com/silverstripe/silverstripe-assets/commit/a54fff847ec0cf53515db831cd2fe78c3466569e) add option to prevent InterventionBackend cache flush + task (Christopher Darling)
 * 2019-12-09 [0eed58a](https://github.com/silverstripe/silverstripe-admin/commit/0eed58a3aa6b6a4c5a32b8bc1ba4a55d2488a5df) Export url lib in admin vendor bundle (Maxime Rainville)
 * 2019-11-18 [688890146](https://github.com/silverstripe/silverstripe-framework/commit/688890146863704d0942f76d830624bad0395ffa) Update docs to be compliant with Gatsby site (#9314) (Aaron Carlino)
 * 2019-07-05 [9171342](https://github.com/silverstripe/silverstripe-installer/commit/9171342ec21ba39b57e8fc217146d91f04750db3) Add silverstripe/login-forms (Ingo Schommer)
 * 2019-02-23 [9d1d59d8d](https://github.com/silverstripe/silverstripe-framework/commit/9d1d59d8d172ee6670ab1ff26797449822e86385) Accept / as designation for root URL controller (Garion Herman)
 * 2019-02-07 [54a3649](https://github.com/silverstripe/silverstripe-versioned/commit/54a364967b8cabdbcf793b83511535dbedc12929) Apply versioned filters to reading state (Ingo Schommer)

### Bugfixes

 * 2020-06-05 [d7ed6e3](https://github.com/silverstripe/silverstripe-assets/commit/d7ed6e314cfe54ae54955d653733d3e9a67ef1ec) ImageShortcodeProvider follow FileShortcodeProvider session access grant policy (#402) (Serge Latyntsev)
 * 2020-06-01 [3df2222](https://github.com/silverstripe/silverstripe-asset-admin/commit/3df222203ee563fac840e5e0727c75ddfe244886) Prevent react-selectable from interfering with pagination (Maxime Rainville)
 * 2020-05-28 [43c119b](https://github.com/silverstripe/silverstripe-graphql/commit/43c119bc0edcfcf79477b12fbff3255684ea97bf) Require frameworktest for behat test (#261) (Maxime Rainville)
 * 2020-05-27 [27231bf](https://github.com/silverstripe/silverstripe-installer/commit/27231bf315ca5f592ac79e59ca84325d21923a76) Treat login-forms as a core module (Maxime Rainville)
 * 2020-05-26 [3e52b1a](https://github.com/silverstripe/silverstripe-admin/commit/3e52b1ae3e5fd45dfde05913fe2fc0edd7309d82) Vertically align form description contents (including icons) (bergice)
 * 2020-05-26 [09d2061](https://github.com/silverstripe/silverstripe-asset-admin/commit/09d20617620571650509b2b250117c295d58d5bb) Asset revision timestamps are no longer underlined in asset admin history tabs (Robbie Averill)
 * 2020-05-25 [32e7b46](https://github.com/silverstripe/recipe-core/commit/32e7b464bd96d567160f4b0b8ea3fc7ca032d19e) Make sure the new mime validator config does not clash with the cwp config (#54) (Maxime Rainville)
 * 2020-05-19 [b9de9e6](https://github.com/silverstripe/silverstripe-asset-admin/commit/b9de9e6d608aa2b7f6d01e9c609369998d3ab0d8) Remove direct descendant selector to apply correct margins (Sacha Judd)
 * 2020-05-13 [b1b61f866](https://github.com/silverstripe/silverstripe-framework/commit/b1b61f866eb1ae0d9ef86255458277d6ba2cfd57) Set nonce style on unit tests (Steve Boyd)
 * 2020-05-11 [9dcc030](https://github.com/silverstripe/silverstripe-admin/commit/9dcc030aa8c2c3dab4c6a4206f883cb40e6a1458) Resize address-card-warning (Sacha Judd)
 * 2020-05-08 [afc1759](https://github.com/silverstripe/silverstripe-admin/commit/afc1759f6cc74ce58be68bfb167bf52c1e972915) Page search form layout overflow issue (Mojmir Fendek)
 * 2020-05-05 [2cc037b](https://github.com/silverstripe/silverstripe-versioned/commit/2cc037b2d305ed98056a9232587351949e59561f) Fix merge conflict in Travis configuration (Robbie Averill)
 * 2020-05-01 [e344b66db](https://github.com/silverstripe/silverstripe-framework/commit/e344b66dbe64436815236350387159b52322fd4e) Fixed broken link to the module creation docs (Dustin Quam)
 * 2020-05-01 [b1f6e52](https://github.com/silverstripe/silverstripe-asset-admin/commit/b1f6e521aac9bc17ee400593724e4a9290678938) Remove grid view sorting hack to correct initial state (Garion Herman)
 * 2020-05-01 [891f0682](https://github.com/silverstripe/silverstripe-cms/commit/891f068202a3c7926a813c994b2802eacb7847f0) Correct placement of 'Page location' field title (Garion Herman)
 * 2020-04-30 [fff806ca](https://github.com/silverstripe/silverstripe-cms/commit/fff806ca33cf6cdfd17c073f736e0faba42964a3) Prevent Treeview from always reloading (Maxime Rainville)
 * 2020-04-29 [ed4c436](https://github.com/silverstripe/silverstripe-admin/commit/ed4c436dd1e2171820c97a8bc996bbfbf90f080d) built dist files (Niklas Forsdahl)
 * 2020-04-27 [5bcc574](https://github.com/silverstripe/silverstripe-admin/commit/5bcc574060cba305523d237462a92650119914cc) GET parameter handling in GridField reload (Niklas Forsdahl)
 * 2020-04-27 [eac547a](https://github.com/silverstripe/silverstripe-admin/commit/eac547a2411c406841cb648d763f6c090f39cf11) Grid field reload always triggers change event if request has GET parameters (Niklas Forsdahl)
 * 2020-04-21 [bb0fc12](https://github.com/silverstripe/silverstripe-asset-admin/commit/bb0fc12522107dc6bd890a7a475027c203e1cb53) Stops an image's "Title text (tooltip)" being set to the filename by default (#1058) (James Cocker)
 * 2020-04-20 [080ce157c](https://github.com/silverstripe/silverstripe-framework/commit/080ce157ce2c97f0d3a2347d4fe6c58b28358aaa) Fix various typos in comments (Daniel Hensby)
 * 2020-04-18 [216989165](https://github.com/silverstripe/silverstripe-framework/commit/2169891651aded4defe33a1d08e1b07f79b9f086) Ensure realpath returns a string for stripos (mattclegg)
 * 2020-04-15 [be80813](https://github.com/silverstripe/silverstripe-asset-admin/commit/be80813eaa8f5005b63978a53da2162c88645173) Campaign admin permission fix (Mojmir Fendek)
 * 2020-04-15 [d7c76bdb](https://github.com/silverstripe/silverstripe-cms/commit/d7c76bdbba0af815d61146a1cbfc2529b3b2fe55) Published pages filter correction (missing default filter) (Mojmir Fendek)
 * 2020-04-14 [e2a6281](https://github.com/silverstripe/silverstripe-asset-admin/commit/e2a6281305f23bd43d43a23adaa6807a54263f61) Legacy max upload size setting removal (Mojmir Fendek)
 * 2020-04-10 [ab87bdc04](https://github.com/silverstripe/silverstripe-framework/commit/ab87bdc04466cf9da95da3670a5db9e30cfce64d) Fix SS_BASE_URL logic when undefined and docroot without public folder (Michal Kleiner)
 * 2020-04-09 [a50e15e5e](https://github.com/silverstripe/silverstripe-framework/commit/a50e15e5eec7406e6034875ec9c3d8da6788daee) Avoid VACUUM on test dbs in Postgres (Ingo Schommer)
 * 2020-04-08 [2c5deceeb](https://github.com/silverstripe/silverstripe-framework/commit/2c5deceeb475a6842c30dd42ff3a9990dda50707) Filter out all FULLTEXT BOOLEAN chars (Ingo Schommer)
 * 2020-04-08 [e51bd421](https://github.com/silverstripe/silverstripe-cms/commit/e51bd421a6996e0a2794799c9475ef115bcf7673) InnoDB FULLTEXT compat in tests (Ingo Schommer)
 * 2020-04-08 [dd839ca2](https://github.com/silverstripe/silverstripe-cms/commit/dd839ca2d9b8cc56501e466da9421b11d76fa967) Remove searchEngine() test that's using API wrong (Ingo Schommer)
 * 2020-04-08 [052c5cbc3](https://github.com/silverstripe/silverstripe-framework/commit/052c5cbc38210476ffce7d98dc052fa09b4e5e5f) Infinite loops in TempDatabase (fixes #8902) (Ingo Schommer)
 * 2020-04-05 [d6fc7fe80](https://github.com/silverstripe/silverstripe-framework/commit/d6fc7fe8040a9701a380bfa9c25497a9dc63fbe9) Fix issue with the GridField documenation - many_many_extraFields code example (tdenev)
 * 2020-04-02 [9e0ed0a50](https://github.com/silverstripe/silverstripe-framework/commit/9e0ed0a50a383bd83f405d3cb8fb091708bd251d) Fix spaces around concatenation operator (Dan Hensby)
 * 2020-03-23 [5002f514b](https://github.com/silverstripe/silverstripe-framework/commit/5002f514b3fde8e4ef75a72c964d649f46ab31f0) Capitalisation fixes in welcome back message (#9439) (Robbie Averill)
 * 2020-03-23 [e5aa94c](https://github.com/silverstripe/silverstripe-admin/commit/e5aa94cfdd4fadcc87db3eee127f2f4f751ef6a7) "My profile" title in CMS is now vertical centered as other LeftAndMain screens are (Robbie Averill)
 * 2020-03-20 [14fd29a](https://github.com/silverstripe/silverstripe-admin/commit/14fd29ad2c607951eff1bab65921748916a6c72e) Switch incorrect modified and draft state indicator colours (Sacha Judd)
 * 2020-03-18 [fe5f965](https://github.com/silverstripe/silverstripe-assets/commit/fe5f9651942c7a1bcbb1f69d1da1ccf9565d7aee) Update FileIDHelpers to replace backslashes with forward slashes (Maxime Rainville)
 * 2020-03-17 [7ad5f1bb1](https://github.com/silverstripe/silverstripe-framework/commit/7ad5f1bb14814bd05c6fe97e11b94c9f34936b15) Ensure diff arrays are one-dimensional (Aaron Carlino)
 * 2020-03-08 [b269d8749](https://github.com/silverstripe/silverstripe-framework/commit/b269d874909cd70bb60c1a2974ea5446b43b0436) Register new sub tasks to fix files affected by CVE-2020-9280 and CVE-2019-12245 (Serge Latyntcev)
 * 2020-03-05 [6c25480](https://github.com/silverstripe/silverstripe-admin/commit/6c254803e6dac4fe58aa59166c35a8dc506f5027) Rename exposed url module to node-url to avoid API clash (Garion Herman)
 * 2020-03-04 [12ea7cd](https://github.com/silverstripe/silverstripe-assets/commit/12ea7cd2037bebcb3196dd5e3aaa72e6dbc7c7b2) Create NormaliseAccessMigrationHelper to fix files affected by CVE-2019-12245 (Maxime Rainville)
 * 2020-02-27 [fe14d39](https://github.com/silverstripe/silverstripe-graphql/commit/fe14d39dd39015f4dafc1028035e573563e4b4df) Increment targeted version of recipe-cms on travis build (Maxime Rainville)
 * 2020-02-24 [bba0f2f72](https://github.com/silverstripe/silverstripe-framework/commit/bba0f2f72fa2e631dbf60357a908d5d57d4467ee) Fixed issue where TimeField_Readonly would only show "(not set)" instead of the value (UndefinedOffset)
 * 2020-02-21 [9733060d1](https://github.com/silverstripe/silverstripe-framework/commit/9733060d1ca74c22416fba4134eb82e7266a8331) Fix Related section at bottom of document (Zubair)
 * 2020-02-20 [ff417ca](https://github.com/silverstripe/silverstripe-asset-admin/commit/ff417ca53405a4022c4fece82d50638e72940d4f) Fix last file upload showing as errored when uploading multiple files. (bergice)
 * 2020-02-19 [7455d14](https://github.com/silverstripe/silverstripe-asset-admin/commit/7455d141aa6340e33674f72516e0e6b97d6d6232) Handle case where provided $context is null (Garion Herman)
 * 2020-02-19 [8402966](https://github.com/silverstripe/silverstripe-assets/commit/84029664c21ba54d895aac8fa036a9c4277e56a0) Correct deprecated implode syntax for PHP 7.4 compat (Garion Herman)
 * 2020-02-18 [9900d07](https://github.com/silverstripe/silverstripe-asset-admin/commit/9900d07eeb41a9c5c9dac758ee56f9397301bbdb) Tweak UsedOnTableTest ti dynamically switch protocol (Maxime Rainville)
 * 2020-02-18 [e0de15f](https://github.com/silverstripe/silverstripe-errorpage/commit/e0de15f85a09ac848cb110f49cef58624d1e892f) Fix broken test when FulltextSearchable is enabled (Maxime Rainville)
 * 2020-02-14 [939cb93](https://github.com/silverstripe/silverstripe-assets/commit/939cb932873936fa33d874738f23211f6360c2b8) Fix wording in comment in assets htaccess (aNickzz)
 * 2020-02-12 [202d061](https://github.com/silverstripe/silverstripe-asset-admin/commit/202d061e6019aab381901e99257c571b7f71ded0) Display bulk publish button on modified files as well as draft file (Maxime Rainville)
 * 2020-02-05 [c92e3b9d](https://github.com/silverstripe/silverstripe-cms/commit/c92e3b9d7967142ce59c918916441fce796c9fd8) Prioritise same-level pages in OldPageRedirector (Klemen Dolinšek)
 * 2020-01-14 [64bf56a](https://github.com/silverstripe/silverstripe-asset-admin/commit/64bf56a79776632c1eb5177132d5f8d5a859a8fb) Improve grammar in BulkDeleteMessage strings (Garion Herman)
 * 2020-01-13 [e294214](https://github.com/silverstripe/silverstripe-asset-admin/commit/e29421499be38318ee2b56a95f5a2db653917ffb) Behat test should now verify that folder in use CAN be deleted (Garion Herman)
 * 2019-12-23 [c8c1c86d7](https://github.com/silverstripe/silverstripe-framework/commit/c8c1c86d701f58ee779d36f19649fb08342306f6) module link "recaptcha" not found (Valentino Pesce)
 * 2019-12-20 [1d7a0b7](https://github.com/silverstripe/silverstripe-versioned-admin/commit/1d7a0b71edcbea9b4380a8808785f340c40ac1cd) Use more resilient method to manipulate URL of preview (#137) (Maxime Rainville)
 * 2019-12-19 [944cf5a](https://github.com/silverstripe/silverstripe-admin/commit/944cf5a16e693edbbeda0bc2b0ce79aa205ed76d) Upgrade webpack config to 1.4 (Maxime Rainville)
 * 2019-12-19 [910f5efbf](https://github.com/silverstripe/silverstripe-framework/commit/910f5efbf21b66ffb26f6ec540af885cb4a23fd2) fix markdown tables for url variables documentation (Andrew Aitken-Fincham)
 * 2019-12-18 [8d69cf9f7](https://github.com/silverstripe/silverstripe-framework/commit/8d69cf9f758abe7e495ba300a8bd81cc624a29c3) Remove bad default when scaffolding form field for DBHTMLVarchar (Maxime Rainville)
 * 2019-12-09 [1633ddea9](https://github.com/silverstripe/silverstripe-framework/commit/1633ddea9c8c2bb3643b87b9f5fe2297560b8ea8) Fix PHP versions in upgrade guide (Matt Peel)
 * 2019-12-04 [de96188c](https://github.com/silverstripe/silverstripe-cms/commit/de96188c8a724ff33a31e1bbe8618f52836bd00c) If no parent in RelativeLink() return null (Amol Wankhede)
 * 2019-11-21 [f3db5f72](https://github.com/silverstripe/silverstripe-reports/commit/f3db5f72aab6bfbac5f9902b4fcd63e27ed11315) Fix codestyle (Serge Latyntcev)
 * 2019-11-19 [e520a2b99](https://github.com/silverstripe/silverstripe-framework/commit/e520a2b990a829ad1bf67f6b03ce5091a1f82c2d) Fix broken callout tags (Aaron Carlino)
 * 2019-11-18 [6ff0f3f46](https://github.com/silverstripe/silverstripe-framework/commit/6ff0f3f4664b9af0ebf8a55a7f84fa4031e235a2) The "Link existing" should be disabled rather than readonly. (Maxime Rainville)
 * 2019-11-18 [48f9ec3](https://github.com/silverstripe/silverstripe-admin/commit/48f9ec3590b5060c8a847faae03d9c9bb16b4566) Set min-width on loading button to avoid having the loading indicator break over 2 lines (Maxime Rainville)
 * 2019-11-18 [5e611341](https://github.com/silverstripe/silverstripe-cms/commit/5e6113414fc50498e78728a15ddb5494ab250852) Fixed 404s in Contributing doc (Rob Mac Neil)
 * 2019-09-02 [6d8a4bc](https://github.com/silverstripe/silverstripe-assets/commit/6d8a4bc4f4178c0b56ede1b01f87b162066d550a) Make AbsoluteLink work with manipulated images (fixes #322) (Loz Calver)
 * 2019-03-20 [1d406c64b](https://github.com/silverstripe/silverstripe-framework/commit/1d406c64b99065461f4fdd47e8731e36b1fa7944) Fix: Allow editing of relation if item is created. (Kong Jin Jie)
>>>>>>> d94075b0
<!--- Changes above this line will be automatically regenerated --><|MERGE_RESOLUTION|>--- conflicted
+++ resolved
@@ -8,8 +8,6 @@
  * [Solr no longer indexes draft/restricted content](#solr-updates)
  * [Simplify customisation of ModelAdmin](#modeladmin-customisation)
  * [Login forms module ships with installer](#loginforms)
-<<<<<<< HEAD
-=======
 
 ## Security patches
 
@@ -113,7 +111,6 @@
 
 Read [Controlling who can view results in a GraphQL result set](/Developer_Guides/GraphQL/Verifying_CanView_Permission)
 for more information on updating your GraphQL queries.
->>>>>>> d94075b0
 
 ## MySQL tables are auto-converted from MyISAM to InnoDB {#myisam}
 
@@ -172,15 +169,9 @@
 placement" and "file link" forms that show when inserting an image or a link in
 an `HTMLEditorField` have been simplified.
 
-<<<<<<< HEAD
-This does mean that the order and structure of fields have changed somewhat. If you have customised the forms in the
-asset administration area or in the "Insert Media Modal", you should do some regression testing when upgrading to
-make sure your customisations still work as expected.
-=======
 If you have customised the fields in the asset administration UI or Insert Media
 modal, you will need to do some regression testing when upgrading, and will
 likely need to make some minor adjustments to your code.
->>>>>>> d94075b0
 
 Implementing the new Edit Details UI required filtering the fields generated in
 `File::getCMSFields()` into two `Form`s. The implementation in 4.6.0 does not
@@ -308,22 +299,6 @@
 
 ## Solr no longer indexes draft/restricted content {#solr-updates}
 
-<<<<<<< HEAD
-## File status icons in the file manager
-
-![File status icons](https://raw.githubusercontent.com/silverstripe/silverstripe-framework/blob/4/docs/en/04_Changelogs/_images/file-status-icons.png "A screenshot of file status icons being displayed in the file manager")
-
-Files and folders with permissions of either "Logged in users" or "Only these groups (choose from list)" now show
-a "Restricted access" icon in the file manager.  These permissions can either be directly on the DataObject or
-they can be inherited from the parent folder.
-
-Websites with the optional [UserForms](https://github.com/silverstripe/silverstripe-userforms) module installed will
-show a "Form submission" icon on files uploaded through a UserForm.  UserForm uploaded files without a "Restricted access" icon show a "Form submission, unrestricted access" icon instead.
-
-## Solr no longer indexes draft/restricted content {#solr-updates}
-
-=======
->>>>>>> d94075b0
 At the time of this release a new version of the popular [silverstripe/fulltextsearch module](https://github.com/silverstripe/silverstripe-fulltextsearch) is also available, introducing more secure defaults. Most notably, draft and restricted content will no longer be indexed by default, due to a `canView()` check being performed against an anonymous user prior to (re)indexing. Restricted content means that it has a permission level of either 'Logged-in users' or 'Only these groups'.
 
 If your project uses this module, after upgrading your website, ensure that you run the `Solr_Reindex` task on your production environment to remove previously indexed content that should no longer be there.
@@ -356,16 +331,13 @@
 login form.
 
 View the [Silverstripe Login Forms readme](https://github.com/silverstripe/silverstripe-login-forms) on Github for more details.
-<<<<<<< HEAD
+
+## Regressions
+
+- [File section, icons broken until page is refreshed](https://github.com/silverstripe/silverstripe-admin/issues/1064)
 
 <!--- Changes below this line will be automatically regenerated -->
 
-=======
-<!--- Changes below this line will be automatically regenerated -->
-
-## Regressions
-
-- [File section, icons broken until page is refreshed](https://github.com/silverstripe/silverstripe-admin/issues/1064)
 
 ## Change Log
 
@@ -488,5 +460,4 @@
  * 2019-11-18 [5e611341](https://github.com/silverstripe/silverstripe-cms/commit/5e6113414fc50498e78728a15ddb5494ab250852) Fixed 404s in Contributing doc (Rob Mac Neil)
  * 2019-09-02 [6d8a4bc](https://github.com/silverstripe/silverstripe-assets/commit/6d8a4bc4f4178c0b56ede1b01f87b162066d550a) Make AbsoluteLink work with manipulated images (fixes #322) (Loz Calver)
  * 2019-03-20 [1d406c64b](https://github.com/silverstripe/silverstripe-framework/commit/1d406c64b99065461f4fdd47e8731e36b1fa7944) Fix: Allow editing of relation if item is created. (Kong Jin Jie)
->>>>>>> d94075b0
 <!--- Changes above this line will be automatically regenerated -->