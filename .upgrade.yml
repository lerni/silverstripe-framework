--- conflicted
+++ resolved
@@ -1384,14 +1384,12 @@
     'THIRDPARTY_DIR':
       message: 'Path constants have been deprecated. Use the Requirements and ModuleResourceLoader APIs'
       url: 'https://docs.silverstripe.org/en/4/changelogs/4.0.0#module-paths'
-<<<<<<< HEAD
     'SilverStripe\Core\Manifest\ManifestFileFinder::RESOURCES_DIR':
       message: 'Use global const RESOURCES_DIR'
       url: 'https://docs.silverstripe.org/en/4/changelogs/4.4.0#resources-dir'
       replacement: 'RESOURCES_DIR'
 renameWarnings:
   - Form
-=======
 visibilities:
   'SilverStripe\ORM\DataObject::db':
     visibility: private
@@ -1518,5 +1516,4 @@
   'SilverStripe\View\SSViewer::parser':
     visibility: protected
   'SilverStripe\View\SSViewer::partialCacheStore':
-    visibility: protected
->>>>>>> ed74549c
+    visibility: protected