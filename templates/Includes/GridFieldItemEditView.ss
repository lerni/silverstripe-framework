<<<<<<< HEAD
<% if $Backlink %>
	<a href="$Backlink"><% _t('Go back', 'Go back' ) %></a>
=======
<% if Backlink %>
	<a href="$Backlink"><% _t('GridFieldItemEditView.Go_back', 'Go back' ) %></a>
>>>>>>> c0f5007d
<% end_if %>

$ItemEditForm<|MERGE_RESOLUTION|>--- conflicted
+++ resolved
@@ -1,10 +1,5 @@
-<<<<<<< HEAD
-<% if $Backlink %>
-	<a href="$Backlink"><% _t('Go back', 'Go back' ) %></a>
-=======
 <% if Backlink %>
 	<a href="$Backlink"><% _t('GridFieldItemEditView.Go_back', 'Go back' ) %></a>
->>>>>>> c0f5007d
 <% end_if %>
 
 $ItemEditForm