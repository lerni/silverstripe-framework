# Contributing

Any open source product is only as good as the community behind it. You can participate by sharing code, ideas, or simply helping others. No matter what your skill level is, every contribution counts.

See our [high level overview](http://silverstripe.org/contributing-to-silverstripe) on silverstripe.org on how you can help out.

## Contributing code

<<<<<<< HEAD
SilverStripe core and module releases (since the 3.1.8 release) follow the [Semantic Versioning](http://semver.org) 
(SemVar) specification for releases. Using this specification declares to the entire development community the severity 
and intention of each release. It gives developers the ability to safely declare their dependencies and understand the
scope involved in each upgrade.

Each release is labeled in the format `$MAJOR`.`$MINOR`.`$PATCH`. For example, 3.1.8 or 3.2.0.

* `$MAJOR` version is incremented if any backwards incompatible changes are introduced to the public API. 
* `$MINOR` version is incremented if new, backwards compatible **functionality** is introduced to the public API or 
	improvements are introduced within the private code. 
* `$PATCH` version is incremented if only backwards compatible **bug fixes** are introduced. A bug fix is defined as 
	an internal change that fixes incorrect behavior.

Git Branches are setup for each `$MINOR` version (e.g. 3.1, 3.2). Each `$PATCH` release is a git tag off the `$MINOR` 
branch. For example, 3.1.8 will be a git tag of 3.1.8.

When contributing code, be aware of the scope of your changes. If your change is backwards incompatible, raise your 
change against the `master` branch. The master branch contains the next `$MAJOR` release. If the change is backwards 
compatible raise it against the correct `$MINOR` branch.
=======
See [contributing code](docs/en/05_Contributing/01_Code.md)
>>>>>>> 303f6957
<|MERGE_RESOLUTION|>--- conflicted
+++ resolved
@@ -6,26 +6,4 @@
 
 ## Contributing code
 
-<<<<<<< HEAD
-SilverStripe core and module releases (since the 3.1.8 release) follow the [Semantic Versioning](http://semver.org) 
-(SemVar) specification for releases. Using this specification declares to the entire development community the severity 
-and intention of each release. It gives developers the ability to safely declare their dependencies and understand the
-scope involved in each upgrade.
-
-Each release is labeled in the format `$MAJOR`.`$MINOR`.`$PATCH`. For example, 3.1.8 or 3.2.0.
-
-* `$MAJOR` version is incremented if any backwards incompatible changes are introduced to the public API. 
-* `$MINOR` version is incremented if new, backwards compatible **functionality** is introduced to the public API or 
-	improvements are introduced within the private code. 
-* `$PATCH` version is incremented if only backwards compatible **bug fixes** are introduced. A bug fix is defined as 
-	an internal change that fixes incorrect behavior.
-
-Git Branches are setup for each `$MINOR` version (e.g. 3.1, 3.2). Each `$PATCH` release is a git tag off the `$MINOR` 
-branch. For example, 3.1.8 will be a git tag of 3.1.8.
-
-When contributing code, be aware of the scope of your changes. If your change is backwards incompatible, raise your 
-change against the `master` branch. The master branch contains the next `$MAJOR` release. If the change is backwards 
-compatible raise it against the correct `$MINOR` branch.
-=======
-See [contributing code](docs/en/05_Contributing/01_Code.md)
->>>>>>> 303f6957
+See [contributing code](docs/en/05_Contributing/01_Code.md)