--- conflicted
+++ resolved
@@ -255,20 +255,12 @@
     /**
      * TinyMCE JS settings
      *
-<<<<<<< HEAD
      * @link https://www.tiny.cloud/docs/tinymce/6/tinydrive-getting-started/#configure-the-required-tinymce-options
-=======
-     * @link https://www.tiny.cloud/docs-4x/general-configuration-guide/
->>>>>>> 59b980ed
      *
      * @var array
      */
     protected $settings = [
-<<<<<<< HEAD
         'fix_list_elements' => true, // https://www.tiny.cloud/docs/tinymce/6/content-filtering/#fix_list_elements
-=======
-        'fix_list_elements' => true, // https://www.tiny.cloud/docs-4x/configure/content-filtering/#fix_list_elements
->>>>>>> 59b980ed
         'formats' => [
             'alignleft' => [
                 [
@@ -312,11 +304,7 @@
         'browser_spellcheck' => true,
         'body_class' => 'typography',
         'statusbar' => true,
-<<<<<<< HEAD
         'elementpath' => true, // https://www.tiny.cloud/docs/tinymce/6/statusbar-configuration-options/#elementpath
-=======
-        'elementpath' => true, // https://www.tiny.cloud/docs-4x/configure/editor-appearance/#elementpath
->>>>>>> 59b980ed
         'relative_urls' => true,
         'remove_script_host' => true,
         'convert_urls' => false, // Prevent site-root images being rewritten to base relative
@@ -377,11 +365,7 @@
     /**
      * Holder list of buttons, organised by line. This array is 1-based indexed array
      *
-<<<<<<< HEAD
      * {@link https://www.tiny.cloud/docs/tinymce/6/basic-setup/#toolbar-configuration}
-=======
-     * {@link https://www.tiny.cloud/docs-4x/advanced/editor-control-identifiers/#toolbarcontrols}
->>>>>>> 59b980ed
      *
      * @var array
      */
@@ -669,17 +653,10 @@
     {
         $settings = $this->getSettings();
 
-<<<<<<< HEAD
         // https://www.tiny.cloud/docs/tinymce/6/url-handling/#document_base_url
         $settings['document_base_url'] = Director::absoluteBaseURL();
 
         // https://www.tiny.cloud/docs/tinymce/6/apis/tinymce.root/#properties
-=======
-        // https://www.tiny.cloud/docs-4x/configure/url-handling/#document_base_url
-        $settings['document_base_url'] = Director::absoluteBaseURL();
-
-        // https://www.tiny.cloud/docs-4x/api/tinymce/tinymce.editormanager/#properties
->>>>>>> 59b980ed
         $baseResource = $this->getTinyMCEResource();
         if ($baseResource instanceof ModuleResource) {
             $tinyMCEBaseURL = $baseResource->getURL();
@@ -706,20 +683,12 @@
             $plugins[$plugin] = $path;
         }
 
-<<<<<<< HEAD
         // https://www.tiny.cloud/docs/tinymce/6/editor-important-options/#external_plugins
-=======
-        // https://www.tiny.cloud/docs-4x/configure/integration-and-setup/#external_plugins
->>>>>>> 59b980ed
         if ($plugins) {
             $settings['external_plugins'] = $plugins;
         }
 
-<<<<<<< HEAD
         // https://www.tiny.cloud/docs/tinymce/6/basic-setup/#toolbar-configuration
-=======
-        // https://www.tiny.cloud/docs-4x/configure/editor-appearance/#groupingtoolbarcontrols
->>>>>>> 59b980ed
         $buttons = $this->getButtons();
         $settings['toolbar'] = [];
         foreach ($buttons as $rowButtons) {
@@ -731,17 +700,10 @@
             }
         }
 
-<<<<<<< HEAD
         // https://www.tiny.cloud/docs/tinymce/6/add-css-options/#content_css
         $settings['content_css'] = $this->getEditorCSS();
 
         // https://www.tiny.cloud/docs/tinymce/6/editor-theme/#theme_url
-=======
-        // https://www.tiny.cloud/docs-4x/configure/content-appearance/#content_css
-        $settings['content_css'] = $this->getEditorCSS();
-
-        // https://www.tiny.cloud/docs-4x/configure/editor-appearance/#theme_url
->>>>>>> 59b980ed
         $theme = $this->getTheme();
         if (!Director::is_absolute_url($theme)) {
             $theme = Controller::join_links($tinyMCEBaseURL, "themes/{$theme}/theme.min.js");
