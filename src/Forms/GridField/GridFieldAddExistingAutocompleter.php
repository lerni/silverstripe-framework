<?php

namespace SilverStripe\Forms\GridField;

use SilverStripe\Control\HTTPRequest;
use SilverStripe\Control\HTTPResponse;
use SilverStripe\Core\Config\Config;
use SilverStripe\Core\Convert;
use SilverStripe\Control\Controller;
use SilverStripe\Forms\FieldList;
use SilverStripe\Forms\TextField;
use SilverStripe\ORM\SS_List;
use SilverStripe\ORM\DataObject;
use SilverStripe\ORM\DataList;
use SilverStripe\ORM\Filters\SearchFilter;
use SilverStripe\View\ArrayData;
use SilverStripe\View\SSViewer;
use LogicException;
use SilverStripe\Control\HTTPResponse_Exception;

/**
 * This class is is responsible for adding objects to another object's has_many
 * and many_many relation, as defined by the {@link RelationList} passed to the
 * {@link GridField} constructor.
 *
 * Objects can be searched through an input field (partially matching one or
 * more fields).
 *
 * Selecting from the results will add the object to the relation.
 *
 * Often used alongside {@link GridFieldDeleteAction} for detaching existing
 * records from a relationship.
 *
 * For easier setup, have a look at a sample configuration in
 * {@link GridFieldConfig_RelationEditor}.
 *
 * The modelClass of the GridField this component is in must be a DataObject subclass.
 */
class GridFieldAddExistingAutocompleter extends AbstractGridFieldComponent implements GridField_HTMLProvider, GridField_ActionProvider, GridField_DataManipulator, GridField_URLHandler
{

    /**
     * The HTML fragment to write this component into
     */
    protected $targetFragment;

    /**
     * @var SS_List
     */
    protected $searchList;

    /**
     * Define column names which should be included in the search.
     * By default, they're searched with a {@link StartsWithFilter}.
     * To define custom filters, use the same notation as {@link DataList->filter()},
     * e.g. "Name:EndsWith".
     *
     * If multiple fields are provided, the filtering is performed non-exclusive.
     * If no fields are provided, tries to auto-detect fields from
     * {@link DataObject->searchableFields()}.
     *
     * The fields support "dot-notation" for relationships, e.g.
     * a entry called "Team.Name" will search through the names of
     * a "Team" relationship.
     *
     * @example
     *  array(
     *      'Name',
     *      'Email:StartsWith',
     *      'Team.Name'
     *  )
     *
     * @var array
     */
    protected $searchFields = [];

    /**
     * @var string SSViewer template to render the results presentation
     */
    protected $resultsFormat = '$Title';

    /**
     * @var string Text shown on the search field, instructing what to search for.
     */
    protected $placeholderText;

    /**
     * @var int
     */
    protected $resultsLimit = 20;

    /**
     *
     * @param string $targetFragment
     * @param array $searchFields Which fields on the object in the list should be searched
     */
    public function __construct($targetFragment = 'before', $searchFields = null)
    {
        $this->targetFragment = $targetFragment;
        $this->searchFields = (array)$searchFields;
    }

    /**
     *
     * @param GridField $gridField
     * @return string[] - HTML
     */
    public function getHTMLFragments($gridField)
    {
        $dataClass = $gridField->getModelClass();

        if (!is_a($dataClass, DataObject::class, true)) {
            throw new LogicException(__CLASS__ . " must be used with DataObject subclasses. Found '$dataClass'");
        }

        $forTemplate = new ArrayData([]);
        $forTemplate->Fields = new FieldList();

        $searchField = new TextField('gridfield_relationsearch', _t('SilverStripe\\Forms\\GridField\\GridField.RelationSearch', "Relation search"));

        $searchField->setAttribute('data-search-url', Controller::join_links($gridField->Link('search')));
        $searchField->setAttribute('placeholder', $this->getPlaceholderText($dataClass));
        $searchField->addExtraClass('relation-search no-change-track action_gridfield_relationsearch');

        $findAction = new GridField_FormAction(
            $gridField,
            'gridfield_relationfind',
            _t('SilverStripe\\Forms\\GridField\\GridField.Find', "Find"),
            'find',
            'find'
        );
        $findAction->setAttribute('data-icon', 'relationfind');
        $findAction->addExtraClass('action_gridfield_relationfind');

        $addAction = new GridField_FormAction(
            $gridField,
            'gridfield_relationadd',
            _t('SilverStripe\\Forms\\GridField\\GridField.LinkExisting', "Link Existing"),
            'addto',
            'addto'
        );
        $addAction->setAttribute('data-icon', 'chain--plus');
        $addAction->addExtraClass('btn btn-outline-secondary font-icon-link action_gridfield_relationadd');

        // If an object is not found, disable the action
        if (!is_int($gridField->State->GridFieldAddRelation(null))) {
            $addAction->setDisabled(true);
        }

        $forTemplate->Fields->push($searchField);
        $forTemplate->Fields->push($findAction);
        $forTemplate->Fields->push($addAction);
        if ($form = $gridField->getForm()) {
            $forTemplate->Fields->setForm($form);
        }

        $template = SSViewer::get_templates_by_class($this, '', __CLASS__);
        return [
            $this->targetFragment => $forTemplate->renderWith($template)
        ];
    }

    /**
     *
     * @param GridField $gridField
     * @return array
     */
    public function getActions($gridField)
    {
        return ['addto', 'find'];
    }

    /**
     * Manipulate the state to add a new relation
     *
     * @param GridField $gridField
     * @param string $actionName Action identifier, see {@link getActions()}.
     * @param array $arguments Arguments relevant for this
     * @param array $data All form data
     */
    public function handleAction(GridField $gridField, $actionName, $arguments, $data)
    {
        switch ($actionName) {
            case 'addto':
                if (isset($data['relationID']) && $data['relationID']) {
                    $gridField->State->GridFieldAddRelation = $data['relationID'];
                }
                break;
        }
    }

    /**
     * If an object ID is set, add the object to the list
     *
     * @param GridField $gridField
     * @param SS_List $dataList
     * @return SS_List
     */
    public function getManipulatedData(GridField $gridField, SS_List $dataList)
    {
        $dataClass = $gridField->getModelClass();

        if (!is_a($dataClass, DataObject::class, true)) {
            throw new LogicException(__CLASS__ . " must be used with DataObject subclasses. Found '$dataClass'");
        }

        $objectID = $gridField->State->GridFieldAddRelation(null);
        if (empty($objectID)) {
            return $dataList;
        }
<<<<<<< HEAD
        $object = DataObject::get_by_id($dataClass, $objectID);
=======
        $gridField->State->GridFieldAddRelation = null;
        $object = DataObject::get_by_id($gridField->getModelClass(), $objectID);
>>>>>>> 312ee582
        if ($object) {
            if (!$object->canView()) {
                throw new HTTPResponse_Exception(null, 403);
            }
            $dataList->add($object);
        }
        return $dataList;
    }

    /**
     *
     * @param GridField $gridField
     * @return array
     */
    public function getURLHandlers($gridField)
    {
        return [
            'search' => 'doSearch',
        ];
    }

    /**
     * Returns a json array of a search results that can be used by for example Jquery.ui.autosuggestion
     *
     * @param GridField $gridField
     * @param HTTPRequest $request
     * @return string
     */
    public function doSearch($gridField, $request)
    {
        $searchStr = $request->getVar('gridfield_relationsearch');
        $dataClass = $gridField->getModelClass();

        if (!is_a($dataClass, DataObject::class, true)) {
            throw new LogicException(__CLASS__ . " must be used with DataObject subclasses. Found '$dataClass'");
        }

        $searchFields = ($this->getSearchFields())
            ? $this->getSearchFields()
            : $this->scaffoldSearchFields($dataClass);
        if (!$searchFields) {
            throw new LogicException(
                sprintf(
                    'GridFieldAddExistingAutocompleter: No searchable fields could be found for class "%s"',
                    $dataClass
                )
            );
        }

        $params = [];
        foreach ($searchFields as $searchField) {
            $name = (strpos($searchField ?? '', ':') !== false) ? $searchField : "$searchField:StartsWith";
            $params[$name] = $searchStr;
        }

        $results = null;
        if ($this->searchList) {
            // Assume custom sorting, don't apply default sorting
            $results = $this->searchList;
        } else {
            $results = DataList::create($dataClass)
                ->sort(strtok($searchFields[0] ?? '', ':'), 'ASC');
        }

        // Apply baseline filtering and limits which should hold regardless of any customisations
        $results = $results
            ->subtract($gridField->getList())
            ->filterAny($params)
            ->limit($this->getResultsLimit());

        $json = [];
        Config::nest();
        SSViewer::config()->set('source_file_comments', false);
        $viewer = SSViewer::fromString($this->resultsFormat);
        foreach ($results as $result) {
            if (!$result->canView()) {
                continue;
            }
            $title = Convert::html2raw($viewer->process($result));
            $json[] = [
                'label' => $title,
                'value' => $title,
                'id' => $result->ID,
            ];
        }
        Config::unnest();
        $response = new HTTPResponse(json_encode($json));
        $response->addHeader('Content-Type', 'application/json');
        return $response;
    }

    /**
     * @param string $format
     *
     * @return $this
     */
    public function setResultsFormat($format)
    {
        $this->resultsFormat = $format;
        return $this;
    }

    /**
     * @return string
     */
    public function getResultsFormat()
    {
        return $this->resultsFormat;
    }

    /**
     * Sets the base list instance which will be used for the autocomplete
     * search.
     *
     * @param SS_List $list
     */
    public function setSearchList(SS_List $list)
    {
        $this->searchList = $list;
        return $this;
    }

    /**
     * @param array $fields
     * @return $this
     */
    public function setSearchFields($fields)
    {
        $this->searchFields = $fields;
        return $this;
    }

    /**
     * @return array
     */
    public function getSearchFields()
    {
        return $this->searchFields;
    }

    /**
     * Detect searchable fields and searchable relations.
     * Falls back to {@link DataObject->summaryFields()} if
     * no custom search fields are defined.
     *
     * @param string $dataClass The class name
     * @return array|null names of the searchable fields
     */
    public function scaffoldSearchFields($dataClass)
    {
        if (!is_a($dataClass, DataObject::class, true)) {
            throw new LogicException(__CLASS__ . " must be used with DataObject subclasses. Found '$dataClass'");
        }

        $obj = DataObject::singleton($dataClass);
        $fields = null;
        if ($fieldSpecs = $obj->searchableFields()) {
            $customSearchableFields = $obj->config()->get('searchable_fields');
            foreach ($fieldSpecs as $name => $spec) {
                if (is_array($spec) && array_key_exists('filter', $spec ?? [])) {
                    // The searchableFields() spec defaults to PartialMatch,
                    // so we need to check the original setting.
                    // If the field is defined $searchable_fields = array('MyField'),
                    // then default to StartsWith filter, which makes more sense in this context.
                    if (!$customSearchableFields || array_search($name, $customSearchableFields ?? []) !== false) {
                        $filter = 'StartsWith';
                    } else {
                        $filterName = $spec['filter'];
                        // It can be an instance
                        if ($filterName instanceof SearchFilter) {
                            $filterName = get_class($filterName);
                        }
                        // It can be a fully qualified class name
                        if (strpos($filterName ?? '', '\\') !== false) {
                            $filterNameParts = explode("\\", $filterName ?? '');
                            // We expect an alias matching the class name without namespace, see #coresearchaliases
                            $filterName = array_pop($filterNameParts);
                        }
                        $filter = preg_replace('/Filter$/', '', $filterName ?? '');
                    }
                    $fields[] = "{$name}:{$filter}";
                } else {
                    $fields[] = $name;
                }
            }
        }
        if (is_null($fields)) {
            if ($obj->hasDatabaseField('Title')) {
                $fields = ['Title'];
            } elseif ($obj->hasDatabaseField('Name')) {
                $fields = ['Name'];
            }
        }

        return $fields;
    }

    /**
     * @param string $dataClass The class of the object being searched for
     *
     * @return string
     */
    public function getPlaceholderText($dataClass)
    {
        if (!is_a($dataClass, DataObject::class, true)) {
            throw new LogicException(__CLASS__ . " must be used with DataObject subclasses. Found '$dataClass'");
        }

        $searchFields = ($this->getSearchFields())
            ? $this->getSearchFields()
            : $this->scaffoldSearchFields($dataClass);

        if ($this->placeholderText) {
            return $this->placeholderText;
        } else {
            $labels = [];
            if ($searchFields) {
                foreach ($searchFields as $searchField) {
                    $searchField = explode(':', $searchField ?? '');
                    $label = singleton($dataClass)->fieldLabel($searchField[0]);
                    if ($label) {
                        $labels[] = $label;
                    }
                }
            }
            if ($labels) {
                return _t(
                    'SilverStripe\\Forms\\GridField\\GridField.PlaceHolderWithLabels',
                    'Find {type} by {name}',
                    ['type' => singleton($dataClass)->i18n_plural_name(), 'name' => implode(', ', $labels)]
                );
            } else {
                return _t(
                    'SilverStripe\\Forms\\GridField\\GridField.PlaceHolder',
                    'Find {type}',
                    ['type' => singleton($dataClass)->i18n_plural_name()]
                );
            }
        }
    }

    /**
     * @param string $text
     *
     * @return $this
     */
    public function setPlaceholderText($text)
    {
        $this->placeholderText = $text;
        return $this;
    }

    /**
     * Gets the maximum number of autocomplete results to display.
     *
     * @return int
     */
    public function getResultsLimit()
    {
        return $this->resultsLimit;
    }

    /**
     * @param int $limit
     *
     * @return $this
     */
    public function setResultsLimit($limit)
    {
        $this->resultsLimit = $limit;
        return $this;
    }
}<|MERGE_RESOLUTION|>--- conflicted
+++ resolved
@@ -208,12 +208,8 @@
         if (empty($objectID)) {
             return $dataList;
         }
-<<<<<<< HEAD
+        $gridField->State->GridFieldAddRelation = null;
         $object = DataObject::get_by_id($dataClass, $objectID);
-=======
-        $gridField->State->GridFieldAddRelation = null;
-        $object = DataObject::get_by_id($gridField->getModelClass(), $objectID);
->>>>>>> 312ee582
         if ($object) {
             if (!$object->canView()) {
                 throw new HTTPResponse_Exception(null, 403);
