--- conflicted
+++ resolved
@@ -519,21 +519,7 @@
             ->map('Code', 'Title')
             ->toArray();
 
-<<<<<<< HEAD
-        if (isset($currentGroups[$this->Code])) {
-            $result->addError(
-                _t(
-                    'SilverStripe\\Security\\Group.ValidationIdentifierAlreadyExists',
-                    'A Group ({group}) already exists with the same {identifier}',
-                    ['group' => $this->Code, 'identifier' => 'Code']
-                )
-            );
-        }
-
-        if (in_array($this->Title, $currentGroups ?? [])) {
-=======
         if (in_array($this->Title, $currentGroups)) {
->>>>>>> 825dd4b1
             $result->addError(
                 _t(
                     'SilverStripe\\Security\\Group.ValidationIdentifierAlreadyExists',
