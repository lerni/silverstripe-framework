--- conflicted
+++ resolved
@@ -4,7 +4,6 @@
 
 use PHPUnit\Framework\Constraint\Constraint;
 use PHPUnit\Framework\ExpectationFailedException;
-use SilverStripe\Dev\Deprecation;
 use SilverStripe\Dev\TestOnly;
 use SilverStripe\View\ViewableData;
 use SilverStripe\Dev\SapphireTest;
@@ -25,11 +24,6 @@
      */
     public function __construct(array $match)
     {
-<<<<<<< HEAD
-=======
-        Deprecation::notice('5.0.0', 'This class will be removed in CMS 5', Deprecation::SCOPE_CLASS);
-        parent::__construct();
->>>>>>> f14c60ce
         if (!is_array($match)) {
             throw SapphireTest::createInvalidArgumentException(
                 1,
@@ -78,7 +72,6 @@
         return null;
     }
 
-
     /**
      * Returns a string representation of the object.
      *
