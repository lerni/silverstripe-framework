<?php

namespace SilverStripe\Dev\Tasks;

use Monolog\Handler\StreamHandler;
use Monolog\Logger;
use Psr\Log\LoggerInterface;
use SilverStripe\AssetAdmin\Helper\ImageThumbnailHelper;
use SilverStripe\Assets\Dev\Tasks\LegacyThumbnailMigrationHelper;
use SilverStripe\Assets\Dev\Tasks\FileMigrationHelper;
use SilverStripe\Assets\Storage\AssetStore;
use SilverStripe\Assets\Storage\FileHashingService;
use SilverStripe\Control\Director;
use SilverStripe\Core\Injector\Injector;
use SilverStripe\Logging\PreformattedEchoHandler;
use SilverStripe\Dev\BuildTask;
use SilverStripe\Assets\Dev\Tasks\SecureAssetsMigrationHelper;

/**
 * Migrates all 3.x file dataobjects to use the new DBFile field.
 */
class MigrateFileTask extends BuildTask
{
    private static $segment = 'MigrateFileTask';

    protected $title = 'Migrate File dataobjects from 3.x and successive iterations in 4.x';

    protected $defaultSubtasks = [
        'move-files',
        'move-thumbnails',
        'generate-cms-thumbnails',
        'fix-folder-permissions',
        'fix-secureassets',
    ];

    private static $dependencies = [
        'logger' => '%$' . LoggerInterface::class,
    ];

    /** @var Logger */
    private $logger;

    public function run($request)
    {
        $this->addLogHandlers();

        $args = $request->getVars();
        $this->validateArgs($args);

        Injector::inst()->get(FileHashingService::class)->enableCache();

        $this->extend('preFileMigration');

        $subtasks = !empty($args['only']) ? explode(',', $args['only']) : $this->defaultSubtasks;

        $subtask = 'move-files';
        if (in_array($subtask, $subtasks)) {
            if (!class_exists(FileMigrationHelper::class)) {
                $this->logger->error("No file migration helper detected");
            } else {
                $this->extend('preFileMigrationSubtask', $subtask);
                $this->logger->info("### Migrating filesystem and database records ({$subtask})");
                $this->logger->info('If the task fails or times out, run it again and it will start where it left off.');

                $migrated = FileMigrationHelper::singleton()->run();
                if ($migrated) {
                    $this->logger->info("{$migrated} File DataObjects upgraded");
                } else {
                    $this->logger->info("No File DataObjects need upgrading");
                }
                $this->extend('postFileMigrationSubtask', $subtask);
            }
        }

        $subtask = 'move-thumbnails';
        if (in_array($subtask, $subtasks)) {
            if (!class_exists(LegacyThumbnailMigrationHelper::class)) {
                $this->logger->error("LegacyThumbnailMigrationHelper not found");
            } else {
                $this->extend('preFileMigrationSubtask', $subtask);
                $this->logger->info("### Migrating existing thumbnails ({$subtask})");

                $moved = LegacyThumbnailMigrationHelper::singleton()
                    ->setLogger($this->logger)
                    ->run($this->getStore());

                if ($moved) {
                    $this->logger->info(sprintf("%d thumbnails moved", count($moved)));
                } else {
                    $this->logger->info("No thumbnails moved");
                }

                $this->extend('postFileMigrationSubtask', $subtask);
            }
        }

        $subtask = 'generate-cms-thumbnails';
        if (in_array($subtask, $subtasks)) {
            if (!class_exists(ImageThumbnailHelper::class)) {
                $this->logger->error("ImageThumbnailHelper not found");
            } else {
                $this->extend('preFileMigrationSubtask', $subtask);
                $this->logger->info("### Generating new CMS UI thumbnails ({$subtask})");
                ImageThumbnailHelper::singleton()->run();
                $this->extend('postFileMigrationSubtask', $subtask);
            }
<<<<<<< HEAD


=======
>>>>>>> 14673ffd
        }

        $subtask = 'fix-folder-permissions';
        if (in_array($subtask, $subtasks)) {
            if (!class_exists(FixFolderPermissionsHelper::class)) {
                $this->logger->error("FixFolderPermissionsHelper not found");
            } else {
                $this->extend('preFileMigrationSubtask', $subtask);

                $this->logger->info("### Fixing folder permissions ({$subtask})");
                $updated = FixFolderPermissionsHelper::singleton()->run();

                if ($updated > 0) {
                    $this->logger->info("Repaired {$updated} folders with broken CanViewType settings");
                } else {
                    $this->logger->info("No folders required fixes");
                }

                $this->extend('postFileMigrationSubtask', $subtask);
            }
        }

        $subtask = 'fix-secureassets';
        if (in_array($subtask, $subtasks)) {
            if (!class_exists(SecureAssetsMigrationHelper::class)) {
                $this->logger->error("SecureAssetsMigrationHelper not found");
            } else {
                $this->extend('preFileMigrationSubtask', $subtask);

                $this->logger->info("### Fixing secure-assets ({$subtask})");
                $moved = SecureAssetsMigrationHelper::singleton()
                    ->setLogger($this->logger)
                    ->run($this->getStore());

                $this->extend('postFileMigrationSubtask', $subtask);
            }
        }

<<<<<<< HEAD
=======
        $this->logger->info("Done!");

>>>>>>> 14673ffd
        $this->extend('postFileMigration');
    }

    public function getDescription()
    {
        return <<<TXT
Imports all files referenced by File dataobjects into the new Asset Persistence Layer introduced in 4.0.
Moves existing thumbnails, and generates new thumbnail sizes for the CMS UI.
Fixes file permissions.
If the task fails or times out, run it again and it will start where it left off.
You need to flush your cache after running this task via CLI.
See https://docs.silverstripe.org/en/4/developer_guides/files/file_migration/.
TXT;
    }

    /**
     * @param LoggerInterface $logger
     */
    public function setLogger(LoggerInterface $logger)
    {
        $this->logger = $logger;

        return $this;
    }

    /**
     * @return AssetStore
     */
    protected function getStore()
    {
        return singleton(AssetStore::class);
    }

    /**
     * @param array $args
     * @throws \InvalidArgumentException
     */
    protected function validateArgs($args)
    {
        if (!empty($args['only'])) {
            if (array_diff(explode(',', $args['only']), $this->defaultSubtasks)) {
                throw new \InvalidArgumentException('Invalid subtasks detected: ' . $args['only']);
            }
        }
    }

    /**
     * TODO Refactor this whole mess into Symfony Console on a TaskRunner level,
     * with a thin wrapper to show coloured console output via a browser:
     * https://github.com/silverstripe/silverstripe-framework/issues/5542
     * @throws \Exception
     */
    protected function addLogHandlers()
    {
        if ($logger = Injector::inst()->get(LoggerInterface::class)) {
            if (Director::is_cli()) {
                $logger->pushHandler(new StreamHandler('php://stdout'));
                $logger->pushHandler(new StreamHandler('php://stderr', Logger::WARNING));
            } else {
                $logger->pushHandler(new PreformattedEchoHandler());
            }
        }
    }
}<|MERGE_RESOLUTION|>--- conflicted
+++ resolved
@@ -104,11 +104,6 @@
                 ImageThumbnailHelper::singleton()->run();
                 $this->extend('postFileMigrationSubtask', $subtask);
             }
-<<<<<<< HEAD
-
-
-=======
->>>>>>> 14673ffd
         }
 
         $subtask = 'fix-folder-permissions';
@@ -147,12 +142,9 @@
             }
         }
 
-<<<<<<< HEAD
-=======
+        $this->extend('postFileMigration');
+
         $this->logger->info("Done!");
-
->>>>>>> 14673ffd
-        $this->extend('postFileMigration');
     }
 
     public function getDescription()
