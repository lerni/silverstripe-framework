--- conflicted
+++ resolved
@@ -253,11 +253,6 @@
             }
         }
 
-        $this->logger->info("Done!");
-<<<<<<< HEAD
-
-=======
->>>>>>> 10c32aaa
         $this->extend('postFileMigration');
 
         $this->logger->info("Done!");
