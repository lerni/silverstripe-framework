<?php

namespace SilverStripe\Control;

use BadMethodCallException;
use Exception;
use InvalidArgumentException;
use ReflectionClass;
use SilverStripe\Control\Middleware\HTTPCacheControlMiddleware;
use SilverStripe\Core\ClassInfo;
use SilverStripe\Core\Config\Config;
use SilverStripe\Dev\Debug;
use SilverStripe\Security\Permission;
use SilverStripe\Security\PermissionFailureException;
use SilverStripe\Security\Security;
use SilverStripe\View\ViewableData;

/**
 * This class is the base class of any SilverStripe object that can be used to handle HTTP requests.
 *
 * Any RequestHandler object can be made responsible for handling its own segment of the URL namespace.
 * The {@link Director} begins the URL parsing process; it will parse the beginning of the URL to identify which
 * controller is being used.  It will then call {@link handleRequest()} on that Controller, passing it the parameters
 * that it parsed from the URL, and the {@link HTTPRequest} that contains the remainder of the URL to be parsed.
 *
 * You can use ?debug_request=1 to view information about the different components and rule matches for a specific URL.
 *
 * In SilverStripe, URL parsing is distributed throughout the object graph.  For example, suppose that we have a
 * search form that contains a {@link TreeMultiSelectField} named "Groups".  We want to use ajax to load segments of
 * this tree as they are needed rather than downloading the tree right at the beginning.  We could use this URL to get
 * the tree segment that appears underneath
 *
 * Group #36: "admin/crm/SearchForm/field/Groups/treesegment/36"
 *  - Director will determine that admin/crm is controlled by a new ModelAdmin object, and pass control to that.
 *    Matching Director Rule: "admin/crm" => "ModelAdmin" (defined in mysite/_config.php)
 *  - ModelAdmin will determine that SearchForm is controlled by a Form object returned by $this->SearchForm(), and
 *    pass control to that.
 *    Matching $url_handlers: "$Action" => "$Action" (defined in RequestHandler class)
 *  - Form will determine that field/Groups is controlled by the Groups field, a TreeMultiselectField, and pass
 *    control to that.
 *    Matching $url_handlers: 'field/$FieldName!' => 'handleField' (defined in Form class)
 *  - TreeMultiselectField will determine that treesegment/36 is handled by its treesegment() method.  This method
 *    will return an HTML fragment that is output to the screen.
 *    Matching $url_handlers: "$Action/$ID" => "handleItem" (defined in TreeMultiSelectField class)
 *
 * {@link RequestHandler::handleRequest()} is where this behaviour is implemented.
 */
class RequestHandler extends ViewableData
{

    /**
     * Optional url_segment for this request handler
     *
     * @config
     * @var string|null
     */
    private static $url_segment = null;

    /**
     * @var HTTPRequest $request The request object that the controller was called with.
     * Set in {@link handleRequest()}. Useful to generate the {}
     */
    protected $request = null;

    /**
     * The DataModel for this request
     */
    protected $model = null;

    /**
     * This variable records whether RequestHandler::__construct()
     * was called or not. Useful for checking if subclasses have
     * called parent::__construct()
     *
     * @var boolean
     */
    protected $brokenOnConstruct = true;

    /**
     * The default URL handling rules.  This specifies that the next component of the URL corresponds to a method to
     * be called on this RequestHandlingData object.
     *
     * The keys of this array are parse rules.  See {@link HTTPRequest::match()} for a description of the rules
     * available.
     *
     * The values of the array are the method to be called if the rule matches.  If this value starts with a '$', then
     * the named parameter of the parsed URL wil be used to determine the method name.
     * @config
     */
    private static $url_handlers = [
        '$Action' => '$Action',
    ];


    /**
     * Define a list of action handling methods that are allowed to be called directly by URLs.
     * The variable should be an array of action names. This sample shows the different values that it can contain:
     *
     * <code>
     * [
     *      // someaction can be accessed by anyone, any time
     *      'someaction',
     *      // So can otheraction
     *      'otheraction' => true,
     *      // restrictedaction can only be people with ADMIN privilege
     *      'restrictedaction' => 'ADMIN',
     *      // complexaction can only be accessed if $this->canComplexAction() returns true
     *      'complexaction' '->canComplexAction',
     * ];
     * </code>
     *
     * Form getters count as URL actions as well, and should be included in allowed_actions.
     * Form actions on the other handed (first argument to {@link FormAction()} should NOT be included,
     * these are handled separately through {@link Form->httpSubmission}. You can control access on form actions
     * either by conditionally removing {@link FormAction} in the form construction,
     * or by defining $allowed_actions in your {@link Form} class.
     * @config
     */
    private static $allowed_actions = null;

    public function __construct()
    {
        $this->brokenOnConstruct = false;

        $this->setRequest(new NullHTTPRequest());

        parent::__construct();
    }

    /**
     * Handles URL requests.
     *
     *  - ViewableData::handleRequest() iterates through each rule in {@link self::$url_handlers}.
     *  - If the rule matches, the named method will be called.
     *  - If there is still more URL to be processed, then handleRequest()
     *    is called on the object that that method returns.
     *
     * Once all of the URL has been processed, the final result is returned.
     * However, if the final result is an array, this
     * array is interpreted as being additional template data to customise the
     * 2nd to last result with, rather than an object
     * in its own right.  This is most frequently used when a Controller's
     * action will return an array of data with which to
     * customise the controller.
     *
     * @param HTTPRequest $request The object that is reponsible for distributing URL parsing
     * @return HTTPResponse|RequestHandler|string|array
     */
    public function handleRequest(HTTPRequest $request)
    {
        // $handlerClass is used to step up the class hierarchy to implement url_handlers inheritance
        if ($this->brokenOnConstruct) {
            $handlerClass = static::class;
            throw new BadMethodCallException(
                "parent::__construct() needs to be called on {$handlerClass}::__construct()"
            );
        }

        $this->setRequest($request);

        $match = $this->findAction($request);

        // If nothing matches, return this object
        if (!$match) {
            return $this;
        }

        // Start to find what action to call. Start by using what findAction returned
        $action = $match['action'];

        // We used to put "handleAction" as the action on controllers, but (a) this could only be called when
        // you had $Action in your rule, and (b) RequestHandler didn't have one. $Action is better
        if ($action == 'handleAction') {
            // TODO Fix LeftAndMain usage
            // Deprecation::notice('3.2.0', 'Calling handleAction directly is deprecated - use $Action instead');
            $action = '$Action';
        }

        // Actions can reference URL parameters, eg, '$Action/$ID/$OtherID' => '$Action',
        if ($action[0] == '$') {
            $action = str_replace("-", "_", $request->latestParam(substr($action, 1)));
        }

        if (!$action) {
            if (isset($_REQUEST['debug_request'])) {
                Debug::message("Action not set; using default action method name 'index'");
            }
            $action = "index";
        } elseif (!is_string($action)) {
            user_error("Non-string method name: " . var_export($action, true), E_USER_ERROR);
        }

        $classMessage = Director::isLive() ? 'on this handler' : 'on class ' . static::class;

        try {
            if (!$this->hasAction($action)) {
                return $this->httpError(404, "Action '$action' isn't available $classMessage.");
            }
<<<<<<< HEAD
            if (!$this->checkAccessAction($action) || in_array(strtolower($action), ['run', 'doInit'])) {
=======
            if (!$this->checkAccessAction($action) || in_array(strtolower($action), array('run', 'doinit'))) {
>>>>>>> 7e34167d
                return $this->httpError(403, "Action '$action' isn't allowed $classMessage.");
            }
            $result = $this->handleAction($request, $action);
        } catch (HTTPResponse_Exception $e) {
            return $e->getResponse();
        } catch (PermissionFailureException $e) {
            $result = Security::permissionFailure(null, $e->getMessage());
        }

        if ($result instanceof HTTPResponse && $result->isError()) {
            if (isset($_REQUEST['debug_request'])) {
                Debug::message("Rule resulted in HTTP error; breaking");
            }
            return $result;
        }

        // If we return a RequestHandler, call handleRequest() on that, even if there is no more URL to
        // parse. It might have its own handler. However, we only do this if we haven't just parsed an
        // empty rule ourselves, to prevent infinite loops. Also prevent further handling of controller
        // actions which return themselves to avoid infinite loops.
        $matchedRuleWasEmpty = $request->isEmptyPattern($match['rule']);
        if ($this !== $result && !$matchedRuleWasEmpty && ($result instanceof RequestHandler || $result instanceof HasRequestHandler)) {
            // Expose delegated request handler
            if ($result instanceof HasRequestHandler) {
                $result = $result->getRequestHandler();
            }
            $returnValue = $result->handleRequest($request);

            // Array results can be used to handle
            if (is_array($returnValue)) {
                $returnValue = $this->customise($returnValue);
            }

            return $returnValue;

        // If we return some other data, and all the URL is parsed, then return that
        } elseif ($request->allParsed()) {
            return $result;

        // But if we have more content on the URL and we don't know what to do with it, return an error.
        } else {
            return $this->httpError(404, "I can't handle sub-URLs $classMessage.");
        }
    }

    /**
     * @param HTTPRequest $request
     * @return array
     */
    protected function findAction($request)
    {
        $handlerClass = static::class;

        // We stop after RequestHandler; in other words, at ViewableData
        while ($handlerClass && $handlerClass != ViewableData::class) {
            $urlHandlers = Config::inst()->get($handlerClass, 'url_handlers', Config::UNINHERITED);

            if ($urlHandlers) {
                foreach ($urlHandlers as $rule => $action) {
                    if (isset($_REQUEST['debug_request'])) {
                        $class = static::class;
                        $remaining = $request->remaining();
                        Debug::message("Testing '{$rule}' with '{$remaining}' on {$class}");
                    }

                    if ($request->match($rule, true)) {
                        if (isset($_REQUEST['debug_request'])) {
                            $class = static::class;
                            $latestParams = var_export($request->latestParams(), true);
                            Debug::message(
                                "Rule '{$rule}' matched to action '{$action}' on {$class}. " . "Latest request params: {$latestParams}"
                            );
                        }

                        return [
                            'rule' => $rule,
                            'action' => $action,
                        ];
                    }
                }
            }

            $handlerClass = get_parent_class($handlerClass);
        }
        return null;
    }

    /**
     * @param string $link
     * @return string
     */
    protected function addBackURLParam($link)
    {
        $backURL = $this->getBackURL();
        if ($backURL) {
            return Controller::join_links($link, '?BackURL=' . urlencode($backURL));
        }

        return $link;
    }

    /**
     * Given a request, and an action name, call that action name on this RequestHandler
     *
     * Must not raise HTTPResponse_Exceptions - instead it should return
     *
     * @param $request
     * @param $action
     * @return HTTPResponse
     */
    protected function handleAction($request, $action)
    {
        $classMessage = Director::isLive() ? 'on this handler' : 'on class ' . static::class;

        if (!$this->hasMethod($action)) {
            return new HTTPResponse("Action '$action' isn't available $classMessage.", 404);
        }

        $res = $this->extend('beforeCallActionHandler', $request, $action);
        if ($res) {
            return reset($res);
        }

        $actionRes = $this->$action($request);

        $res = $this->extend('afterCallActionHandler', $request, $action, $actionRes);
        if ($res) {
            return reset($res);
        }

        return $actionRes;
    }

    /**
     * Get a array of allowed actions defined on this controller,
     * any parent classes or extensions.
     *
     * Caution: Since 3.1, allowed_actions definitions only apply
     * to methods on the controller they're defined on,
     * so it is recommended to use the $class argument
     * when invoking this method.
     *
     * @param string $limitToClass
     * @return array|null
     */
    public function allowedActions($limitToClass = null)
    {
        if ($limitToClass) {
            $actions = Config::forClass($limitToClass)->get('allowed_actions', true);
        } else {
            $actions = $this->config()->get('allowed_actions');
        }

        if (is_array($actions)) {
            if (array_key_exists('*', $actions)) {
                throw new InvalidArgumentException("Invalid allowed_action '*'");
            }

            // convert all keys and values to lowercase to
            // allow for easier comparison, unless it is a permission code
            $actions = array_change_key_case($actions, CASE_LOWER);

            foreach ($actions as $key => $value) {
                if (is_numeric($key)) {
                    $actions[$key] = strtolower($value);
                }
            }

            return $actions;
        } else {
            return null;
        }
    }

    /**
     * Checks if this request handler has a specific action,
     * even if the current user cannot access it.
     * Includes class ancestry and extensions in the checks.
     *
     * @param string $action
     * @return bool
     */
    public function hasAction($action)
    {
        if ($action == 'index') {
            return true;
        }

        // Don't allow access to any non-public methods (inspect instance plus all extensions)
        $insts = array_merge([$this], (array) $this->getExtensionInstances());
        foreach ($insts as $inst) {
            if (!method_exists($inst, $action)) {
                continue;
            }
            $r = new ReflectionClass(get_class($inst));
            $m = $r->getMethod($action);
            if (!$m || !$m->isPublic()) {
                return false;
            }
        }

        $action  = strtolower($action);
        $actions = $this->allowedActions();

        // Check if the action is defined in the allowed actions of any ancestry class
        // as either a key or value. Note that if the action is numeric, then keys are not
        // searched for actions to prevent actual array keys being recognised as actions.
        if (is_array($actions)) {
            $isKey   = !is_numeric($action) && array_key_exists($action, $actions);
            $isValue = in_array($action, $actions, true);
            if ($isKey || $isValue) {
                return true;
            }
        }

        $actionsWithoutExtra = $this->config()->get('allowed_actions', true);
        if (!is_array($actions) || !$actionsWithoutExtra) {
            if (!in_array(strtolower($action), array('run', 'doinit')) && method_exists($this, $action)) {
                return true;
            }
        }

        return false;
    }

    /**
     * Return the class that defines the given action, so that we know where to check allowed_actions.
     *
     * @param string $actionOrigCasing
     * @return string
     */
    protected function definingClassForAction($actionOrigCasing)
    {
        $action = strtolower($actionOrigCasing);

        $definingClass = null;
        $insts = array_merge([$this], (array) $this->getExtensionInstances());
        foreach ($insts as $inst) {
            if (!method_exists($inst, $action)) {
                continue;
            }
            $r = new ReflectionClass(get_class($inst));
            $m = $r->getMethod($actionOrigCasing);
            return $m->getDeclaringClass()->getName();
        }
        return null;
    }

    /**
     * Check that the given action is allowed to be called from a URL.
     * It will interrogate {@link self::$allowed_actions} to determine this.
     *
     * @param string $action
     * @return bool
     * @throws Exception
     */
    public function checkAccessAction($action)
    {
        $actionOrigCasing = $action;
        $action = strtolower($action);

        $isAllowed = false;
        $isDefined = false;

        // Get actions for this specific class (without inheritance)
        $definingClass = $this->definingClassForAction($actionOrigCasing);
        $allowedActions = $this->allowedActions($definingClass);

        // check if specific action is set
        if (isset($allowedActions[$action])) {
            $isDefined = true;
            $test = $allowedActions[$action];
            if ($test === true || $test === 1 || $test === '1') {
                // TRUE should always allow access
                $isAllowed = true;
            } elseif (substr($test, 0, 2) == '->') {
                // Determined by custom method with "->" prefix
                list($method, $arguments) = ClassInfo::parse_class_spec(substr($test, 2));
                $isAllowed = call_user_func_array([$this, $method], $arguments);
            } else {
                // Value is a permission code to check the current member against
                $isAllowed = Permission::check($test);
            }
        } elseif (is_array($allowedActions)
            && (($key = array_search($action, $allowedActions, true)) !== false)
            && is_numeric($key)
        ) {
            // Allow numeric array notation (search for array value as action instead of key)
            $isDefined = true;
            $isAllowed = true;
        } elseif (is_array($allowedActions) && !count($allowedActions)) {
            // If defined as empty array, deny action
            $isAllowed = false;
        } elseif ($allowedActions === null) {
            // If undefined, allow action based on configuration
            $isAllowed = false;
        }

        // If we don't have a match in allowed_actions,
        // whitelist the 'index' action as well as undefined actions based on configuration.
        if (!$isDefined && ($action == 'index' || empty($action))) {
            $isAllowed = true;
        }

        return $isAllowed;
    }

    /**
     * Throws a HTTP error response encased in a {@link HTTPResponse_Exception}, which is later caught in
     * {@link RequestHandler::handleAction()} and returned to the user.
     *
     * @param int $errorCode
     * @param string $errorMessage Plaintext error message
     * @uses HTTPResponse_Exception
     * @throws HTTPResponse_Exception
     */
    public function httpError($errorCode, $errorMessage = null)
    {
        $request = $this->getRequest();

        // Call a handler method such as onBeforeHTTPError404
        $this->extend("onBeforeHTTPError{$errorCode}", $request, $errorMessage);

        // Call a handler method such as onBeforeHTTPError, passing 404 as the first arg
        $this->extend('onBeforeHTTPError', $errorCode, $request, $errorMessage);

        // Throw a new exception
        throw new HTTPResponse_Exception($errorMessage, $errorCode);
    }

    /**
     * Returns the HTTPRequest object that this controller is using.
     * Returns a placeholder {@link NullHTTPRequest} object unless
     * {@link handleAction()} or {@link handleRequest()} have been called,
     * which adds a reference to an actual {@link HTTPRequest} object.
     *
     * @return HTTPRequest
     */
    public function getRequest()
    {
        return $this->request;
    }

    /**
     * Typically the request is set through {@link handleAction()}
     * or {@link handleRequest()}, but in some based we want to set it manually.
     *
     * @param HTTPRequest $request
     * @return $this
     */
    public function setRequest($request)
    {
        $this->request = $request;
        return $this;
    }

    /**
     * Returns a link to this controller. Overload with your own Link rules if they exist.
     *
     * @param string $action Optional action
     * @return string
     */
    public function Link($action = null)
    {
        // Check configured url_segment
        $url = $this->config()->get('url_segment');
        if ($url) {
            $link = Controller::join_links($url, $action, '/');

            // Give extensions the chance to modify by reference
            $this->extend('updateLink', $link, $action);
            return $link;
        }

        // no link defined by default
        trigger_error(
            'Request handler ' . static::class . ' does not have a url_segment defined. ' . 'Relying on this link may be an application error',
            E_USER_WARNING
        );
        return null;
    }

    /**
     * Redirect to the given URL.
     *
     * @param string $url
     * @param int $code
     * @return HTTPResponse
     */
    public function redirect($url, $code = 302)
    {
        $url = Director::absoluteURL($url);
        $response = new HTTPResponse();
        return $response->redirect($url, $code);
    }

    /**
     * Safely get the value of the BackURL param, if provided via querystring / posted var
     *
     * @return string
     */
    public function getBackURL()
    {
        $request = $this->getRequest();
        if (!$request) {
            return null;
        }
        $backURL = $request->requestVar('BackURL');
        // Fall back to X-Backurl header
        if (!$backURL && $request->isAjax() && $request->getHeader('X-Backurl')) {
            $backURL = $request->getHeader('X-Backurl');
        }
        if (!$backURL) {
            return null;
        }
        if (Director::is_site_url($backURL)) {
            return $backURL;
        }
        return null;
    }

    /**
     * Returns the referer, if it is safely validated as an internal URL
     * and can be redirected to.
     *
     * @internal called from {@see Form::getValidationErrorResponse}
     * @return string|null
     */
    public function getReturnReferer()
    {
        $referer = $this->getReferer();
        if ($referer && Director::is_site_url($referer)) {
            return $referer;
        }
        return null;
    }

    /**
     * Get referer
     *
     * @return string
     */
    public function getReferer()
    {
        $request = $this->getRequest();
        if (!$request) {
            return null;
        }
        return $request->getHeader('Referer');
    }

    /**
     * Redirect back. Uses either the HTTP-Referer or a manually set request-variable called "BackURL".
     * This variable is needed in scenarios where HTTP-Referer is not sent (e.g when calling a page by
     * location.href in IE). If none of the two variables is available, it will redirect to the base
     * URL (see {@link Director::baseURL()}).
     *
     * @uses redirect()
     *
     * @return HTTPResponse
     */
    public function redirectBack()
    {
        // Prefer to redirect to ?BackURL, but fall back to Referer header
        // As a last resort redirect to base url
        $url = $this->getBackURL()
            ?: $this->getReturnReferer()
            ?: Director::baseURL();

        // Only direct to absolute urls
        $url = Director::absoluteURL($url);
        return $this->redirect($url);
    }
}<|MERGE_RESOLUTION|>--- conflicted
+++ resolved
@@ -196,11 +196,7 @@
             if (!$this->hasAction($action)) {
                 return $this->httpError(404, "Action '$action' isn't available $classMessage.");
             }
-<<<<<<< HEAD
-            if (!$this->checkAccessAction($action) || in_array(strtolower($action), ['run', 'doInit'])) {
-=======
-            if (!$this->checkAccessAction($action) || in_array(strtolower($action), array('run', 'doinit'))) {
->>>>>>> 7e34167d
+            if (!$this->checkAccessAction($action) || in_array(strtolower($action), ['run', 'doinit'])) {
                 return $this->httpError(403, "Action '$action' isn't allowed $classMessage.");
             }
             $result = $this->handleAction($request, $action);
@@ -418,7 +414,7 @@
 
         $actionsWithoutExtra = $this->config()->get('allowed_actions', true);
         if (!is_array($actions) || !$actionsWithoutExtra) {
-            if (!in_array(strtolower($action), array('run', 'doinit')) && method_exists($this, $action)) {
+            if (!in_array(strtolower($action), ['run', 'doinit']) && method_exists($this, $action)) {
                 return true;
             }
         }
