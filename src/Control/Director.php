<?php

namespace SilverStripe\Control;

use SilverStripe\CMS\Model\SiteTree;
use SilverStripe\Control\Middleware\CanonicalURLMiddleware;
use SilverStripe\Control\Middleware\HTTPMiddlewareAware;
use SilverStripe\Core\Config\Configurable;
use SilverStripe\Core\Environment;
use SilverStripe\Core\Extensible;
use SilverStripe\Core\Injector\Injectable;
use SilverStripe\Core\Injector\Injector;
use SilverStripe\Core\Kernel;
use SilverStripe\Core\Path;
use SilverStripe\Dev\Deprecation;
use SilverStripe\Versioned\Versioned;
use SilverStripe\View\Requirements;
use SilverStripe\View\Requirements_Backend;
use SilverStripe\View\TemplateGlobalProvider;

/**
 * Director is responsible for processing URLs, and providing environment information.
 *
 * The most important part of director is {@link Director::handleRequest()}, which is passed an HTTPRequest and will
 * execute the appropriate controller.
 *
 * @see Director::handleRequest()
 * @see Director::$rules
 * @skipUpgrade
 */
class Director implements TemplateGlobalProvider
{
    use Configurable;
    use Extensible;
    use Injectable;
    use HTTPMiddlewareAware;

    /**
     * Specifies this url is relative to the base.
     *
     * @var string
     */
    const BASE = 'BASE';

    /**
     * Specifies this url is relative to the site root.
     *
     * @var string
     */
    const ROOT = 'ROOT';

    /**
     * specifies this url is relative to the current request.
     *
     * @var string
     */
    const REQUEST = 'REQUEST';

    /**
     * @config
     * @var array
     */
    private static $rules = array();

    /**
     * Set current page
     *
     * @internal
     * @var SiteTree
     */
    private static $current_page;

    /**
     * @config
     * @var string
     */
    private static $alternate_base_folder;

    /**
     * Override PUBLIC_DIR. Set to a non-null value to override.
     * Setting to an empty string will disable public dir.
     *
     * @config
     * @var bool|null
     */
    private static $alternate_public_dir = null;

    /**
     * Base url to populate if cannot be determined otherwise.
     * Supports back-ticked vars; E.g. '`SS_BASE_URL`'
     *
     * @config
     * @var string
     */
    private static $default_base_url = '`SS_BASE_URL`';

    public function __construct()
    {
    }

    /**
     * Test a URL request, returning a response object. This method is a wrapper around
     * Director::handleRequest() to assist with functional testing. It will execute the URL given, and
     * return the result as an HTTPResponse object.
     *
     * @param string $url The URL to visit.
     * @param array $postVars The $_POST & $_FILES variables.
     * @param array|Session $session The {@link Session} object representing the current session.
     * By passing the same object to multiple  calls of Director::test(), you can simulate a persisted
     * session.
     * @param string $httpMethod The HTTP method, such as GET or POST.  It will default to POST if
     * postVars is set, GET otherwise. Overwritten by $postVars['_method'] if present.
     * @param string $body The HTTP body.
     * @param array $headers HTTP headers with key-value pairs.
     * @param array|Cookie_Backend $cookies to populate $_COOKIE.
     * @param HTTPRequest $request The {@see SS_HTTP_Request} object generated as a part of this request.
     *
     * @return HTTPResponse
     *
     * @throws HTTPResponse_Exception
     */
    public static function test(
        $url,
        $postVars = [],
        $session = array(),
        $httpMethod = null,
        $body = null,
        $headers = array(),
        $cookies = array(),
        &$request = null
    ) {
        return static::mockRequest(
            function (HTTPRequest $request) {
                return Director::singleton()->handleRequest($request);
            },
            $url,
            $postVars,
            $session,
            $httpMethod,
            $body,
            $headers,
            $cookies,
            $request
        );
    }

    /**
     * Mock a request, passing this to the given callback, before resetting.
     *
     * @param callable $callback Action to pass the HTTPRequst object
     * @param string $url The URL to build
     * @param array $postVars The $_POST & $_FILES variables.
     * @param array|Session $session The {@link Session} object representing the current session.
     * By passing the same object to multiple  calls of Director::test(), you can simulate a persisted
     * session.
     * @param string $httpMethod The HTTP method, such as GET or POST.  It will default to POST if
     * postVars is set, GET otherwise. Overwritten by $postVars['_method'] if present.
     * @param string $body The HTTP body.
     * @param array $headers HTTP headers with key-value pairs.
     * @param array|Cookie_Backend $cookies to populate $_COOKIE.
     * @param HTTPRequest $request The {@see SS_HTTP_Request} object generated as a part of this request.
     * @return mixed Result of callback
     */
    public static function mockRequest(
        $callback,
        $url,
        $postVars = [],
        $session = [],
        $httpMethod = null,
        $body = null,
        $headers = [],
        $cookies = [],
        &$request = null
    ) {
        // Build list of cleanup promises
        $finally = [];

        /** @var Kernel $kernel */
        $kernel = Injector::inst()->get(Kernel::class);
        $kernel->nest();
        $finally[] = function () use ($kernel) {
            $kernel->activate();
        };

        // backup existing vars, and create new vars
        $existingVars = Environment::getVariables();
        $finally[] = function () use ($existingVars) {
            Environment::setVariables($existingVars);
        };
        $newVars = $existingVars;

        // These are needed so that calling Director::test() does not muck with whoever is calling it.
        // Really, it's some inappropriate coupling and should be resolved by making less use of statics.
        if (class_exists(Versioned::class)) {
            $oldReadingMode = Versioned::get_reading_mode();
            $finally[] = function () use ($oldReadingMode) {
                Versioned::set_reading_mode($oldReadingMode);
            };
        }

        // Default httpMethod
        $newVars['_SERVER']['REQUEST_METHOD'] = $httpMethod ?: ($postVars ? "POST" : "GET");
        $newVars['_POST'] = (array)$postVars;

        // Setup session
        if ($session instanceof Session) {
            // Note: If passing $session as object, ensure that changes are written back
            // This is important for classes such as FunctionalTest which emulate cross-request persistence
            $newVars['_SESSION'] = $sessionArray = $session->getAll();
            $finally[] = function () use ($session, $sessionArray) {
                if (isset($_SESSION)) {
                    // Set new / updated keys
                    foreach ($_SESSION as $key => $value) {
                        $session->set($key, $value);
                    }
                    // Unset removed keys
                    foreach (array_diff_key($sessionArray, $_SESSION) as $key => $value) {
                        $session->clear($key);
                    }
                }
            };
        } else {
            $newVars['_SESSION'] = $session ?: [];
        }

        // Setup cookies
        $cookieJar = $cookies instanceof Cookie_Backend
            ? $cookies
            : Injector::inst()->createWithArgs(Cookie_Backend::class, array($cookies ?: []));
        $newVars['_COOKIE'] = $cookieJar->getAll(false);
        Cookie::config()->update('report_errors', false);
        Injector::inst()->registerService($cookieJar, Cookie_Backend::class);

        // Backup requirements
        $existingRequirementsBackend = Requirements::backend();
        Requirements::set_backend(Requirements_Backend::create());
        $finally[] = function () use ($existingRequirementsBackend) {
            Requirements::set_backend($existingRequirementsBackend);
        };

        // Strip any hash
        $url = strtok($url, '#');

        // Handle absolute URLs
        // If a port is mentioned in the absolute URL, be sure to add that into the HTTP host
        $urlHostPort = static::parseHost($url);
        if ($urlHostPort) {
            $newVars['_SERVER']['HTTP_HOST'] = $urlHostPort;
        }

        // Ensure URL is properly made relative.
        // Example: url passed is "/ss31/my-page" (prefixed with BASE_URL), this should be changed to "my-page"
        $url = self::makeRelative($url);
        if (strpos($url, '?') !== false) {
            list($url, $getVarsEncoded) = explode('?', $url, 2);
            parse_str($getVarsEncoded, $newVars['_GET']);
        } else {
            $newVars['_GET'] = [];
        }
        $newVars['_SERVER']['REQUEST_URI'] = Director::baseURL() . ltrim($url, '/');
        $newVars['_REQUEST'] = array_merge($newVars['_GET'], $newVars['_POST']);

        // Normalise vars
        $newVars = HTTPRequestBuilder::cleanEnvironment($newVars);

        // Create new request
        $request = HTTPRequestBuilder::createFromVariables($newVars, $body, ltrim($url, '/'));
        if ($headers) {
            foreach ($headers as $k => $v) {
                $request->addHeader($k, $v);
            }
        }

        // Apply new vars to environment
        Environment::setVariables($newVars);

        try {
            // Normal request handling
            return call_user_func($callback, $request);
        } finally {
            // Restore state in reverse order to assignment
            foreach (array_reverse($finally) as $callback) {
                call_user_func($callback);
            }
        }
    }

    /**
     * Process the given URL, creating the appropriate controller and executing it.
     *
     * Request processing is handled as follows:
     * - Director::handleRequest($request) checks each of the Director rules and identifies a controller
     *   to handle this request.
     * - Controller::handleRequest($request) is then called.  This will find a rule to handle the URL,
     *   and call the rule handling method.
     * - RequestHandler::handleRequest($request) is recursively called whenever a rule handling method
     *   returns a RequestHandler object.
     *
     * In addition to request processing, Director will manage the session, and perform the output of
     * the actual response to the browser.
     *
     * @param HTTPRequest $request
     * @return HTTPResponse
     * @throws HTTPResponse_Exception
     */
    public function handleRequest(HTTPRequest $request)
    {
        Injector::inst()->registerService($request, HTTPRequest::class);

        $rules = Director::config()->uninherited('rules');

        $this->extend('updateRules', $rules);

        // Default handler - mo URL rules matched, so return a 404 error.
        $handler = function () {
            return new HTTPResponse('No URL rule was matched', 404);
        };

        foreach ($rules as $pattern => $controllerOptions) {
            // Match pattern
            $arguments = $request->match($pattern, true);
            if ($arguments == false) {
                continue;
            }

            // Normalise route rule
            if (is_string($controllerOptions)) {
                if (substr($controllerOptions, 0, 2) == '->') {
                    $controllerOptions = array('Redirect' => substr($controllerOptions, 2));
                } else {
                    $controllerOptions = array('Controller' => $controllerOptions);
                }
            }
            $request->setRouteParams($controllerOptions);

            // controllerOptions provide some default arguments
            $arguments = array_merge($controllerOptions, $arguments);

            // Pop additional tokens from the tokenizer if necessary
            if (isset($controllerOptions['_PopTokeniser'])) {
                $request->shift($controllerOptions['_PopTokeniser']);
            }

            // Handler for redirection
            if (isset($arguments['Redirect'])) {
                $handler = function () use ($arguments) {
                    // Redirection
                    $response = new HTTPResponse();
                    $response->redirect(static::absoluteURL($arguments['Redirect']));
                    return $response;
                };
                break;
            }

            /** @var RequestHandler $controllerObj */
            $controllerObj = Injector::inst()->create($arguments['Controller']);

            // Handler for calling a controller
            $handler = function (HTTPRequest $request) use ($controllerObj) {
                try {
                    return $controllerObj->handleRequest($request);
                } catch (HTTPResponse_Exception $responseException) {
                    return $responseException->getResponse();
                }
            };
            break;
        }

        // Call the handler with the configured middlewares
        $response = $this->callMiddleware($request, $handler);

        // Note that if a different request was previously registered, this will now be lost
        // In these cases it's better to use Kernel::nest() prior to kicking off a nested request
        Injector::inst()->unregisterNamedObject(HTTPRequest::class);

        return $response;
    }

    /**
     * Return the {@link SiteTree} object that is currently being viewed. If there is no SiteTree
     * object to return, then this will return the current controller.
     *
     * @return SiteTree|Controller
     */
    public static function get_current_page()
    {
        return self::$current_page ? self::$current_page : Controller::curr();
    }

    /**
     * Set the currently active {@link SiteTree} object that is being used to respond to the request.
     *
     * @param SiteTree $page
     */
    public static function set_current_page($page)
    {
        self::$current_page = $page;
    }

    /**
     * Turns the given URL into an absolute URL. By default non-site root relative urls will be
     * evaluated relative to the current base_url.
     *
     * @param string $url URL To transform to absolute.
     * @param string $relativeParent Method to use for evaluating relative urls.
     * Either one of BASE (baseurl), ROOT (site root), or REQUEST (requested page).
     * Defaults to BASE, which is the same behaviour as template url resolution.
     * Ignored if the url is absolute or site root.
     *
     * @return string
     */
    public static function absoluteURL($url, $relativeParent = self::BASE)
    {
        if (is_bool($relativeParent)) {
            // Deprecate old boolean second parameter
            Deprecation::notice('5.0', 'Director::absoluteURL takes an explicit parent for relative url');
            $relativeParent = $relativeParent ? self::BASE : self::REQUEST;
        }

        // Check if there is already a protocol given
        if (preg_match('/^http(s?):\/\//', $url)) {
            return $url;
        }

        // Absolute urls without protocol are added
        // E.g. //google.com -> http://google.com
        if (strpos($url, '//') === 0) {
            return self::protocol() . substr($url, 2);
        }

        // Determine method for mapping the parent to this relative url
        if ($relativeParent === self::ROOT || self::is_root_relative_url($url)) {
            // Root relative urls always should be evaluated relative to the root
            $parent = self::protocolAndHost();
        } elseif ($relativeParent === self::REQUEST) {
            // Request relative urls rely on the REQUEST_URI param (old default behaviour)
            if (!isset($_SERVER['REQUEST_URI'])) {
                return false;
            }
            $parent = dirname($_SERVER['REQUEST_URI'] . 'x');
        } else {
            // Default to respecting site base_url
            $parent = self::absoluteBaseURL();
        }

        // Map empty urls to relative slash and join to base
        if (empty($url) || $url === '.' || $url === './') {
            $url = '/';
        }
        return Controller::join_links($parent, $url);
    }

    /**
     * Return only host (and optional port) part of a url
     *
     * @param string $url
     * @return string|null Hostname, and optional port, or null if not a valid host
     */
    protected static function parseHost($url)
    {
        // Get base hostname
        $host = parse_url($url, PHP_URL_HOST);
        if (!$host) {
            return null;
        }

        // Include port
        $port = parse_url($url, PHP_URL_PORT);
        if ($port) {
            $host .= ':' . $port;
        }

        return $host;
    }

    /**
     * A helper to determine the current hostname used to access the site.
     * The following are used to determine the host (in order)
     *  - Director.alternate_base_url (if it contains a domain name)
     *  - Trusted proxy headers
     *  - HTTP Host header
     *  - SS_BASE_URL env var
     *  - SERVER_NAME
     *  - gethostname()
     *
     * @param HTTPRequest $request
     * @return string Host name, including port (if present)
     */
    public static function host(HTTPRequest $request = null)
    {
        // Check if overridden by alternate_base_url
        if ($baseURL = self::config()->get('alternate_base_url')) {
            $baseURL = Injector::inst()->convertServiceProperty($baseURL);
            $host = static::parseHost($baseURL);
            if ($host) {
                return $host;
            }
        }

        $request = static::currentRequest($request);
        if ($request && ($host = $request->getHeader('Host'))) {
            return $host;
        }

        // Check given header
        if (isset($_SERVER['HTTP_HOST'])) {
            return $_SERVER['HTTP_HOST'];
        }

        // Check base url
        if ($baseURL = self::config()->uninherited('default_base_url')) {
            $baseURL = Injector::inst()->convertServiceProperty($baseURL);
            $host = static::parseHost($baseURL);
            if ($host) {
                return $host;
            }
        }

        // Fail over to server_name (least reliable)
        return isset($_SERVER['SERVER_NAME']) ? $_SERVER['SERVER_NAME'] : gethostname();
    }

    /**
     * Return port used for the base URL.
     * Note, this will be null if not specified, in which case you should assume the default
     * port for the current protocol.
     *
     * @param HTTPRequest $request
     * @return int|null
     */
    public static function port(HTTPRequest $request = null)
    {
        $host = static::host($request);
        return (int)parse_url($host, PHP_URL_PORT) ?: null;
    }

    /**
     * Return host name without port
     *
     * @param HTTPRequest|null $request
     * @return string|null
     */
    public static function hostName(HTTPRequest $request = null)
    {
        $host = static::host($request);
        return parse_url($host, PHP_URL_HOST) ?: null;
    }

    /**
     * Returns the domain part of the URL 'http://www.mysite.com'. Returns FALSE is this environment
     * variable isn't set.
     *
     * @param HTTPRequest $request
     * @return bool|string
     */
    public static function protocolAndHost(HTTPRequest $request = null)
    {
        return static::protocol($request) . static::host($request);
    }

    /**
     * Return the current protocol that the site is running under.
     *
     * @param HTTPRequest $request
     * @return string
     */
    public static function protocol(HTTPRequest $request = null)
    {
        return (self::is_https($request)) ? 'https://' : 'http://';
    }

    /**
     * Return whether the site is running as under HTTPS.
     *
     * @param HTTPRequest $request
     * @return bool
     */
    public static function is_https(HTTPRequest $request = null)
    {
        // Check override from alternate_base_url
        if ($baseURL = self::config()->uninherited('alternate_base_url')) {
            $baseURL = Injector::inst()->convertServiceProperty($baseURL);
            $protocol = parse_url($baseURL, PHP_URL_SCHEME);
            if ($protocol) {
                return $protocol === 'https';
            }
        }

        // Check the current request
        $request = static::currentRequest($request);
        if ($request && ($scheme = $request->getScheme())) {
            return $scheme === 'https';
        }

        // Check default_base_url
        if ($baseURL = self::config()->uninherited('default_base_url')) {
            $baseURL = Injector::inst()->convertServiceProperty($baseURL);
            $protocol = parse_url($baseURL, PHP_URL_SCHEME);
            if ($protocol) {
                return $protocol === 'https';
            }
        }

        return false;
    }

    /**
     * Return the root-relative url for the baseurl
     *
     * @return string Root-relative url with trailing slash.
     */
    public static function baseURL()
    {
        // Check override base_url
        $alternate = self::config()->get('alternate_base_url');
        if ($alternate) {
            $alternate = Injector::inst()->convertServiceProperty($alternate);
            return rtrim(parse_url($alternate, PHP_URL_PATH), '/') . '/';
        }

        // Get env base url
        $baseURL = rtrim(BASE_URL, '/') . '/';

        // Check if BASE_SCRIPT_URL is defined
        // e.g. `index.php/`
        if (defined('BASE_SCRIPT_URL')) {
            return $baseURL . BASE_SCRIPT_URL;
        }

        return $baseURL;
    }

    /**
     * Returns the root filesystem folder for the site. It will be automatically calculated unless
     * it is overridden with {@link setBaseFolder()}.
     *
     * @return string
     */
    public static function baseFolder()
    {
        $alternate = Director::config()->uninherited('alternate_base_folder');
        return $alternate ?: BASE_PATH;
    }

    /**
     * Check if using a seperate public dir, and if so return this directory
     * name.
     *
     * This will be removed in 5.0 and fixed to 'public'
     *
     * @return string
     */
    public static function publicDir()
    {
        $alternate = self::config()->uninherited('alternate_public_dir');
        if (isset($alternate)) {
            return $alternate;
        }
        return PUBLIC_DIR;
    }

    /**
     * Gets the webroot of the project, which may be a subfolder of {@see baseFolder()}
     *
     * @return string
     */
    public static function publicFolder()
    {
        $folder = self::baseFolder();
        $publicDir = self::publicDir();
        if ($publicDir) {
            return Path::join($folder, $publicDir);
        }

        return $folder;
    }

    /**
     * Turns an absolute URL or folder into one that's relative to the root of the site. This is useful
     * when turning a URL into a filesystem reference, or vice versa.
     *
     * Note: You should check {@link Director::is_site_url()} if making an untrusted url relative prior
     * to calling this function.
     *
     * @param string $url Accepts both a URL or a filesystem path.
     * @return string
     */
    public static function makeRelative($url)
    {
        // Allow for the accidental inclusion whitespace and // in the URL
        $url = preg_replace('#([^:])//#', '\\1/', trim($url));

        // If using a real url, remove protocol / hostname / auth / port
        if (preg_match('#^(?<protocol>https?:)?//(?<hostpart>[^/]*)(?<url>(/.*)?)$#i', $url, $matches)) {
            $url = $matches['url'];
        }

        // Empty case
        if (trim($url, '\\/') === '') {
            return '';
        }

        // Remove base folder or url
        foreach ([self::publicFolder(), self::baseFolder(), self::baseURL()] as $base) {
            // Ensure single / doesn't break comparison (unless it would make base empty)
            $base = rtrim($base, '\\/') ?: $base;
            if (stripos($url, $base) === 0) {
                return ltrim(substr($url, strlen($base)), '\\/');
            }
        }

        // Nothing matched, fall back to returning the original URL
        return $url;
    }

    /**
     * Returns true if a given path is absolute. Works under both *nix and windows systems.
     *
     * @param string $path
     *
     * @return bool
     */
    public static function is_absolute($path)
    {
        if (empty($path)) {
            return false;
        }
        if ($path[0] == '/' || $path[0] == '\\') {
            return true;
        }
        return preg_match('/^[a-zA-Z]:[\\\\\/]/', $path) == 1;
    }

    /**
     * Determine if the url is root relative (i.e. starts with /, but not with //) SilverStripe
     * considers root relative urls as a subset of relative urls.
     *
     * @param string $url
     *
     * @return bool
     */
    public static function is_root_relative_url($url)
    {
        return strpos($url, '/') === 0 && strpos($url, '//') !== 0;
    }

    /**
     * Checks if a given URL is absolute (e.g. starts with 'http://' etc.). URLs beginning with "//"
     * are treated as absolute, as browsers take this to mean the same protocol as currently being used.
     *
     * Useful to check before redirecting based on a URL from user submissions through $_GET or $_POST,
     * and avoid phishing attacks by redirecting to an attackers server.
     *
     * Note: Can't solely rely on PHP's parse_url() , since it is not intended to work with relative URLs
     * or for security purposes. filter_var($url, FILTER_VALIDATE_URL) has similar problems.
     *
     * @param string $url
     *
     * @return bool
     */
    public static function is_absolute_url($url)
    {
        // Strip off the query and fragment parts of the URL before checking
        if (($queryPosition = strpos($url, '?')) !== false) {
            $url = substr($url, 0, $queryPosition - 1);
        }
        if (($hashPosition = strpos($url, '#')) !== false) {
            $url = substr($url, 0, $hashPosition - 1);
        }
        $colonPosition = strpos($url, ':');
        $slashPosition = strpos($url, '/');
        return (
            // Base check for existence of a host on a compliant URL
            parse_url($url, PHP_URL_HOST)
            // Check for more than one leading slash without a protocol.
            // While not a RFC compliant absolute URL, it is completed to a valid URL by some browsers,
            // and hence a potential security risk. Single leading slashes are not an issue though.
            || preg_match('%^\s*/{2,}%', $url)
            || (
                // If a colon is found, check if it's part of a valid scheme definition
                // (meaning its not preceded by a slash).
                $colonPosition !== false
                && ($slashPosition === false || $colonPosition < $slashPosition)
            )
        );
    }

    /**
     * Checks if a given URL is relative (or root relative) by checking {@link is_absolute_url()}.
     *
     * @param string $url
     *
     * @return bool
     */
    public static function is_relative_url($url)
    {
        return !static::is_absolute_url($url);
    }

    /**
     * Checks if the given URL is belonging to this "site" (not an external link). That's the case if
     * the URL is relative, as defined by {@link is_relative_url()}, or if the host matches
     * {@link protocolAndHost()}.
     *
     * Useful to check before redirecting based on a URL from user submissions through $_GET or $_POST,
     * and avoid phishing attacks by redirecting to an attackers server.
     *
     * @param string $url
     *
     * @return bool
     */
    public static function is_site_url($url)
    {
<<<<<<< HEAD
        // Validate host[:port]
        $urlHost = static::parseHost($url);
        if ($urlHost && $urlHost === static::host()) {
            return true;
        }

        // Relative urls always are site urls
=======
        $parsedURL = parse_url($url);

        // Validate user (disallow slashes)
        if (!empty($parsedURL['user']) && strstr($parsedURL['user'], '\\')) {
            return false;
        }
        if (!empty($parsedURL['pass']) && strstr($parsedURL['pass'], '\\')) {
            return false;
        }

        // Validate host[:port]
        $actualHost = parse_url(self::protocolAndHost(), PHP_URL_HOST);
        if (!empty($parsedURL['host'])
            && $actualHost
            && $parsedURL['host'] === $actualHost
        ) {
            return true;
        }

>>>>>>> fe4f6f42
        return self::is_relative_url($url);
    }

    /**
     * Given a filesystem reference relative to the site root, return the full file-system path.
     *
     * @param string $file
     *
     * @return string
     */
    public static function getAbsFile($file)
    {
        // If already absolute
        if (self::is_absolute($file)) {
            return $file;
        }

        // If path is relative to public folder search there first
        if (self::publicDir()) {
            $path = Path::join(self::publicFolder(), $file);
            if (file_exists($path)) {
                return $path;
            }
        }

        // Default to base folder
        return Path::join(self::baseFolder(), $file);
    }

    /**
     * Returns true if the given file exists. Filename should be relative to the site root.
     *
     * @param $file
     *
     * @return bool
     */
    public static function fileExists($file)
    {
        // replace any appended query-strings, e.g. /path/to/foo.php?bar=1 to /path/to/foo.php
        $file = preg_replace('/([^\?]*)?.*/', '$1', $file);
        return file_exists(Director::getAbsFile($file));
    }

    /**
     * Returns the Absolute URL of the site root.
     *
     * @return string
     */
    public static function absoluteBaseURL()
    {
        return self::absoluteURL(
            self::baseURL(),
            self::ROOT
        );
    }

    /**
     * Returns the Absolute URL of the site root, embedding the current basic-auth credentials into
     * the URL.
     *
     * @param HTTPRequest|null $request
     * @return string
     */
    public static function absoluteBaseURLWithAuth(HTTPRequest $request = null)
    {
        // Detect basic auth
        $user = $request->getHeader('PHP_AUTH_USER');
        if ($user) {
            $password = $request->getHeader('PHP_AUTH_PW');
            $login = sprintf("%s:%s@", $user, $password) ;
        } else {
            $login = '';
        }

        return Director::protocol($request) . $login . static::host($request) . Director::baseURL();
    }

    /**
     * Skip any further processing and immediately respond with a redirect to the passed URL.
     *
     * @param string $destURL
     * @throws HTTPResponse_Exception
     */
    protected static function force_redirect($destURL)
    {
        // Redirect to installer
        $response = new HTTPResponse();
        $response->redirect($destURL, 301);
        HTTP::add_cache_headers($response);
        throw new HTTPResponse_Exception($response);
    }

    /**
     * Force the site to run on SSL.
     *
     * To use, call from _config.php. For example:
     * <code>
     * if (Director::isLive()) Director::forceSSL();
     * </code>
     *
     * If you don't want your entire site to be on SSL, you can pass an array of PCRE regular expression
     * patterns for matching relative URLs. For example:
     * <code>
     * if (Director::isLive()) Director::forceSSL(array('/^admin/', '/^Security/'));
     * </code>
     *
     * If you want certain parts of your site protected under a different domain, you can specify
     * the domain as an argument:
     * <code>
     * if (Director::isLive()) Director::forceSSL(array('/^admin/', '/^Security/'), 'secure.mysite.com');
     * </code>
     *
     * Note that the session data will be lost when moving from HTTP to HTTPS. It is your responsibility
     * to ensure that this won't cause usability problems.
     *
     * CAUTION: This does not respect the site environment mode. You should check this
     * as per the above examples using Director::isLive() or Director::isTest() for example.
     *
     * @param array $patterns Array of regex patterns to match URLs that should be HTTPS.
     * @param string $secureDomain Secure domain to redirect to. Defaults to the current domain.
     * Can include port number.
     * @param HTTPRequest|null $request Request object to check
     */
    public static function forceSSL($patterns = null, $secureDomain = null, HTTPRequest $request = null)
    {
        $handler = CanonicalURLMiddleware::singleton()->setForceSSL(true);
        if ($patterns) {
            $handler->setForceSSLPatterns($patterns);
        }
        if ($secureDomain) {
            $handler->setForceSSLDomain($secureDomain);
        }
        $handler->throwRedirectIfNeeded($request);
    }

    /**
     * Force a redirect to a domain starting with "www."
     *
     * @param HTTPRequest $request
     */
    public static function forceWWW(HTTPRequest $request = null)
    {
        $handler = CanonicalURLMiddleware::singleton()->setForceWWW(true);
        $handler->throwRedirectIfNeeded($request);
    }

    /**
     * Checks if the current HTTP-Request is an "Ajax-Request" by checking for a custom header set by
     * jQuery or whether a manually set request-parameter 'ajax' is present.
     *
     * @param HTTPRequest $request
     * @return bool
     */
    public static function is_ajax(HTTPRequest $request = null)
    {
        $request = self::currentRequest($request);
        if ($request) {
            return $request->isAjax();
        } else {
            return (
                isset($_REQUEST['ajax']) ||
                (isset($_SERVER['HTTP_X_REQUESTED_WITH']) && $_SERVER['HTTP_X_REQUESTED_WITH'] == "XMLHttpRequest")
            );
        }
    }

    /**
     * Returns true if this script is being run from the command line rather than the web server.
     *
     * @return bool
     */
    public static function is_cli()
    {
        return in_array(php_sapi_name(), ['cli', 'phpdbg']);
    }

    /**
     * Can also be checked with {@link Director::isDev()}, {@link Director::isTest()}, and
     * {@link Director::isLive()}.
     *
     * @return string
     */
    public static function get_environment_type()
    {
        /** @var Kernel $kernel */
        $kernel = Injector::inst()->get(Kernel::class);
        return $kernel->getEnvironment();
    }

    /**
     * This function will return true if the site is in a live environment. For information about
     * environment types, see {@link Director::set_environment_type()}.
     *
     * @return bool
     */
    public static function isLive()
    {
        return self::get_environment_type() === 'live';
    }

    /**
     * This function will return true if the site is in a development environment. For information about
     * environment types, see {@link Director::set_environment_type()}.
     *
     * @return bool
     */
    public static function isDev()
    {
        return self::get_environment_type() === 'dev';
    }

    /**
     * This function will return true if the site is in a test environment. For information about
     * environment types, see {@link Director::set_environment_type()}.
     *
     * @return bool
     */
    public static function isTest()
    {
        return self::get_environment_type() === 'test';
    }

    /**
     * Returns an array of strings of the method names of methods on the call that should be exposed
     * as global variables in the templates.
     *
     * @return array
     */
    public static function get_template_global_variables()
    {
        return array(
            'absoluteBaseURL',
            'baseURL',
            'is_ajax',
            'isAjax' => 'is_ajax',
            'BaseHref' => 'absoluteBaseURL',    //@deprecated 3.0
        );
    }

    /**
     * Helper to validate or check the current request object
     *
     * @param HTTPRequest $request
     * @return HTTPRequest Request object if one is both current and valid
     */
    protected static function currentRequest(HTTPRequest $request = null)
    {
        // Ensure we only use a registered HTTPRequest and don't
        // incidentally construct a singleton
        if (!$request && Injector::inst()->has(HTTPRequest::class)) {
            $request = Injector::inst()->get(HTTPRequest::class);
        }
        return $request;
    }
}<|MERGE_RESOLUTION|>--- conflicted
+++ resolved
@@ -474,6 +474,27 @@
     }
 
     /**
+     * Validate user and password in URL, disallowing slashes
+     *
+     * @param string $url
+     * @return bool
+     */
+    protected static function validateUserAndPass($url)
+    {
+        $parsedURL = parse_url($url);
+
+        // Validate user (disallow slashes)
+        if (!empty($parsedURL['user']) && strstr($parsedURL['user'], '\\')) {
+            return false;
+        }
+        if (!empty($parsedURL['pass']) && strstr($parsedURL['pass'], '\\')) {
+            return false;
+        }
+
+        return true;
+    }
+
+    /**
      * A helper to determine the current hostname used to access the site.
      * The following are used to determine the host (in order)
      *  - Director.alternate_base_url (if it contains a domain name)
@@ -811,7 +832,11 @@
      */
     public static function is_site_url($url)
     {
-<<<<<<< HEAD
+        // Validate user and password
+        if (!static::validateUserAndPass($url)) {
+            return false;
+        }
+
         // Validate host[:port]
         $urlHost = static::parseHost($url);
         if ($urlHost && $urlHost === static::host()) {
@@ -819,27 +844,6 @@
         }
 
         // Relative urls always are site urls
-=======
-        $parsedURL = parse_url($url);
-
-        // Validate user (disallow slashes)
-        if (!empty($parsedURL['user']) && strstr($parsedURL['user'], '\\')) {
-            return false;
-        }
-        if (!empty($parsedURL['pass']) && strstr($parsedURL['pass'], '\\')) {
-            return false;
-        }
-
-        // Validate host[:port]
-        $actualHost = parse_url(self::protocolAndHost(), PHP_URL_HOST);
-        if (!empty($parsedURL['host'])
-            && $actualHost
-            && $parsedURL['host'] === $actualHost
-        ) {
-            return true;
-        }
-
->>>>>>> fe4f6f42
         return self::is_relative_url($url);
     }
 
