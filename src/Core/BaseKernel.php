<?php

namespace SilverStripe\Core;

use InvalidArgumentException;
use Monolog\Handler\StreamHandler;
use Monolog\Logger;
use Psr\Log\LoggerInterface;
use SilverStripe\Config\Collections\CachedConfigCollection;
use SilverStripe\Control\Director;
use SilverStripe\Control\HTTPResponse;
use SilverStripe\Control\HTTPResponse_Exception;
use SilverStripe\Core\Cache\ManifestCacheFactory;
use SilverStripe\Core\Config\ConfigLoader;
use SilverStripe\Core\Config\CoreConfigFactory;
use SilverStripe\Core\Injector\Injector;
use SilverStripe\Core\Injector\InjectorLoader;
use SilverStripe\Core\Injector\SilverStripeServiceConfigurationLocator;
use SilverStripe\Core\Manifest\ClassLoader;
use SilverStripe\Core\Manifest\ClassManifest;
use SilverStripe\Core\Manifest\ModuleLoader;
use SilverStripe\Core\Manifest\ModuleManifest;
use SilverStripe\Dev\DebugView;
use SilverStripe\Dev\Deprecation;
use SilverStripe\Logging\ErrorHandler;
use SilverStripe\View\PublicThemes;
use SilverStripe\View\SSViewer;
use SilverStripe\View\ThemeManifest;
use SilverStripe\View\ThemeResourceLoader;
use Exception;

/**
 * Simple Kernel container
 */
abstract class BaseKernel implements Kernel
{
    /**
     * @var Kernel
     */
    protected $nestedFrom = null;

    /**
     * @var Injector
     */
    protected $container = null;

    /**
     * @var string
     */
    protected $enviroment = null;

    /**
     * @var ClassLoader
     */
    protected $classLoader = null;

    /**
     * @var ModuleLoader
     */
    protected $moduleLoader = null;

    /**
     * @var ConfigLoader
     */
    protected $configLoader = null;

    /**
     * @var InjectorLoader
     */
    protected $injectorLoader = null;

    /**
     * @var ThemeResourceLoader
     */
    protected $themeResourceLoader = null;

    protected $basePath = null;

    /**
     * Indicates whether the Kernel has been booted already
     *
     * @var bool
     */
    private $booted = false;


    /**
     * Create a new kernel for this application
     *
     * @param string $basePath Path to base dir for this application
     */
    public function __construct($basePath)
    {
        $this->basePath = $basePath;

        // Initialise the dependency injector as soon as possible, as it is
        // subsequently used by some of the following code
        $injectorLoader = InjectorLoader::inst();
        $injector = new Injector(['locator' => SilverStripeServiceConfigurationLocator::class]);
        $injectorLoader->pushManifest($injector);
        $this->setInjectorLoader($injectorLoader);

        // Manifest cache factory
        $manifestCacheFactory = $this->buildManifestCacheFactory();

        // Class loader
        $classLoader = ClassLoader::inst();
        $classLoader->pushManifest(new ClassManifest($basePath, $manifestCacheFactory));
        $this->setClassLoader($classLoader);

        // Module loader
        $moduleLoader = ModuleLoader::inst();
        $moduleManifest = new ModuleManifest($basePath, $manifestCacheFactory);
        $moduleLoader->pushManifest($moduleManifest);
        $this->setModuleLoader($moduleLoader);

        // Config loader
        // @todo refactor CoreConfigFactory
        $configFactory = new CoreConfigFactory($manifestCacheFactory);
        $configManifest = $configFactory->createRoot();
        $configLoader = ConfigLoader::inst();
        $configLoader->pushManifest($configManifest);
        $this->setConfigLoader($configLoader);

        // Load template manifest
        $themeResourceLoader = ThemeResourceLoader::inst();
        $themeResourceLoader->addSet(SSViewer::PUBLIC_THEME, new PublicThemes());
        $themeResourceLoader->addSet(SSViewer::DEFAULT_THEME, new ThemeManifest(
            $basePath,
            null, // project is defined in config, and this argument is deprecated
            $manifestCacheFactory
        ));
        $this->setThemeResourceLoader($themeResourceLoader);
    }

    /**
     * Initialise PHP with default variables
     */
    protected function bootPHP()
    {
        if ($this->getEnvironment() === self::LIVE) {
            // limited to fatal errors and warnings in live mode
            error_reporting(E_ALL & ~(E_DEPRECATED | E_STRICT | E_NOTICE));
        } else {
            // Report all errors in dev / test mode
            error_reporting(E_ALL | E_STRICT);
        }

        /**
         * Ensure we have enough memory
         */
        Environment::increaseMemoryLimitTo('64M');

        // Ensure we don't run into xdebug's fairly conservative infinite recursion protection limit
        if (function_exists('xdebug_enable')) {
            $current = ini_get('xdebug.max_nesting_level');
            if ((int)$current < 200) {
                ini_set('xdebug.max_nesting_level', 200);
            }
        }

        /**
         * Set default encoding
         */
        mb_http_output('UTF-8');
        mb_internal_encoding('UTF-8');
        mb_regex_encoding('UTF-8');

        /**
         * Enable better garbage collection
         */
        gc_enable();
    }

    /**
     * Boot all manifests
     *
     * @param bool $flush
     */
    protected function bootManifests($flush)
    {
        // Setup autoloader
<<<<<<< HEAD
        $this->getClassLoader()->init($this->getIncludeTests(), $flush);

        // Find modules
        $this->getModuleLoader()->init($this->getIncludeTests(), $flush);
=======
        $ignoredCIConfigs = Deprecation::withNoReplacement(function () {
            return $this->getIgnoredCIConfigs();
        });

        Deprecation::withNoReplacement(function () use ($flush, $ignoredCIConfigs) {
            $this->getClassLoader()->init(
                $this->getIncludeTests(),
                $flush,
                $ignoredCIConfigs
            );

            // Find modules
            $this->getModuleLoader()->init(
                $this->getIncludeTests(),
                $flush,
                $ignoredCIConfigs
            );
        });
>>>>>>> ad116c63

        // Flush config
        if ($flush) {
            $config = $this->getConfigLoader()->getManifest();
            if ($config instanceof CachedConfigCollection) {
                $config->setFlush(true);
            }
        }
        // tell modules to sort, now that config is available
        $this->getModuleLoader()->getManifest()->sort();

        // Find default templates
        $defaultSet = $this->getThemeResourceLoader()->getSet('$default');
        if ($defaultSet instanceof ThemeManifest) {
            $defaultSet->setProject(
                ModuleManifest::config()->get('project')
            );
<<<<<<< HEAD
            $defaultSet->init($this->getIncludeTests(), $flush);
=======
            Deprecation::withNoReplacement(function () use ($defaultSet, $flush, $ignoredCIConfigs) {
                $defaultSet->init(
                    $this->getIncludeTests(),
                    $flush,
                    $ignoredCIConfigs
                );
            });
>>>>>>> ad116c63
        }
    }

    /**
     * Include all _config.php files
     */
    protected function bootConfigs()
    {
        global $project;
        $projectBefore = $project;
        $config = ModuleManifest::config();
        // After loading all other app manifests, include _config.php files
        $this->getModuleLoader()->getManifest()->activateConfig();
        if ($project && $project !== $projectBefore) {
            Deprecation::notice('5.0', '$project global is deprecated');
            $config->set('project', $project);
        }
    }

    /**
     * Turn on error handling
     * @throws Exception
     */
    protected function bootErrorHandling()
    {
        // Register error handler
        $errorHandler = Injector::inst()->get(ErrorHandler::class);
        $errorHandler->start();

        // Register error log file
        $errorLog = Environment::getEnv('SS_ERROR_LOG');
        if ($errorLog) {
            $logger = Injector::inst()->get(LoggerInterface::class);
            if ($logger instanceof Logger) {
                $logger->pushHandler(new StreamHandler($this->basePath . '/' . $errorLog, Logger::WARNING));
            } else {
                user_error("SS_ERROR_LOG setting only works with Monolog, you are using another logger", E_USER_WARNING);
            }
        }
    }

    /**
     * Get the environment type
     *
     * @return string
     */
    public function getEnvironment()
    {
        // Check set
        if ($this->enviroment) {
            return $this->enviroment;
        }

        // Check getenv
        if ($env = Environment::getEnv('SS_ENVIRONMENT_TYPE')) {
            return $env;
        }

        return self::LIVE;
    }

<<<<<<< HEAD
=======
    /**
     * Check or update any temporary environment specified in the session.
     *
     * @return null|string
     */
    protected function sessionEnvironment()
    {
        if (!$this->booted) {
            // session is not initialyzed yet, neither is manifest
            return null;
        }

        return Director::get_session_environment_type();
    }

>>>>>>> ad116c63
    abstract public function boot($flush = false);

    abstract public function isFlushed();

    /**
     * Check if there's a legacy _ss_environment.php file
     *
     * @throws HTTPResponse_Exception
     */
    protected function detectLegacyEnvironment()
    {
        // Is there an _ss_environment.php file?
        if (!file_exists($this->basePath . '/_ss_environment.php') &&
            !file_exists(dirname($this->basePath ?? '') . '/_ss_environment.php')
        ) {
            return;
        }

        // Build error response
        $dv = new DebugView();
        $body = implode([
            $dv->renderHeader(),
            $dv->renderInfo(
                "Configuration Error",
                Director::absoluteBaseURL()
            ),
            $dv->renderParagraph(
                'You need to replace your _ss_environment.php file with a .env file, or with environment variables.<br><br>'
                . 'See the <a href="https://docs.silverstripe.org/en/4/getting_started/environment_management/">'
                . 'Environment Management</a> docs for more information.'
            ),
            $dv->renderFooter()
        ]);

        // Raise error
        $response = new HTTPResponse($body, 500);
        throw new HTTPResponse_Exception($response);
    }

    /**
     * If missing configuration, redirect to install.php if it exists.
     * Otherwise show a server error to the user.
     *
     * @param string $msg Optional message to show to the user on an installed project (install.php missing).
     */
    protected function redirectToInstaller($msg = '')
    {
        // Error if installer not available
        if (!file_exists(Director::publicFolder() . '/install.php')) {
            throw new HTTPResponse_Exception(
                $msg,
                500
            );
        }

        // Redirect to installer
        $response = new HTTPResponse();
        $response->redirect(Director::absoluteURL('install.php'));
        throw new HTTPResponse_Exception($response);
    }

    /**
     * @return ManifestCacheFactory
     */
    protected function buildManifestCacheFactory()
    {
        return new ManifestCacheFactory([
            'namespace' => 'manifestcache',
            'directory' => TEMP_PATH,
        ]);
    }

    /**
     * @return bool
     */
    protected function getIncludeTests()
    {
        return false;
    }

    /**
     * @param bool $bool
     */
    protected function setBooted(bool $bool): void
    {
        $this->booted = $bool;
    }

    public function shutdown()
    {
    }

    public function nest()
    {
        // Clone this kernel, nesting config / injector manifest containers
        $kernel = clone $this;
        $kernel->setConfigLoader($this->configLoader->nest());
        $kernel->setInjectorLoader($this->injectorLoader->nest());
        $kernel->nestedFrom = $this;
        return $kernel;
    }

    public function activate()
    {
        $this->configLoader->activate();
        $this->injectorLoader->activate();

        // Self register
        $this->getInjectorLoader()
            ->getManifest()
            ->registerService($this, Kernel::class);
        return $this;
    }

    public function getNestedFrom()
    {
        return $this->nestedFrom;
    }

    public function getContainer()
    {
        return $this->getInjectorLoader()->getManifest();
    }

    public function setInjectorLoader(InjectorLoader $injectorLoader)
    {
        $this->injectorLoader = $injectorLoader;
        $injectorLoader
            ->getManifest()
            ->registerService($this, Kernel::class);
        return $this;
    }

    public function getInjectorLoader()
    {
        return $this->injectorLoader;
    }

    public function getClassLoader()
    {
        return $this->classLoader;
    }

    public function setClassLoader(ClassLoader $classLoader)
    {
        $this->classLoader = $classLoader;
        return $this;
    }

    public function getModuleLoader()
    {
        return $this->moduleLoader;
    }

    public function setModuleLoader(ModuleLoader $moduleLoader)
    {
        $this->moduleLoader = $moduleLoader;
        return $this;
    }

    public function setEnvironment($environment)
    {
        if (!in_array($environment, [self::DEV, self::TEST, self::LIVE, null])) {
            throw new InvalidArgumentException(
                "Director::set_environment_type passed '$environment'.  It should be passed dev, test, or live"
            );
        }
        $this->enviroment = $environment;
        return $this;
    }

    public function getConfigLoader()
    {
        return $this->configLoader;
    }

    public function setConfigLoader($configLoader)
    {
        $this->configLoader = $configLoader;
        return $this;
    }

    public function getThemeResourceLoader()
    {
        return $this->themeResourceLoader;
    }

    public function setThemeResourceLoader($themeResourceLoader)
    {
        $this->themeResourceLoader = $themeResourceLoader;
        return $this;
    }
}<|MERGE_RESOLUTION|>--- conflicted
+++ resolved
@@ -180,12 +180,6 @@
     protected function bootManifests($flush)
     {
         // Setup autoloader
-<<<<<<< HEAD
-        $this->getClassLoader()->init($this->getIncludeTests(), $flush);
-
-        // Find modules
-        $this->getModuleLoader()->init($this->getIncludeTests(), $flush);
-=======
         $ignoredCIConfigs = Deprecation::withNoReplacement(function () {
             return $this->getIgnoredCIConfigs();
         });
@@ -204,7 +198,6 @@
                 $ignoredCIConfigs
             );
         });
->>>>>>> ad116c63
 
         // Flush config
         if ($flush) {
@@ -222,9 +215,6 @@
             $defaultSet->setProject(
                 ModuleManifest::config()->get('project')
             );
-<<<<<<< HEAD
-            $defaultSet->init($this->getIncludeTests(), $flush);
-=======
             Deprecation::withNoReplacement(function () use ($defaultSet, $flush, $ignoredCIConfigs) {
                 $defaultSet->init(
                     $this->getIncludeTests(),
@@ -232,7 +222,6 @@
                     $ignoredCIConfigs
                 );
             });
->>>>>>> ad116c63
         }
     }
 
@@ -294,24 +283,6 @@
         return self::LIVE;
     }
 
-<<<<<<< HEAD
-=======
-    /**
-     * Check or update any temporary environment specified in the session.
-     *
-     * @return null|string
-     */
-    protected function sessionEnvironment()
-    {
-        if (!$this->booted) {
-            // session is not initialyzed yet, neither is manifest
-            return null;
-        }
-
-        return Director::get_session_environment_type();
-    }
-
->>>>>>> ad116c63
     abstract public function boot($flush = false);
 
     abstract public function isFlushed();
