--- conflicted
+++ resolved
@@ -311,11 +311,7 @@
         // Error if installer not available
         if (!file_exists(Director::publicFolder() . '/install.php')) {
             throw new HTTPResponse_Exception(
-<<<<<<< HEAD
                 'SilverStripe Framework requires database configuration defined via .env',
-=======
-                'SilverStripe Framework requires a .env configuration file',
->>>>>>> e967ab09
                 500
             );
         }
