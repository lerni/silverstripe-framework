<?php

namespace SilverStripe\Core;

use Exception;
use ReflectionClass;
use SilverStripe\CMS\Model\SiteTree;
use SilverStripe\Control\Director;
use SilverStripe\Core\Manifest\ClassLoader;
use SilverStripe\ORM\DataObject;
use SilverStripe\ORM\DB;
use SilverStripe\View\ViewableData;
use Psr\SimpleCache\CacheInterface;
use SilverStripe\Core\Flushable;
use SilverStripe\Core\Injector\Injector;

/**
 * Provides introspection information about the class tree.
 *
 * It's a cached wrapper around the built-in class functions.  SilverStripe uses
 * class introspection heavily and without the caching it creates an unfortunate
 * performance hit.
 */
class ClassInfo implements Flushable
{
    /**
     * @internal
     * @var array Cache for {@link ancestry()}.
     */
    private static $_cache_ancestry = [];

    /**
     * Cache for parse_class_spec
     *
     * @internal
     * @var array
     */
    private static $_cache_parse = [];

    /**
     * Cache for has_method_from
     *
     * @internal
     * @var array
     */
    private static $_cache_methods = [];

    /**
     * Cache for class_name
     *
     * @internal
     * @var array
     */
    private static $_cache_class_names = [];

    /**
     * Wrapper for classes getter.
     *
     * @return array List of all class names
     */
    public static function allClasses()
    {
        return ClassLoader::inst()->getManifest()->getClassNames();
    }

    /**
     * Returns true if a class or interface name exists.
     *
     * @param string $class
     * @return bool
     */
    public static function exists($class)
    {
        return class_exists($class ?? '', false)
            || interface_exists($class ?? '', false)
            || ClassLoader::inst()->getItemPath($class);
    }

    /**
     * Cached call to see if the table exists in the DB.
     * For live queries, use DBSchemaManager::hasTable.
     * @param string $tableName
     * @return bool
     */
    public static function hasTable($tableName)
    {
<<<<<<< HEAD
        $cache = self::getCache();
        $configData = serialize(DB::getConfig());
        $cacheKey = 'tableList_' . md5($configData);
        $tableList = $cache->get($cacheKey) ?? [];
        if (empty($tableList) && DB::is_active()) {
            $tableList = DB::get_schema()->tableList();
            // Cache the list of all table names to reduce on DB traffic
            $cache->set($cacheKey, $tableList);
        }
        return !empty($tableList[strtolower($tableName)]);
    }

    private static function getCache(): CacheInterface
    {
        return Injector::inst()->get(CacheInterface::class . '.ClassInfo');
=======
        // Cache the list of all table names to reduce on DB traffic
        if (empty(ClassInfo::$_cache_all_tables) && DB::is_active()) {
            ClassInfo::$_cache_all_tables = DB::get_schema()->tableList();
        }
        return !empty(ClassInfo::$_cache_all_tables[strtolower($tableName)]);
>>>>>>> 23c1a0f8
    }

    public static function reset_db_cache()
    {
<<<<<<< HEAD
        self::getCache()->clear();
        self::$_cache_ancestry = [];
=======
        ClassInfo::$_cache_all_tables = null;
        ClassInfo::$_cache_ancestry = [];
>>>>>>> 23c1a0f8
    }

    public static function flush()
    {
        self::reset_db_cache();
    }

    /**
     * Returns the manifest of all classes which are present in the database.
     *
     * @param string $class Class name to check enum values for ClassName field
     * @param boolean $includeUnbacked Flag indicating whether or not to include
     * types that don't exist as implemented classes. By default these are excluded.
     * @return array List of subclasses
     */
    public static function getValidSubClasses($class = SiteTree::class, $includeUnbacked = false)
    {
        if (is_string($class) && !class_exists($class ?? '')) {
            return [];
        }

        $class = ClassInfo::class_name($class);
        if ($includeUnbacked) {
            $table = DataObject::getSchema()->tableName($class);
            $classes = DB::get_schema()->enumValuesForField($table, 'ClassName');
        } else {
            $classes = static::subclassesFor($class);
        }
        return $classes;
    }

    /**
     * Returns an array of the current class and all its ancestors and children
     * which require a DB table.
     *
     * @param string|object $nameOrObject Class or object instance
     * @return array
     */
    public static function dataClassesFor($nameOrObject)
    {
        if (is_string($nameOrObject) && !class_exists($nameOrObject ?? '')) {
            return [];
        }

        // Get all classes
        $class = ClassInfo::class_name($nameOrObject);
        $classes = array_merge(
            ClassInfo::ancestry($class),
            ClassInfo::subclassesFor($class)
        );

        // Filter by table
        return array_filter($classes ?? [], function ($next) {
            return DataObject::getSchema()->classHasTable($next);
        });
    }

    /**
     * Returns a list of classes that inherit from the given class.
     * The resulting array includes the base class passed
     * through the $class parameter as the first array value.
     * Note that keys are lowercase, while the values are correct case.
     *
     * Example usage:
     * <code>
     * ClassInfo::subclassesFor('BaseClass');
     *  array(
     *  'baseclass' => 'BaseClass',
     *  'childclass' => 'ChildClass',
     *  'grandchildclass' => 'GrandChildClass'
     * )
     * </code>
     *
     * @param string|object $nameOrObject The classname or object
     * @param bool $includeBaseClass Whether to include the base class or not. Defaults to true.
     * @return array List of class names with lowercase keys and correct-case values
     * @throws \ReflectionException
     */
    public static function subclassesFor($nameOrObject, $includeBaseClass = true)
    {
        if (is_string($nameOrObject) && !class_exists($nameOrObject ?? '')) {
            return [];
        }

        // Get class names
        $className = ClassInfo::class_name($nameOrObject);
        $lowerClassName = strtolower($className ?? '');

        // Merge with descendants
        $descendants = ClassLoader::inst()->getManifest()->getDescendantsOf($className);
        return array_merge(
            $includeBaseClass ? [$lowerClassName => $className] : [],
            $descendants
        );
    }

    /**
     * Convert a class name in any case and return it as it was defined in PHP
     *
     * eg: ClassInfo::class_name('dataobJEct'); //returns 'DataObject'
     *
     * @param string|object $nameOrObject The classname or object you want to normalise
     * @throws \ReflectionException
     * @return string The normalised class name
     */
    public static function class_name($nameOrObject)
    {
        if (is_object($nameOrObject)) {
            return get_class($nameOrObject);
        }

        $key = strtolower($nameOrObject ?? '');
        if (!isset(static::$_cache_class_names[$key])) {
            // Get manifest name
            $name = ClassLoader::inst()->getManifest()->getItemName($nameOrObject);

            // Use reflection for non-manifest classes
            if (!$name) {
                $reflection = new ReflectionClass($nameOrObject);
                $name = $reflection->getName();
            }
            static::$_cache_class_names[$key] = $name;
        }

        return static::$_cache_class_names[$key];
    }

    /**
     * Returns the passed class name along with all its parent class names in an
     * array, sorted with the root class first.
     *
     * @param string|object $nameOrObject Class or object instance
     * @param bool $tablesOnly Only return classes that have a table in the db.
     * @return array List of class names with lowercase keys and correct-case values
     */
    public static function ancestry($nameOrObject, $tablesOnly = false)
    {
        if (is_string($nameOrObject) && !class_exists($nameOrObject ?? '')) {
            return [];
        }

        $class = ClassInfo::class_name($nameOrObject);

        $lowerClass = strtolower($class ?? '');

        $cacheKey = $lowerClass . '_' . (string)$tablesOnly;
        $parent = $class;
        if (!isset(ClassInfo::$_cache_ancestry[$cacheKey])) {
            $ancestry = [];
            do {
                if (!$tablesOnly || DataObject::getSchema()->classHasTable($parent)) {
                    $ancestry[strtolower($parent)] = $parent;
                }
            } while ($parent = get_parent_class($parent ?? ''));
            ClassInfo::$_cache_ancestry[$cacheKey] = array_reverse($ancestry ?? []);
        }

        return ClassInfo::$_cache_ancestry[$cacheKey];
    }

    /**
     * @param string $interfaceName
     * @return array A self-keyed array of class names with lowercase keys and correct-case values.
     * Note that this is only available with Silverstripe classes and not built-in PHP classes.
     */
    public static function implementorsOf($interfaceName)
    {
        return ClassLoader::inst()->getManifest()->getImplementorsOf($interfaceName);
    }

    /**
     * Returns true if the given class implements the given interface
     *
     * @param string $className
     * @param string $interfaceName
     * @return bool
     */
    public static function classImplements($className, $interfaceName)
    {
        $lowerClassName = strtolower($className ?? '');
        $implementors = ClassInfo::implementorsOf($interfaceName);
        return isset($implementors[$lowerClassName]);
    }

    /**
     * Get all classes contained in a file.
     *
     * @param string $filePath Path to a PHP file (absolute or relative to webroot)
     * @return array Map of lowercase class names to correct class name
     */
    public static function classes_for_file($filePath)
    {
        $absFilePath = Convert::slashes(Director::getAbsFile($filePath));
        $classManifest = ClassLoader::inst()->getManifest();
        $classes = $classManifest->getClasses();
        $classNames = $classManifest->getClassNames();

        $matchedClasses = [];
        foreach ($classes as $lowerClass => $compareFilePath) {
            if (strcasecmp($absFilePath, Convert::slashes($compareFilePath ?? '')) === 0) {
                $matchedClasses[$lowerClass] = $classNames[$lowerClass];
            }
        }

        return $matchedClasses;
    }

    /**
     * Returns all classes contained in a certain folder.
     *
     * @param string $folderPath Relative or absolute folder path
     * @return array Map of lowercase class names to correct class name
     */
    public static function classes_for_folder($folderPath)
    {
        $absFolderPath = Convert::slashes(Director::getAbsFile($folderPath));
        $classManifest = ClassLoader::inst()->getManifest();
        $classes = $classManifest->getClasses();
        $classNames = $classManifest->getClassNames();

        $matchedClasses = [];
        foreach ($classes as $lowerClass => $compareFilePath) {
            if (stripos(Convert::slashes($compareFilePath ?? ''), $absFolderPath) === 0) {
                $matchedClasses[$lowerClass] = $classNames[$lowerClass];
            }
        }

        return $matchedClasses;
    }

    /**
     * Determine if the given class method is implemented at the given comparison class
     *
     * @param string $class Class to get methods from
     * @param string $method Method name to lookup
     * @param string $compclass Parent class to test if this is the implementor
     * @return bool True if $class::$method is declared in $compclass
     */
    public static function has_method_from($class, $method, $compclass)
    {
        $lClass = strtolower($class ?? '');
        $lMethod = strtolower($method ?? '');
        $lCompclass = strtolower($compclass ?? '');
        if (!isset(ClassInfo::$_cache_methods[$lClass])) {
            ClassInfo::$_cache_methods[$lClass] = [];
        }

        if (!array_key_exists($lMethod, ClassInfo::$_cache_methods[$lClass] ?? [])) {
            ClassInfo::$_cache_methods[$lClass][$lMethod] = false;

            $classRef = new ReflectionClass($class);

            if ($classRef->hasMethod($method)) {
                $methodRef = $classRef->getMethod($method);
                ClassInfo::$_cache_methods[$lClass][$lMethod] = $methodRef->getDeclaringClass()->getName();
            }
        }

        return strtolower(ClassInfo::$_cache_methods[$lClass][$lMethod] ?? '') === $lCompclass;
    }

    /**
     * Strip namespace from class
     *
     * @param string|object $nameOrObject Name of class, or instance
     * @return string Name of class without namespace
     */
    public static function shortName($nameOrObject)
    {
        $name = static::class_name($nameOrObject);
        $parts = explode('\\', $name ?? '');
        return end($parts);
    }

    /**
     * Helper to determine if the given object has a method
     *
     * @param object $object
     * @param string $method
     * @return bool
     */
    public static function hasMethod($object, $method)
    {
        if (empty($object) || (!is_object($object) && !is_string($object))) {
            return false;
        }
        if (method_exists($object, $method ?? '')) {
            return true;
        }
        return method_exists($object, 'hasMethod') && $object->hasMethod($method);
    }

    /**
     * Parses a class-spec, such as "Versioned('Stage','Live')", as passed to create_from_string().
     * Returns a 2-element array, with classname and arguments
     *
     * @param string $classSpec
     * @return array
     * @throws Exception
     */
    public static function parse_class_spec($classSpec)
    {
        if (isset(static::$_cache_parse[$classSpec])) {
            return static::$_cache_parse[$classSpec];
        }

        $tokens = token_get_all("<?php $classSpec");
        $class = null;
        $args = [];

        // Keep track of the current bucket that we're putting data into
        $bucket = &$args;
        $bucketStack = [];
        $lastTokenWasNSSeparator = false;
        $currentKey = null;

        foreach ($tokens as $token) {
            // $forceResult used to allow null result to be detected
            $result = $forceResult = null;
            $tokenName = is_array($token) ? $token[0] : $token;

            // Get the class name
            if (\defined('T_NAME_QUALIFIED') && is_array($token) &&
                ($token[0] === T_NAME_QUALIFIED || $token[0] === T_NAME_FULLY_QUALIFIED)
            ) {
                // PHP 8 exposes the FQCN as a single T_NAME_QUALIFIED or T_NAME_FULLY_QUALIFIED token
                $class = $token[1];
            } elseif ($class === null && is_array($token) && $token[0] === T_STRING) {
                $class = $token[1];
            } elseif (is_array($token) && $token[0] === T_NS_SEPARATOR) {
                $class .= $token[1];
                $lastTokenWasNSSeparator = true;
            } elseif ($token === '.') {
                // Treat service name separator as NS separator
                $class .= '.';
                $lastTokenWasNSSeparator = true;
            } elseif ($lastTokenWasNSSeparator && is_array($token) && $token[0] === T_STRING) {
                // Found another section of a namespaced class
                $class .= $token[1];
                $lastTokenWasNSSeparator = false;
            // Get arguments
            } elseif (is_array($token)) {
                switch ($token[0]) {
                    case T_CONSTANT_ENCAPSED_STRING:
                        $argString = $token[1];
                        switch ($argString[0]) {
                            case '"':
                                $result = stripcslashes(substr($argString, 1, -1));
                                break;
                            case "'":
                                $result = str_replace(
                                    ["\\\\", "\\'"],
                                    ["\\", "'"],
                                    substr($argString, 1, -1)
                                );
                                break;
                            default:
                                throw new Exception("Bad T_CONSTANT_ENCAPSED_STRING arg $argString");
                        }

                        break;

                    case T_DNUMBER:
                        $result = (double)$token[1];
                        break;

                    case T_LNUMBER:
                        $result = (int)$token[1];
                        break;

                    case T_DOUBLE_ARROW:
                        // We've encountered an associative array (the array itself has already been
                        // added to the bucket), so the previous item added to the bucket is the key
                        end($bucket);
                        $currentKey = current($bucket);
                        array_pop($bucket);
                        break;

                    case T_STRING:
                        switch ($token[1]) {
                            case 'true':
                                $result = true;

                                break;
                            case 'false':
                                $result = false;

                                break;
                            case 'null':
                                $result = null;
                                $forceResult = true;

                                break;
                            default:
                                throw new Exception("Bad T_STRING arg '{$token[1]}'");
                        }

                        break;

                    case T_ARRAY:
                        $result = [];
                        break;
                }
            } else {
                if ($tokenName === '[') {
                    $result = [];
                } elseif (($tokenName === ')' || $tokenName === ']') && !empty($bucketStack)) {
                    // Store the bucket we're currently working on
                    $oldBucket = $bucket;
                    // Fetch the key for the bucket at the top of the stack
                    end($bucketStack);
                    $key = key($bucketStack ?? []);
                    reset($bucketStack);
                    // Re-instate the bucket from the top of the stack
                    $bucket = &$bucketStack[$key];
                    // Add our saved, "nested" bucket to the bucket we just popped off the stack
                    $bucket[$key] = $oldBucket;
                    // Remove the bucket we just popped off the stack
                    array_pop($bucketStack);
                }
            }

            // If we've got something to add to the bucket, add it
            if ($result !== null || $forceResult) {
                if ($currentKey) {
                    $bucket[$currentKey] = $result;
                    $currentKey = null;
                } else {
                    $bucket[] = $result;
                }

                // If we've just pushed an array, that becomes our new bucket
                if ($result === []) {
                    // Fetch the key that the array was pushed to
                    end($bucket);
                    $key = key($bucket ?? []);
                    reset($bucket);
                    // Store reference to "old" bucket in the stack
                    $bucketStack[$key] = &$bucket;
                    // Set the active bucket to be our newly-pushed, empty array
                    $bucket = &$bucket[$key];
                }
            }
        }

        $result = [$class, $args];
        static::$_cache_parse[$classSpec] = $result;
        return $result;
    }

    /**
     * Returns a list of classes with a particular extension applied
     *
     * This reflects all extensions added (or removed) both via the configuration API as well as dynamically
     * using Extensible::add_extension() and Extensible::remove_extension().
     *
     * @param string $extensionClass        Extension class name
     * @param string $baseClassOrObject     Class or object to find subclasses of with the extension applied
     * @param bool $includeBaseClass        Include the base class itself if it has the extension applied?
     * @return string[] Class names with the extension applied
     * @throws \ReflectionException
     */
    public static function classesWithExtension(
        string $extensionClass,
        string $baseClassOrObject = DataObject::class,
        bool $includeBaseClass = false
    ): array {
        // get class names
        $baseClass = ClassInfo::class_name($baseClassOrObject);

        // get a list of all subclasses for a given class
        $classes = ClassInfo::subclassesFor($baseClass, $includeBaseClass);

        // include the base class if required
        if ($includeBaseClass) {
            $classes = array_merge([strtolower($baseClass) => $baseClass], $classes);
        }

        // only keep classes with the Extension applied
        $classes = array_filter($classes ?? [], function ($class) use ($extensionClass) {
            return ViewableData::has_extension($class, $extensionClass);
        });

        return $classes;
    }
}<|MERGE_RESOLUTION|>--- conflicted
+++ resolved
@@ -84,8 +84,7 @@
      */
     public static function hasTable($tableName)
     {
-<<<<<<< HEAD
-        $cache = self::getCache();
+        $cache = ClassInfo::getCache();
         $configData = serialize(DB::getConfig());
         $cacheKey = 'tableList_' . md5($configData);
         $tableList = $cache->get($cacheKey) ?? [];
@@ -100,29 +99,17 @@
     private static function getCache(): CacheInterface
     {
         return Injector::inst()->get(CacheInterface::class . '.ClassInfo');
-=======
-        // Cache the list of all table names to reduce on DB traffic
-        if (empty(ClassInfo::$_cache_all_tables) && DB::is_active()) {
-            ClassInfo::$_cache_all_tables = DB::get_schema()->tableList();
-        }
-        return !empty(ClassInfo::$_cache_all_tables[strtolower($tableName)]);
->>>>>>> 23c1a0f8
     }
 
     public static function reset_db_cache()
     {
-<<<<<<< HEAD
-        self::getCache()->clear();
-        self::$_cache_ancestry = [];
-=======
-        ClassInfo::$_cache_all_tables = null;
+        ClassInfo::getCache()->clear();
         ClassInfo::$_cache_ancestry = [];
->>>>>>> 23c1a0f8
     }
 
     public static function flush()
     {
-        self::reset_db_cache();
+        ClassInfo::reset_db_cache();
     }
 
     /**
