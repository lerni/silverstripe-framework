<?php

namespace SilverStripe\Core;

use BadMethodCallException;
use InvalidArgumentException;
use ReflectionClass;
use ReflectionMethod;

/**
 * Allows an object to declare a set of custom methods
 */
trait CustomMethods
{
    /**
     * Custom method sources
     *
     * @var array Array of class names (lowercase) to list of methods.
     * The list of methods will have lowercase keys. Each value in this array
     * can be a callable, array, or string callback
     */
    protected static $extra_methods = [];

    /**
     * Name of methods to invoke by defineMethods for this instance
     *
     * @var array
     */
    protected $extra_method_registers = [];

    /**
     * Non-custom public methods.
     *
     * @var array Array of class names (lowercase) to list of methods.
     * The list of methods will have lowercase keys and correct-case values.
     */
    protected static $built_in_methods = [];

    /**
     * Attempts to locate and call a method dynamically added to a class at runtime if a default cannot be located
     *
     * You can add extra methods to a class using {@link Extensions}, {@link Object::createMethod()} or
     * {@link Object::addWrapperMethod()}
     *
     * @param string $method
     * @param array $arguments
     * @return mixed
     * @throws BadMethodCallException
     */
    public function __call($method, $arguments)
    {
        // If the method cache was cleared by an an Object::add_extension() / Object::remove_extension()
        // call, then we should rebuild it.
        $class = static::class;
        $config = $this->getExtraMethodConfig($method);
        if (empty($config)) {
            throw new BadMethodCallException(
                "Object->__call(): the method '$method' does not exist on '$class'"
            );
        }

        switch (true) {
            case isset($config['callback']): {
                return $config['callback']($this, $arguments);
            }
            case isset($config['property']) : {
                $property = $config['property'];
                $index = $config['index'];
                $obj = $index !== null ?
                    $this->{$property}[$index] :
                    $this->{$property};

                if (!$obj) {
                    throw new BadMethodCallException(
                        "Object->__call(): {$class} cannot pass control to {$property}({$index})."
                        . ' Perhaps this object was mistakenly destroyed?'
                    );
                }

                // Call on object
                try {
                    if ($obj instanceof Extension) {
                        $obj->setOwner($this);
                    }
                    return $obj->$method(...$arguments);
                } finally {
                    if ($obj instanceof Extension) {
                        $obj->clearOwner();
                    }
                }
            }
            case isset($config['wrap']): {
                array_unshift($arguments, $config['method']);
                $wrapped = $config['wrap'];
                return $this->$wrapped(...$arguments);
            }
            case isset($config['function']): {
                return $config['function']($this, $arguments);
            }
            default: {
                throw new BadMethodCallException(
                    "Object->__call(): extra method $method is invalid on $class:"
                    . var_export($config, true)
                );
            }
        }
    }

    /**
     * Adds any methods from {@link Extension} instances attached to this object.
     * All these methods can then be called directly on the instance (transparently
     * mapped through {@link __call()}), or called explicitly through {@link extend()}.
     *
     * @uses addMethodsFrom()
     */
    protected function defineMethods()
    {
        // Define from all registered callbacks
        foreach ($this->extra_method_registers as $callback) {
            call_user_func($callback);
        }
    }

    /**
     * Register an callback to invoke that defines extra methods
     *
     * @param string $name
     * @param callable $callback
     */
    protected function registerExtraMethodCallback($name, $callback)
    {
        if (!isset($this->extra_method_registers[$name])) {
            $this->extra_method_registers[$name] = $callback;
        }
    }

    // --------------------------------------------------------------------------------------------------------------

    /**
     * Return TRUE if a method exists on this object
     *
     * This should be used rather than PHP's inbuild method_exists() as it takes into account methods added via
     * extensions
     *
     * @param string $method
     * @return bool
     */
    public function hasMethod($method)
    {
        return method_exists($this, $method ?? '') || $this->hasCustomMethod($method);
    }

    /**
     * Determines if a custom method with this name is defined.
     */
    protected function hasCustomMethod($method): bool
    {
        return $this->getExtraMethodConfig($method) !== null;
    }

    /**
     * Get meta-data details on a named method
     *
     * @param string $method
     * @return array List of custom method details, if defined for this method
     */
    protected function getExtraMethodConfig($method)
    {
        if (empty($method)) {
            return null;
        }
        // Lazy define methods
        $lowerClass = strtolower(static::class);
        if (!isset(self::$extra_methods[$lowerClass])) {
            $this->defineMethods();
        }

        return self::$extra_methods[$lowerClass][strtolower($method)] ?? null;
    }

    /**
     * Return the names of all the methods available on this object
     *
     * @param bool $custom include methods added dynamically at runtime
     * @return array Map of method names with lowercase keys
     */
    public function allMethodNames($custom = false)
    {
        $methods = static::findBuiltInMethods();

        // Query extra methods
        $lowerClass = strtolower(static::class);
        if ($custom && isset(self::$extra_methods[$lowerClass])) {
            $methods = array_merge(self::$extra_methods[$lowerClass], $methods);
        }

        return $methods;
    }

    /**
     * Get all public built in methods for this class
     *
     * @param string|object $class Class or instance to query methods from (defaults to static::class)
     * @return array Map of methods with lowercase key name
     */
    protected static function findBuiltInMethods($class = null)
    {
        $class = is_object($class) ? get_class($class) : ($class ?: static::class);
        $lowerClass = strtolower($class);
        if (isset(self::$built_in_methods[$lowerClass])) {
            return self::$built_in_methods[$lowerClass];
        }

        // Build new list
        $reflection = new ReflectionClass($class);
        $methods = $reflection->getMethods(ReflectionMethod::IS_PUBLIC);
        self::$built_in_methods[$lowerClass] = [];
        foreach ($methods as $method) {
            $name = $method->getName();
            self::$built_in_methods[$lowerClass][strtolower($name)] = $name;
        }
        return self::$built_in_methods[$lowerClass];
    }

    /**
     * Find all methods on the given object.
     *
     * @param object $object
     * @return array
     * @deprecated 4.13.0 Will be replaced by findMethodsFrom() in CMS 5
     */
    protected function findMethodsFrom($object)
    {
<<<<<<< HEAD
        // Respect "allMethodNames"
        if (method_exists($object, 'allMethodNames')) {
            if ($object instanceof Extension) {
=======
        Deprecation::notice('4.13.0', 'Will be replaced by findMethodsFrom() in CMS 5');
        if (method_exists($extension, 'allMethodNames')) {
            if ($extension instanceof Extension) {
>>>>>>> 8b148bf2
                try {
                    $object->setOwner($this);
                    $methods = $object->allMethodNames(true);
                } finally {
                    $object->clearOwner();
                }
            } else {
                $methods = $object->allMethodNames(true);
            }
            return $methods;
        }

        // Get methods
        return static::findBuiltInMethods($object);
    }

    /**
     * Add all the methods from an object property.
     *
     * @param string $property the property name
     * @param string|int $index an index to use if the property is an array
     * @throws InvalidArgumentException
     */
    protected function addMethodsFrom($property, $index = null)
    {
        $class = static::class;
        $object = ($index !== null) ? $this->{$property}[$index] : $this->$property;

        if (!$object) {
            throw new InvalidArgumentException(
                "Object->addMethodsFrom(): could not add methods from {$class}->{$property}[$index]"
            );
        }

<<<<<<< HEAD
        $methods = $this->findMethodsFrom($object);
        if (!$methods) {
            return;
        }
        $methodInfo = [
            'property' => $property,
            'index' => $index,
        ];
=======
        $methods = Deprecation::withNoReplacement(function () use ($extension) {
            return $this->findMethodsFromExtension($extension);
        });
        if ($methods) {
            if ($extension instanceof Extension) {
                Deprecation::notice(
                    '5.0',
                    'Register custom methods from extensions with addCallbackMethod.'
                    . ' callSetOwnerFirst will be removed in 5.0'
                );
            }
            $methodInfo = [
                'property' => $property,
                'index' => $index,
                'callSetOwnerFirst' => $extension instanceof Extension,
            ];
>>>>>>> 8b148bf2

        $newMethods = array_fill_keys(array_keys($methods), $methodInfo);

        // Merge with extra_methods
        $lowerClass = strtolower($class);
        if (isset(self::$extra_methods[$lowerClass])) {
            self::$extra_methods[$lowerClass] = array_merge(self::$extra_methods[$lowerClass], $newMethods);
        } else {
            self::$extra_methods[$lowerClass] = $newMethods;
        }
    }

    /**
     * Add all the methods from an object property (which is an {@link Extension}) to this object.
     *
     * @param string $property the property name
     * @param string|int $index an index to use if the property is an array
     */
    protected function removeMethodsFrom($property, $index = null)
    {
        $extension = ($index !== null) ? $this->{$property}[$index] : $this->$property;
        $class = static::class;

        if (!$extension) {
            throw new InvalidArgumentException(
                "Object->removeMethodsFrom(): could not remove methods from {$class}->{$property}[$index]"
            );
        }

<<<<<<< HEAD
        $lowerClass = strtolower($class);
        if (!isset(self::$extra_methods[$lowerClass])) {
            return;
        }
        $methods = $this->findMethodsFrom($extension);
=======
        $methods = Deprecation::withNoReplacement(function () use ($extension) {
            return $this->findMethodsFromExtension($extension);
        });
        if ($methods) {
            foreach ($methods as $method) {
                if (!isset(self::$extra_methods[$class][$method])) {
                    continue;
                }
>>>>>>> 8b148bf2

        // Unset by key
        self::$extra_methods[$lowerClass] = array_diff_key(self::$extra_methods[$lowerClass], $methods);

        // Clear empty list
        if (empty(self::$extra_methods[$lowerClass])) {
            unset(self::$extra_methods[$lowerClass]);
        }
    }

    /**
     * Add a wrapper method - a method which points to another method with a different name. For example, Thumbnail(x)
     * can be wrapped to generateThumbnail(x)
     *
     * @param string $method the method name to wrap
     * @param string $wrap the method name to wrap to
     */
    protected function addWrapperMethod($method, $wrap)
    {
        self::$extra_methods[strtolower(static::class)][strtolower($method)] = [
            'wrap' => $wrap,
            'method' => $method
        ];
    }

    /**
     * Add callback as a method.
     *
     * @param string $method Name of method
     * @param callable $callback Callback to invoke.
     * Note: $this is passed as first parameter to this callback and then $args as array
     */
    protected function addCallbackMethod($method, $callback)
    {
        self::$extra_methods[strtolower(static::class)][strtolower($method)] = [
            'callback' => $callback,
        ];
    }
}<|MERGE_RESOLUTION|>--- conflicted
+++ resolved
@@ -231,15 +231,9 @@
      */
     protected function findMethodsFrom($object)
     {
-<<<<<<< HEAD
         // Respect "allMethodNames"
         if (method_exists($object, 'allMethodNames')) {
             if ($object instanceof Extension) {
-=======
-        Deprecation::notice('4.13.0', 'Will be replaced by findMethodsFrom() in CMS 5');
-        if (method_exists($extension, 'allMethodNames')) {
-            if ($extension instanceof Extension) {
->>>>>>> 8b148bf2
                 try {
                     $object->setOwner($this);
                     $methods = $object->allMethodNames(true);
@@ -274,7 +268,6 @@
             );
         }
 
-<<<<<<< HEAD
         $methods = $this->findMethodsFrom($object);
         if (!$methods) {
             return;
@@ -283,24 +276,6 @@
             'property' => $property,
             'index' => $index,
         ];
-=======
-        $methods = Deprecation::withNoReplacement(function () use ($extension) {
-            return $this->findMethodsFromExtension($extension);
-        });
-        if ($methods) {
-            if ($extension instanceof Extension) {
-                Deprecation::notice(
-                    '5.0',
-                    'Register custom methods from extensions with addCallbackMethod.'
-                    . ' callSetOwnerFirst will be removed in 5.0'
-                );
-            }
-            $methodInfo = [
-                'property' => $property,
-                'index' => $index,
-                'callSetOwnerFirst' => $extension instanceof Extension,
-            ];
->>>>>>> 8b148bf2
 
         $newMethods = array_fill_keys(array_keys($methods), $methodInfo);
 
@@ -330,22 +305,11 @@
             );
         }
 
-<<<<<<< HEAD
         $lowerClass = strtolower($class);
         if (!isset(self::$extra_methods[$lowerClass])) {
             return;
         }
         $methods = $this->findMethodsFrom($extension);
-=======
-        $methods = Deprecation::withNoReplacement(function () use ($extension) {
-            return $this->findMethodsFromExtension($extension);
-        });
-        if ($methods) {
-            foreach ($methods as $method) {
-                if (!isset(self::$extra_methods[$class][$method])) {
-                    continue;
-                }
->>>>>>> 8b148bf2
 
         // Unset by key
         self::$extra_methods[$lowerClass] = array_diff_key(self::$extra_methods[$lowerClass], $methods);
