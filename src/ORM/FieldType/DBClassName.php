--- conflicted
+++ resolved
@@ -3,46 +3,13 @@
 namespace SilverStripe\ORM\FieldType;
 
 use SilverStripe\ORM\DB;
-<<<<<<< HEAD
-use SilverStripe\View\ViewableData;
-=======
-use SilverStripe\Core\Config\Config;
->>>>>>> 52e4574a
 
 /**
  * Represents a classname selector, which respects obsolete clasess.
  */
 class DBClassName extends DBEnum
 {
-<<<<<<< HEAD
-    /**
-     * Base classname of class to enumerate.
-     * If 'DataObject' then all classes are included.
-     * If empty, then the baseClass of the parent object will be used
-     */
-    protected ?string $baseClass = null;
-
-    /**
-     * Parent object
-     */
-    protected ?DataObject $record = null;
-
-    private static string|bool $index = true;
-
-    /**
-     * Create a new DBClassName field
-     *
-     * @param string|null $baseClass Optional base class to limit selections
-     * @param array $options Optional parameters for this DBField instance
-     */
-    public function __construct(?string $name = null, ?string $baseClass = null, array $options = [])
-    {
-        $this->setBaseClass($baseClass);
-        parent::__construct($name, null, null, $options);
-    }
-=======
     use DBClassNameTrait;
->>>>>>> 52e4574a
 
     public function requireField(): void
     {
@@ -64,78 +31,7 @@
         DB::require_field($this->getTable(), $this->getName(), $values);
     }
 
-<<<<<<< HEAD
-    /**
-     * Get the base dataclass for the list of subclasses
-     */
-    public function getBaseClass(): string
-    {
-        // Use explicit base class
-        if ($this->baseClass) {
-            return $this->baseClass;
-        }
-        // Default to the basename of the record
-        $schema = DataObject::getSchema();
-        if ($this->record) {
-            return $schema->baseDataClass($this->record);
-        }
-        // During dev/build only the table is assigned
-        $tableClass = $schema->tableClass($this->getTable());
-        if ($tableClass && ($baseClass = $schema->baseDataClass($tableClass))) {
-            return $baseClass;
-        }
-        // Fallback to global default
-        return DataObject::class;
-    }
-
-    /**
-     * Get the base name of the current class
-     * Useful as a non-fully qualified CSS Class name in templates.
-     */
-    public function getShortName(): string
-    {
-        $value = $this->getValue();
-        if (empty($value) || !ClassInfo::exists($value)) {
-            return '';
-        }
-        return ClassInfo::shortName($value);
-    }
-
-    /**
-     * Assign the base class
-     */
-    public function setBaseClass(?string $baseClass): static
-    {
-        $this->baseClass = $baseClass;
-        return $this;
-    }
-
-    /**
-     * Get list of classnames that should be selectable
-     */
-    public function getEnum(): array
-    {
-        $classNames = ClassInfo::subclassesFor($this->getBaseClass());
-        $dataobject = strtolower(DataObject::class);
-        unset($classNames[$dataobject]);
-        return array_values($classNames ?? []);
-    }
-
-    public function setValue(mixed $value, null|array|ViewableData $record = null, bool $markChanged = true): static
-    {
-        parent::setValue($value, $record, $markChanged);
-
-        if ($record instanceof DataObject) {
-            $this->record = $record;
-        }
-
-        return $this;
-    }
-
     public function getDefault(): string
-=======
-    public function getDefault()
->>>>>>> 52e4574a
     {
         // Check for assigned default
         $default = parent::getDefault();
