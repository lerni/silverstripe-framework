--- conflicted
+++ resolved
@@ -3,12 +3,9 @@
 namespace SilverStripe\ORM\FieldType;
 
 use SilverStripe\Core\Config\Config;
-<<<<<<< HEAD
 use SilverStripe\Core\Validation\FieldValidation\OptionFieldValidator;
-=======
 use SilverStripe\Core\Resettable;
 use SilverStripe\Dev\Deprecation;
->>>>>>> 3896ae75
 use SilverStripe\Forms\DropdownField;
 use SilverStripe\Forms\FormField;
 use SilverStripe\Forms\SelectField;
@@ -194,13 +191,7 @@
      * If table or name are not set, or if it is not a valid field on the given table,
      * then only known enum values are returned.
      *
-<<<<<<< HEAD
-     * Values cached in this method can be cleared via `DBEnum::flushCache();`
-=======
      * Values cached in this method can be cleared via `DBEnum::reset();`
-     *
-     * @return array
->>>>>>> 3896ae75
      */
     public function getEnumObsolete(): array
     {
