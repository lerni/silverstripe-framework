<?php

namespace SilverStripe\ORM;

use BadMethodCallException;
use Exception;
use InvalidArgumentException;
use LogicException;
use SilverStripe\Control\HTTP;
use SilverStripe\Core\ClassInfo;
use SilverStripe\Core\Config\Config;
use SilverStripe\Core\Injector\Injector;
use SilverStripe\Core\Resettable;
use SilverStripe\Dev\Debug;
use SilverStripe\Dev\Deprecation;
use SilverStripe\Forms\FieldList;
use SilverStripe\Forms\FormField;
use SilverStripe\Forms\FormScaffolder;
use SilverStripe\i18n\i18n;
use SilverStripe\i18n\i18nEntityProvider;
use SilverStripe\ORM\Connect\MySQLSchemaManager;
use SilverStripe\ORM\FieldType\DBClassName;
use SilverStripe\ORM\FieldType\DBComposite;
use SilverStripe\ORM\FieldType\DBDatetime;
use SilverStripe\ORM\FieldType\DBField;
use SilverStripe\ORM\Filters\SearchFilter;
use SilverStripe\ORM\Queries\SQLDelete;
use SilverStripe\ORM\Queries\SQLInsert;
use SilverStripe\ORM\Search\SearchContext;
use SilverStripe\Security\Member;
use SilverStripe\Security\Permission;
use SilverStripe\Security\Security;
use SilverStripe\View\SSViewer;
use SilverStripe\View\ViewableData;
use stdClass;

/**
 * A single database record & abstract class for the data-access-model.
 *
 * <h2>Extensions</h2>
 *
 * See {@link Extension} and {@link DataExtension}.
 *
 * <h2>Permission Control</h2>
 *
 * Object-level access control by {@link Permission}. Permission codes are arbitrary
 * strings which can be selected on a group-by-group basis.
 *
 * <code>
 * class Article extends DataObject implements PermissionProvider {
 *  static $api_access = true;
 *
 *  function canView($member = false) {
 *    return Permission::check('ARTICLE_VIEW');
 *  }
 *  function canEdit($member = false) {
 *    return Permission::check('ARTICLE_EDIT');
 *  }
 *  function canDelete() {
 *    return Permission::check('ARTICLE_DELETE');
 *  }
 *  function canCreate() {
 *    return Permission::check('ARTICLE_CREATE');
 *  }
 *  function providePermissions() {
 *    return array(
 *      'ARTICLE_VIEW' => 'Read an article object',
 *      'ARTICLE_EDIT' => 'Edit an article object',
 *      'ARTICLE_DELETE' => 'Delete an article object',
 *      'ARTICLE_CREATE' => 'Create an article object',
 *    );
 *  }
 * }
 * </code>
 *
 * Object-level access control by {@link Group} membership:
 * <code>
 * class Article extends DataObject {
 *   static $api_access = true;
 *
 *   function canView($member = false) {
 *     if(!$member) $member = Security::getCurrentUser();
 *     return $member->inGroup('Subscribers');
 *   }
 *   function canEdit($member = false) {
 *     if(!$member) $member = Security::getCurrentUser();
 *     return $member->inGroup('Editors');
 *   }
 *
 *   // ...
 * }
 * </code>
 *
 * If any public method on this class is prefixed with an underscore,
 * the results are cached in memory through {@link cachedCall()}.
 *
 *
 * @todo Add instance specific removeExtension() which undos loadExtraStatics()
 *  and defineMethods()
 *
 * @property int $ID ID of the DataObject, 0 if the DataObject doesn't exist in database.
 * @property int $OldID ID of object, if deleted
 * @property string $Title
 * @property string $ClassName Class name of the DataObject
 * @property string $LastEdited Date and time of DataObject's last modification.
 * @property string $Created Date and time of DataObject creation.
 */
class DataObject extends ViewableData implements DataObjectInterface, i18nEntityProvider, Resettable
{

    /**
     * Human-readable singular name.
     * @var string
     * @config
     */
    private static $singular_name = null;

    /**
     * Human-readable plural name
     * @var string
     * @config
     */
    private static $plural_name = null;

    /**
     * Allow API access to this object?
     * @todo Define the options that can be set here
     * @config
     */
    private static $api_access = false;

    /**
     * Allows specification of a default value for the ClassName field.
     * Configure this value only in subclasses of DataObject.
     *
     * @config
     * @var string
     */
    private static $default_classname = null;

    /**
     * @deprecated 4.0..5.0
     * @var bool
     */
    public $destroyed = false;

    /**
     * Data stored in this objects database record. An array indexed by fieldname.
     *
     * Use {@link toMap()} if you want an array representation
     * of this object, as the $record array might contain lazy loaded field aliases.
     *
     * @var array
     */
    protected $record;

    /**
     * If selected through a many_many through relation, this is the instance of the through record
     *
     * @var DataObject
     */
    protected $joinRecord;

    /**
     * Represents a field that hasn't changed (before === after, thus before == after)
     */
    const CHANGE_NONE = 0;

    /**
     * Represents a field that has changed type, although not the loosely defined value.
     * (before !== after && before == after)
     * E.g. change 1 to true or "true" to true, but not true to 0.
     * Value changes are by nature also considered strict changes.
     */
    const CHANGE_STRICT = 1;

    /**
     * Represents a field that has changed the loosely defined value
     * (before != after, thus, before !== after))
     * E.g. change false to true, but not false to 0
     */
    const CHANGE_VALUE = 2;

    /**
     * An array indexed by fieldname, true if the field has been changed.
     * Use {@link getChangedFields()} and {@link isChanged()} to inspect
     * the changed state.
     *
     * @var array
     */
    private $changed;

    /**
     * The database record (in the same format as $record), before
     * any changes.
     * @var array
     */
    protected $original;

    /**
     * Used by onBeforeDelete() to ensure child classes call parent::onBeforeDelete()
     * @var boolean
     */
    protected $brokenOnDelete = false;

    /**
     * Used by onBeforeWrite() to ensure child classes call parent::onBeforeWrite()
     * @var boolean
     */
    protected $brokenOnWrite = false;

    /**
     * @config
     * @var boolean Should dataobjects be validated before they are written?
     * Caution: Validation can contain safeguards against invalid/malicious data,
     * and check permission levels (e.g. on {@link Group}). Therefore it is recommended
     * to only disable validation for very specific use cases.
     */
    private static $validation_enabled = true;

    /**
     * Static caches used by relevant functions.
     *
     * @var array
     */
    protected static $_cache_get_one;

    /**
     * Cache of field labels
     *
     * @var array
     */
    protected static $_cache_field_labels = array();

    /**
     * Base fields which are not defined in static $db
     *
     * @config
     * @var array
     */
    private static $fixed_fields = array(
        'ID' => 'PrimaryKey',
        'ClassName' => 'DBClassName',
        'LastEdited' => 'DBDatetime',
        'Created' => 'DBDatetime',
    );

    /**
     * Override table name for this class. If ignored will default to FQN of class.
     * This option is not inheritable, and must be set on each class.
     * If left blank naming will default to the legacy (3.x) behaviour.
     *
     * @var string
     */
    private static $table_name = null;

    /**
     * Non-static relationship cache, indexed by component name.
     *
     * @var DataObject[]
     */
    protected $components = [];

    /**
     * Non-static cache of has_many and many_many relations that can't be written until this object is saved.
     *
     * @var UnsavedRelationList[]
     */
    protected $unsavedRelations;

    /**
     * List of relations that should be cascade deleted, similar to `owns`
     * Note: This will trigger delete on many_many objects, not only the mapping table.
     * For many_many through you can specify the components you want to delete separately
     * (many_many or has_many sub-component)
     *
     * @config
     * @var array
     */
    private static $cascade_deletes = [];

    /**
     * List of relations that should be cascade duplicate.
     * many_many duplications are shallow only.
     *
     * Note: If duplicating a many_many through you should refer to the
     * has_many intermediary relation instead, otherwise extra fields
     * will be omitted from the duplicated relation.
     *
     * @var array
     */
    private static $cascade_duplicates = [];

    /**
     * Get schema object
     *
     * @return DataObjectSchema
     */
    public static function getSchema()
    {
        return Injector::inst()->get(DataObjectSchema::class);
    }

    /**
     * Construct a new DataObject.
     *
     * @param array|null $record Used internally for rehydrating an object from database content.
     *                           Bypasses setters on this class, and hence should not be used
     *                           for populating data on new records.
     * @param boolean $isSingleton This this to true if this is a singleton() object, a stub for calling methods.
     *                             Singletons don't have their defaults set.
     * @param array $queryParams List of DataQuery params necessary to lazy load, or load related objects.
     */
    public function __construct($record = null, $isSingleton = false, $queryParams = array())
    {
        parent::__construct();

        // Set query params on the DataObject to tell the lazy loading mechanism the context the object creation context
        $this->setSourceQueryParams($queryParams);

        // Set the fields data.
        if (!$record) {
            $record = array(
                'ID' => 0,
                'ClassName' => static::class,
                'RecordClassName' => static::class
            );
        }

        if ($record instanceof stdClass) {
            $record = (array)$record;
        }

        if (!is_array($record)) {
            if (is_object($record)) {
                $passed = "an object of type '" . get_class($record) . "'";
            } else {
                $passed = "The value '$record'";
            }

            user_error(
                "DataObject::__construct passed $passed.  It's supposed to be passed an array,"
                . " taken straight from the database.  Perhaps you should use DataList::create()->First(); instead?",
                E_USER_WARNING
            );
            $record = null;
        }

        // Set $this->record to $record, but ignore NULLs
        $this->record = array();
        foreach ($record as $k => $v) {
            // Ensure that ID is stored as a number and not a string
            // To do: this kind of clean-up should be done on all numeric fields, in some relatively
            // performant manner
            if ($v !== null) {
                if ($k == 'ID' && is_numeric($v)) {
                    $this->record[$k] = (int)$v;
                } else {
                    $this->record[$k] = $v;
                }
            }
        }

        // Identify fields that should be lazy loaded, but only on existing records
        if (!empty($record['ID'])) {
            // Get all field specs scoped to class for later lazy loading
            $fields = static::getSchema()->fieldSpecs(
                static::class,
                DataObjectSchema::INCLUDE_CLASS | DataObjectSchema::DB_ONLY
            );
            foreach ($fields as $field => $fieldSpec) {
                $fieldClass = strtok($fieldSpec, ".");
                if (!array_key_exists($field, $record)) {
                    $this->record[$field . '_Lazy'] = $fieldClass;
                }
            }
        }

        $this->original = $this->record;

        // Keep track of the modification date of all the data sourced to make this page
        // From this we create a Last-Modified HTTP header
        if (isset($record['LastEdited'])) {
            HTTP::register_modification_date($record['LastEdited']);
        }

        // Must be called after parent constructor
        if (!$isSingleton && (!isset($this->record['ID']) || !$this->record['ID'])) {
            $this->populateDefaults();
        }

        // prevent populateDefaults() and setField() from marking overwritten defaults as changed
        $this->changed = array();
    }

    /**
     * Destroy all of this objects dependant objects and local caches.
     * You'll need to call this to get the memory of an object that has components or extensions freed.
     */
    public function destroy()
    {
        $this->flushCache(false);
    }

    /**
     * Create a duplicate of this node. Can duplicate many_many relations
     *
     * @param bool $doWrite Perform a write() operation before returning the object.
     * If this is true, it will create the duplicate in the database.
     * @param array|null|false $relations List of relations to duplicate.
     * Will default to `cascade_duplicates` if null.
     * Set to 'false' to force none.
     * Set to specific array of names to duplicate to override these.
     * Note: If using versioned, this will additionally failover to `owns` config.
     * @return static A duplicate of this node. The exact type will be the type of this node.
     */
    public function duplicate($doWrite = true, $relations = null)
    {
        // Handle legacy behaviour
        if (is_string($relations) || $relations === true) {
            if ($relations === true) {
                $relations = 'many_many';
            }
            Deprecation::notice('5.0', 'Use cascade_duplicates config instead of providing a string to duplicate()');
            $relations = array_keys($this->config()->get($relations)) ?: [];
        }

        // Get duplicates
        if ($relations === null) {
            $relations = $this->config()->get('cascade_duplicates');
        }

        // Create unsaved raw duplicate
        $map = $this->toMap();
        unset($map['Created']);
        /** @var static $clone */
        $clone = Injector::inst()->create(static::class, $map, false, $this->getSourceQueryParams());
        $clone->ID = 0;

        // Note: Extensions such as versioned may update $relations here
        $clone->invokeWithExtensions('onBeforeDuplicate', $this, $doWrite, $relations);
        if ($relations) {
            $this->duplicateRelations($this, $clone, $relations);
        }
        if ($doWrite) {
            $clone->write();
        }
        $clone->invokeWithExtensions('onAfterDuplicate', $this, $doWrite, $relations);

        return $clone;
    }

    /**
     * Copies the given relations from this object to the destination
     *
     * @param DataObject $sourceObject the source object to duplicate from
     * @param DataObject $destinationObject the destination object to populate with the duplicated relations
     * @param array $relations List of relations
     */
    protected function duplicateRelations($sourceObject, $destinationObject, $relations)
    {
        // Get list of duplicable relation types
        $manyMany = $sourceObject->manyMany();
        $hasMany = $sourceObject->hasMany();
        $hasOne = $sourceObject->hasOne();
        $belongsTo = $sourceObject->belongsTo();

        // Duplicate each relation based on type
        foreach ($relations as $relation) {
            switch (true) {
                case array_key_exists($relation, $manyMany): {
                    $this->duplicateManyManyRelation($sourceObject, $destinationObject, $relation);
                    break;
                }
                case array_key_exists($relation, $hasMany): {
                    $this->duplicateHasManyRelation($sourceObject, $destinationObject, $relation);
                    break;
                }
                case array_key_exists($relation, $hasOne): {
                    $this->duplicateHasOneRelation($sourceObject, $destinationObject, $relation);
                    break;
                }
                case array_key_exists($relation, $belongsTo): {
                    $this->duplicateBelongsToRelation($sourceObject, $destinationObject, $relation);
                    break;
                }
                default: {
                    $sourceType = get_class($sourceObject);
                    throw new InvalidArgumentException(
                        "Cannot duplicate unknown relation {$relation} on parent type {$sourceType}"
                    );
                }
            }
        }
    }

    /**
     * Copies the many_many and belongs_many_many relations from one object to another instance of the name of object.
     *
     * @deprecated 4.1...5.0 Use duplicateRelations() instead
     * @param DataObject $sourceObject the source object to duplicate from
     * @param DataObject $destinationObject the destination object to populate with the duplicated relations
     * @param bool|string $filter
     */
    protected function duplicateManyManyRelations($sourceObject, $destinationObject, $filter)
    {
        Deprecation::notice('5.0', 'Use duplicateRelations() instead');

        // Get list of relations to duplicate
        if ($filter === 'many_many' || $filter === 'belongs_many_many') {
            $relations = $sourceObject->config()->get($filter);
        } elseif ($filter === true) {
            $relations = $sourceObject->manyMany();
        } else {
            throw new InvalidArgumentException("Invalid many_many duplication filter");
        }
        foreach ($relations as $manyManyName => $type) {
            $this->duplicateManyManyRelation($sourceObject, $destinationObject, $manyManyName);
        }
    }

    /**
     * Duplicates a single many_many relation from one object to another.
     *
     * @param DataObject $sourceObject
     * @param DataObject $destinationObject
     * @param string $relation
     */
    protected function duplicateManyManyRelation($sourceObject, $destinationObject, $relation)
    {
        // Copy all components from source to destination
        $source = $sourceObject->getManyManyComponents($relation);
        $dest = $destinationObject->getManyManyComponents($relation);
        $extraFieldNames = $source->getExtraFields();
        foreach ($source as $item) {
            // Merge extra fields
            $extraFields = [];
            foreach ($extraFieldNames as $fieldName => $fieldType) {
                $extraFields[$fieldName] = $item->getField($fieldName);
            }
            $dest->add($item, $extraFields);
        }
    }

    /**
     * Duplicates a single many_many relation from one object to another.
     *
     * @param DataObject $sourceObject
     * @param DataObject $destinationObject
     * @param string $relation
     */
    protected function duplicateHasManyRelation($sourceObject, $destinationObject, $relation)
    {
        // Copy all components from source to destination
<<<<<<< HEAD
        $source = $sourceObject->getComponents($relation);
        $dest = $destinationObject->getComponents($relation);

        /** @var DataObject $item */
        foreach ($source as $item) {
            // Don't write on duplicate; Wait until ParentID is available later.
            // writeRelations() will eventually write these records when converting
            // from UnsavedRelationList
            $clonedItem = $item->duplicate(false);
            $dest->add($clonedItem);
        }
    }

    /**
     * Duplicates a single has_one relation from one object to another.
     * Note: Child object will be force written.
     *
     * @param DataObject $sourceObject
     * @param DataObject $destinationObject
     * @param string $relation
     */
    protected function duplicateHasOneRelation($sourceObject, $destinationObject, $relation)
    {
        // Check if original object exists
        $item = $sourceObject->getComponent($relation);
        if (!$item->isInDB()) {
            return;
        }

        $clonedItem = $item->duplicate(false);
        $destinationObject->setComponent($relation, $clonedItem);
    }

    /**
     * Duplicates a single belongs_to relation from one object to another.
     * Note: This will force a write on both parent / child objects.
     *
     * @param DataObject $sourceObject
     * @param DataObject $destinationObject
     * @param string $relation
     */
    protected function duplicateBelongsToRelation($sourceObject, $destinationObject, $relation)
    {
        // Check if original object exists
        $item = $sourceObject->getComponent($relation);
        if (!$item->isInDB()) {
            return;
=======
        $source = $sourceObject->getManyManyComponents($manyManyName);
        $dest = $destinationObject->getManyManyComponents($manyManyName);

        if ($source instanceof ManyManyList) {
            $extraFieldNames = $source->getExtraFields();
        } else {
            $extraFieldNames = array();
        }

        foreach ($source as $item) {
            // Merge extra fields
            $extraFields = array();
            foreach ($extraFieldNames as $fieldName => $fieldType) {
                $extraFields[$fieldName] = $item->getField($fieldName);
            }
            $dest->add($item, $extraFields);
>>>>>>> 32446034
        }

        $clonedItem = $item->duplicate(false);
        $destinationObject->setComponent($relation, $clonedItem);
        // After $clonedItem is assigned the appropriate FieldID / FieldClass, force write
        // @todo Write this component in onAfterWrite instead, assigning the FieldID then
        // https://github.com/silverstripe/silverstripe-framework/issues/7818
        $clonedItem->write();
    }

    /**
     * Return obsolete class name, if this is no longer a valid class
     *
     * @return string
     */
    public function getObsoleteClassName()
    {
        $className = $this->getField("ClassName");
        if (!ClassInfo::exists($className)) {
            return $className;
        }
        return null;
    }

    /**
     * Gets name of this class
     *
     * @return string
     */
    public function getClassName()
    {
        $className = $this->getField("ClassName");
        if (!ClassInfo::exists($className)) {
            return static::class;
        }
        return $className;
    }

    /**
     * Set the ClassName attribute. {@link $class} is also updated.
     * Warning: This will produce an inconsistent record, as the object
     * instance will not automatically switch to the new subclass.
     * Please use {@link newClassInstance()} for this purpose,
     * or destroy and reinstanciate the record.
     *
     * @param string $className The new ClassName attribute (a subclass of {@link DataObject})
     * @return $this
     */
    public function setClassName($className)
    {
        $className = trim($className);
        if (!$className || !is_subclass_of($className, self::class)) {
            return $this;
        }

        $this->setField("ClassName", $className);
        $this->setField('RecordClassName', $className);
        return $this;
    }

    /**
     * Create a new instance of a different class from this object's record.
     * This is useful when dynamically changing the type of an instance. Specifically,
     * it ensures that the instance of the class is a match for the className of the
     * record. Don't set the {@link DataObject->class} or {@link DataObject->ClassName}
     * property manually before calling this method, as it will confuse change detection.
     *
     * If the new class is different to the original class, defaults are populated again
     * because this will only occur automatically on instantiation of a DataObject if
     * there is no record, or the record has no ID. In this case, we do have an ID but
     * we still need to repopulate the defaults.
     *
     * @param string $newClassName The name of the new class
     *
     * @return DataObject The new instance of the new class, The exact type will be of the class name provided.
     */
    public function newClassInstance($newClassName)
    {
        if (!is_subclass_of($newClassName, self::class)) {
            throw new InvalidArgumentException("$newClassName is not a valid subclass of DataObject");
        }

        $originalClass = $this->ClassName;

        /** @var DataObject $newInstance */
        $newInstance = Injector::inst()->create($newClassName, $this->record, false);

        // Modify ClassName
        if ($newClassName != $originalClass) {
            $newInstance->setClassName($newClassName);
            $newInstance->populateDefaults();
            $newInstance->forceChange();
        }

        return $newInstance;
    }

    /**
     * Adds methods from the extensions.
     * Called by Object::__construct() once per class.
     */
    public function defineMethods()
    {
        parent::defineMethods();

        if (static::class === self::class) {
            return;
        }

        // Set up accessors for joined items
        if ($manyMany = $this->manyMany()) {
            foreach ($manyMany as $relationship => $class) {
                $this->addWrapperMethod($relationship, 'getManyManyComponents');
            }
        }
        if ($hasMany = $this->hasMany()) {
            foreach ($hasMany as $relationship => $class) {
                $this->addWrapperMethod($relationship, 'getComponents');
            }
        }
        if ($hasOne = $this->hasOne()) {
            foreach ($hasOne as $relationship => $class) {
                $this->addWrapperMethod($relationship, 'getComponent');
            }
        }
        if ($belongsTo = $this->belongsTo()) {
            foreach (array_keys($belongsTo) as $relationship) {
                $this->addWrapperMethod($relationship, 'getComponent');
            }
        }
    }

    /**
     * Returns true if this object "exists", i.e., has a sensible value.
     * The default behaviour for a DataObject is to return true if
     * the object exists in the database, you can override this in subclasses.
     *
     * @return boolean true if this object exists
     */
    public function exists()
    {
        return (isset($this->record['ID']) && $this->record['ID'] > 0);
    }

    /**
     * Returns TRUE if all values (other than "ID") are
     * considered empty (by weak boolean comparison).
     *
     * @return boolean
     */
    public function isEmpty()
    {
        $fixed = DataObject::config()->uninherited('fixed_fields');
        foreach ($this->toMap() as $field => $value) {
            // only look at custom fields
            if (isset($fixed[$field])) {
                continue;
            }

            $dbObject = $this->dbObject($field);
            if (!$dbObject) {
                continue;
            }
            if ($dbObject->exists()) {
                return false;
            }
        }
        return true;
    }

    /**
     * Pluralise this item given a specific count.
     *
     * E.g. "0 Pages", "1 File", "3 Images"
     *
     * @param string $count
     * @return string
     */
    public function i18n_pluralise($count)
    {
        $default = 'one ' . $this->i18n_singular_name() . '|{count} ' . $this->i18n_plural_name();
        return i18n::_t(
            static::class . '.PLURALS',
            $default,
            ['count' => $count]
        );
    }

    /**
     * Get the user friendly singular name of this DataObject.
     * If the name is not defined (by redefining $singular_name in the subclass),
     * this returns the class name.
     *
     * @return string User friendly singular name of this DataObject
     */
    public function singular_name()
    {
        $name = $this->config()->get('singular_name');
        if ($name) {
            return $name;
        }
        return ucwords(trim(strtolower(preg_replace(
            '/_?([A-Z])/',
            ' $1',
            ClassInfo::shortName($this)
        ))));
    }

    /**
     * Get the translated user friendly singular name of this DataObject
     * same as singular_name() but runs it through the translating function
     *
     * Translating string is in the form:
     *     $this->class.SINGULARNAME
     * Example:
     *     Page.SINGULARNAME
     *
     * @return string User friendly translated singular name of this DataObject
     */
    public function i18n_singular_name()
    {
        return _t(static::class . '.SINGULARNAME', $this->singular_name());
    }

    /**
     * Get the user friendly plural name of this DataObject
     * If the name is not defined (by renaming $plural_name in the subclass),
     * this returns a pluralised version of the class name.
     *
     * @return string User friendly plural name of this DataObject
     */
    public function plural_name()
    {
        if ($name = $this->config()->get('plural_name')) {
            return $name;
        }
        $name = $this->singular_name();
        //if the penultimate character is not a vowel, replace "y" with "ies"
        if (preg_match('/[^aeiou]y$/i', $name)) {
            $name = substr($name, 0, -1) . 'ie';
        }
        return ucfirst($name . 's');
    }

    /**
     * Get the translated user friendly plural name of this DataObject
     * Same as plural_name but runs it through the translation function
     * Translation string is in the form:
     *      $this->class.PLURALNAME
     * Example:
     *      Page.PLURALNAME
     *
     * @return string User friendly translated plural name of this DataObject
     */
    public function i18n_plural_name()
    {
        return _t(static::class . '.PLURALNAME', $this->plural_name());
    }

    /**
     * Standard implementation of a title/label for a specific
     * record. Tries to find properties 'Title' or 'Name',
     * and falls back to the 'ID'. Useful to provide
     * user-friendly identification of a record, e.g. in errormessages
     * or UI-selections.
     *
     * Overload this method to have a more specialized implementation,
     * e.g. for an Address record this could be:
     * <code>
     * function getTitle() {
     *   return "{$this->StreetNumber} {$this->StreetName} {$this->City}";
     * }
     * </code>
     *
     * @return string
     */
    public function getTitle()
    {
        $schema = static::getSchema();
        if ($schema->fieldSpec($this, 'Title')) {
            return $this->getField('Title');
        }
        if ($schema->fieldSpec($this, 'Name')) {
            return $this->getField('Name');
        }

        return "#{$this->ID}";
    }

    /**
     * Returns the associated database record - in this case, the object itself.
     * This is included so that you can call $dataOrController->data() and get a DataObject all the time.
     *
     * @return DataObject Associated database record
     */
    public function data()
    {
        return $this;
    }

    /**
     * Convert this object to a map.
     *
     * @return array The data as a map.
     */
    public function toMap()
    {
        $this->loadLazyFields();
        return $this->record;
    }

    /**
     * Return all currently fetched database fields.
     *
     * This function is similar to toMap() but doesn't trigger the lazy-loading of all unfetched fields.
     * Obviously, this makes it a lot faster.
     *
     * @return array The data as a map.
     */
    public function getQueriedDatabaseFields()
    {
        return $this->record;
    }

    /**
     * Update a number of fields on this object, given a map of the desired changes.
     *
     * The field names can be simple names, or you can use a dot syntax to access $has_one relations.
     * For example, array("Author.FirstName" => "Jim") will set $this->Author()->FirstName to "Jim".
     *
     * update() doesn't write the main object, but if you use the dot syntax, it will write()
     * the related objects that it alters.
     *
     * @param array $data A map of field name to data values to update.
     * @return DataObject $this
     */
    public function update($data)
    {
        foreach ($data as $key => $value) {
            // Implement dot syntax for updates
            if (strpos($key, '.') !== false) {
                $relations = explode('.', $key);
                $fieldName = array_pop($relations);
                /** @var static $relObj */
                $relObj = $this;
                $relation = null;
                foreach ($relations as $i => $relation) {
                    // no support for has_many or many_many relationships,
                    // as the updater wouldn't know which object to write to (or create)
                    if ($relObj->$relation() instanceof DataObject) {
                        $parentObj = $relObj;
                        $relObj = $relObj->$relation();
                        // If the intermediate relationship objects haven't been created, then write them
                        if ($i < sizeof($relations) - 1 && !$relObj->ID || (!$relObj->ID && $parentObj !== $this)) {
                            $relObj->write();
                            $relatedFieldName = $relation . "ID";
                            $parentObj->$relatedFieldName = $relObj->ID;
                            $parentObj->write();
                        }
                    } else {
                        user_error(
                            "DataObject::update(): Can't traverse relationship '$relation'," .
                            "it has to be a has_one relationship or return a single DataObject",
                            E_USER_NOTICE
                        );
                        // unset relation object so we don't write properties to the wrong object
                        $relObj = null;
                        break;
                    }
                }

                if ($relObj) {
                    $relObj->$fieldName = $value;
                    $relObj->write();
                    $relatedFieldName = $relation . "ID";
                    $this->$relatedFieldName = $relObj->ID;
                    $relObj->flushCache();
                } else {
                    $class = static::class;
                    user_error("Couldn't follow dot syntax '{$key}' on '{$class}' object", E_USER_WARNING);
                }
            } else {
                $this->$key = $value;
            }
        }
        return $this;
    }

    /**
     * Pass changes as a map, and try to
     * get automatic casting for these fields.
     * Doesn't write to the database. To write the data,
     * use the write() method.
     *
     * @param array $data A map of field name to data values to update.
     * @return DataObject $this
     */
    public function castedUpdate($data)
    {
        foreach ($data as $k => $v) {
            $this->setCastedField($k, $v);
        }
        return $this;
    }

    /**
     * Merges data and relations from another object of same class,
     * without conflict resolution. Allows to specify which
     * dataset takes priority in case its not empty.
     * has_one-relations are just transferred with priority 'right'.
     * has_many and many_many-relations are added regardless of priority.
     *
     * Caution: has_many/many_many relations are moved rather than duplicated,
     * meaning they are not connected to the merged object any longer.
     * Caution: Just saves updated has_many/many_many relations to the database,
     * doesn't write the updated object itself (just writes the object-properties).
     * Caution: Does not delete the merged object.
     * Caution: Does now overwrite Created date on the original object.
     *
     * @param DataObject $rightObj
     * @param string $priority left|right Determines who wins in case of a conflict (optional)
     * @param bool $includeRelations Merge any existing relations (optional)
     * @param bool $overwriteWithEmpty Overwrite existing left values with empty right values.
     *                            Only applicable with $priority='right'. (optional)
     * @return Boolean
     */
    public function merge($rightObj, $priority = 'right', $includeRelations = true, $overwriteWithEmpty = false)
    {
        $leftObj = $this;

        if ($leftObj->ClassName != $rightObj->ClassName) {
            // we can't merge similiar subclasses because they might have additional relations
            user_error("DataObject->merge(): Invalid object class '{$rightObj->ClassName}'
			(expected '{$leftObj->ClassName}').", E_USER_WARNING);
            return false;
        }

        if (!$rightObj->ID) {
            user_error("DataObject->merge(): Please write your merged-in object to the database before merging,
				to make sure all relations are transferred properly.').", E_USER_WARNING);
            return false;
        }

        // makes sure we don't merge data like ID or ClassName
        $rightData = DataObject::getSchema()->fieldSpecs(get_class($rightObj));
        foreach ($rightData as $key => $rightSpec) {
            // Don't merge ID
            if ($key === 'ID') {
                continue;
            }

            // Only merge relations if allowed
            if ($rightSpec === 'ForeignKey' && !$includeRelations) {
                continue;
            }

            // don't merge conflicting values if priority is 'left'
            if ($priority == 'left' && $leftObj->{$key} !== $rightObj->{$key}) {
                continue;
            }

            // don't overwrite existing left values with empty right values (if $overwriteWithEmpty is set)
            if ($priority == 'right' && !$overwriteWithEmpty && empty($rightObj->{$key})) {
                continue;
            }

            // TODO remove redundant merge of has_one fields
            $leftObj->{$key} = $rightObj->{$key};
        }

        // merge relations
        if ($includeRelations) {
            if ($manyMany = $this->manyMany()) {
                foreach ($manyMany as $relationship => $class) {
                    /** @var DataObject $leftComponents */
                    $leftComponents = $leftObj->getManyManyComponents($relationship);
                    $rightComponents = $rightObj->getManyManyComponents($relationship);
                    if ($rightComponents && $rightComponents->exists()) {
                        $leftComponents->addMany($rightComponents->column('ID'));
                    }
                    $leftComponents->write();
                }
            }

            if ($hasMany = $this->hasMany()) {
                foreach ($hasMany as $relationship => $class) {
                    $leftComponents = $leftObj->getComponents($relationship);
                    $rightComponents = $rightObj->getComponents($relationship);
                    if ($rightComponents && $rightComponents->exists()) {
                        $leftComponents->addMany($rightComponents->column('ID'));
                    }
                    $leftComponents->write();
                }
            }
        }

        return true;
    }

    /**
     * Forces the record to think that all its data has changed.
     * Doesn't write to the database. Only sets fields as changed
     * if they are not already marked as changed.
     *
     * @return $this
     */
    public function forceChange()
    {
        // Ensure lazy fields loaded
        $this->loadLazyFields();
        $fields = static::getSchema()->fieldSpecs(static::class);

        // $this->record might not contain the blank values so we loop on $this->inheritedDatabaseFields() as well
        $fieldNames = array_unique(array_merge(
            array_keys($this->record),
            array_keys($fields)
        ));

        foreach ($fieldNames as $fieldName) {
            if (!isset($this->changed[$fieldName])) {
                $this->changed[$fieldName] = self::CHANGE_STRICT;
            }
            // Populate the null values in record so that they actually get written
            if (!isset($this->record[$fieldName])) {
                $this->record[$fieldName] = null;
            }
        }

        // @todo Find better way to allow versioned to write a new version after forceChange
        if ($this->isChanged('Version')) {
            unset($this->changed['Version']);
        }
        return $this;
    }

    /**
     * Validate the current object.
     *
     * By default, there is no validation - objects are always valid!  However, you can overload this method in your
     * DataObject sub-classes to specify custom validation, or use the hook through DataExtension.
     *
     * Invalid objects won't be able to be written - a warning will be thrown and no write will occur.  onBeforeWrite()
     * and onAfterWrite() won't get called either.
     *
     * It is expected that you call validate() in your own application to test that an object is valid before
     * attempting a write, and respond appropriately if it isn't.
     *
     * @see {@link ValidationResult}
     * @return ValidationResult
     */
    public function validate()
    {
        $result = ValidationResult::create();
        $this->extend('validate', $result);
        return $result;
    }

    /**
     * Public accessor for {@see DataObject::validate()}
     *
     * @return ValidationResult
     */
    public function doValidate()
    {
        Deprecation::notice('5.0', 'Use validate');
        return $this->validate();
    }

    /**
     * Event handler called before writing to the database.
     * You can overload this to clean up or otherwise process data before writing it to the
     * database.  Don't forget to call parent::onBeforeWrite(), though!
     *
     * This called after {@link $this->validate()}, so you can be sure that your data is valid.
     *
     * @uses DataExtension->onBeforeWrite()
     */
    protected function onBeforeWrite()
    {
        $this->brokenOnWrite = false;

        $dummy = null;
        $this->extend('onBeforeWrite', $dummy);
    }

    /**
     * Event handler called after writing to the database.
     * You can overload this to act upon changes made to the data after it is written.
     * $this->changed will have a record
     * database.  Don't forget to call parent::onAfterWrite(), though!
     *
     * @uses DataExtension->onAfterWrite()
     */
    protected function onAfterWrite()
    {
        $dummy = null;
        $this->extend('onAfterWrite', $dummy);
    }

    /**
     * Find all objects that will be cascade deleted if this object is deleted
     *
     * Notes:
     *   - If this object is versioned, objects will only be searched in the same stage as the given record.
     *   - This will only be useful prior to deletion, as post-deletion this record will no longer exist.
     *
     * @param bool $recursive True if recursive
     * @param ArrayList $list Optional list to add items to
     * @return ArrayList list of objects
     */
    public function findCascadeDeletes($recursive = true, $list = null)
    {
        // Find objects in these relationships
        return $this->findRelatedObjects('cascade_deletes', $recursive, $list);
    }

    /**
     * Event handler called before deleting from the database.
     * You can overload this to clean up or otherwise process data before delete this
     * record.  Don't forget to call parent::onBeforeDelete(), though!
     *
     * @uses DataExtension->onBeforeDelete()
     */
    protected function onBeforeDelete()
    {
        $this->brokenOnDelete = false;

        $dummy = null;
        $this->extend('onBeforeDelete', $dummy);

        // Cascade deletes
        $deletes = $this->findCascadeDeletes(false);
        foreach ($deletes as $delete) {
            $delete->delete();
        }
    }

    protected function onAfterDelete()
    {
        $this->extend('onAfterDelete');
    }

    /**
     * Load the default values in from the self::$defaults array.
     * Will traverse the defaults of the current class and all its parent classes.
     * Called by the constructor when creating new records.
     *
     * @uses DataExtension->populateDefaults()
     * @return DataObject $this
     */
    public function populateDefaults()
    {
        $classes = array_reverse(ClassInfo::ancestry($this));

        foreach ($classes as $class) {
            $defaults = Config::inst()->get($class, 'defaults', Config::UNINHERITED);

            if ($defaults && !is_array($defaults)) {
                user_error(
                    "Bad '" . static::class . "' defaults given: " . var_export($defaults, true),
                    E_USER_WARNING
                );
                $defaults = null;
            }

            if ($defaults) {
                foreach ($defaults as $fieldName => $fieldValue) {
                    // SRM 2007-03-06: Stricter check
                    if (!isset($this->$fieldName) || $this->$fieldName === null) {
                        $this->$fieldName = $fieldValue;
                    }
                    // Set many-many defaults with an array of ids
                    if (is_array($fieldValue) && $this->getSchema()->manyManyComponent(static::class, $fieldName)) {
                        /** @var ManyManyList $manyManyJoin */
                        $manyManyJoin = $this->$fieldName();
                        $manyManyJoin->setByIDList($fieldValue);
                    }
                }
            }
            if ($class == self::class) {
                break;
            }
        }

        $this->extend('populateDefaults');
        return $this;
    }

    /**
     * Determine validation of this object prior to write
     *
     * @return ValidationException Exception generated by this write, or null if valid
     */
    protected function validateWrite()
    {
        if ($this->ObsoleteClassName) {
            return new ValidationException(
                "Object is of class '{$this->ObsoleteClassName}' which doesn't exist - " .
                "you need to change the ClassName before you can write it"
            );
        }

        // Note: Validation can only be disabled at the global level, not per-model
        if (DataObject::config()->uninherited('validation_enabled')) {
            $result = $this->validate();
            if (!$result->isValid()) {
                return new ValidationException($result);
            }
        }
        return null;
    }

    /**
     * Prepare an object prior to write
     *
     * @throws ValidationException
     */
    protected function preWrite()
    {
        // Validate this object
        if ($writeException = $this->validateWrite()) {
            // Used by DODs to clean up after themselves, eg, Versioned
            $this->invokeWithExtensions('onAfterSkippedWrite');
            throw $writeException;
        }

        // Check onBeforeWrite
        $this->brokenOnWrite = true;
        $this->onBeforeWrite();
        if ($this->brokenOnWrite) {
            user_error(static::class . " has a broken onBeforeWrite() function."
                . " Make sure that you call parent::onBeforeWrite().", E_USER_ERROR);
        }
    }

    /**
     * Detects and updates all changes made to this object
     *
     * @param bool $forceChanges If set to true, force all fields to be treated as changed
     * @return bool True if any changes are detected
     */
    protected function updateChanges($forceChanges = false)
    {
        if ($forceChanges) {
            // Force changes, but only for loaded fields
            foreach ($this->record as $field => $value) {
                $this->changed[$field] = static::CHANGE_VALUE;
            }
            return true;
        }
        return $this->isChanged();
    }

    /**
     * Writes a subset of changes for a specific table to the given manipulation
     *
     * @param string $baseTable Base table
     * @param string $now Timestamp to use for the current time
     * @param bool $isNewRecord Whether this should be treated as a new record write
     * @param array $manipulation Manipulation to write to
     * @param string $class Class of table to manipulate
     */
    protected function prepareManipulationTable($baseTable, $now, $isNewRecord, &$manipulation, $class)
    {
        $schema = $this->getSchema();
        $table = $schema->tableName($class);
        $manipulation[$table] = array();

        // Extract records for this table
        foreach ($this->record as $fieldName => $fieldValue) {
            // we're not attempting to reset the BaseTable->ID
            // Ignore unchanged fields or attempts to reset the BaseTable->ID
            if (empty($this->changed[$fieldName]) || ($table === $baseTable && $fieldName === 'ID')) {
                continue;
            }

            // Ensure this field pertains to this table
            $specification = $schema->fieldSpec(
                $class,
                $fieldName,
                DataObjectSchema::DB_ONLY | DataObjectSchema::UNINHERITED
            );
            if (!$specification) {
                continue;
            }

            // if database column doesn't correlate to a DBField instance...
            $fieldObj = $this->dbObject($fieldName);
            if (!$fieldObj) {
                $fieldObj = DBField::create_field('Varchar', $fieldValue, $fieldName);
            }

            // Write to manipulation
            $fieldObj->writeToManipulation($manipulation[$table]);
        }

        // Ensure update of Created and LastEdited columns
        if ($baseTable === $table) {
            $manipulation[$table]['fields']['LastEdited'] = $now;
            if ($isNewRecord) {
                $manipulation[$table]['fields']['Created'] = empty($this->record['Created'])
                    ? $now
                    : $this->record['Created'];
                $manipulation[$table]['fields']['ClassName'] = static::class;
            }
        }

        // Inserts done one the base table are performed in another step, so the manipulation should instead
        // attempt an update, as though it were a normal update.
        $manipulation[$table]['command'] = $isNewRecord ? 'insert' : 'update';
        $manipulation[$table]['id'] = $this->record['ID'];
        $manipulation[$table]['class'] = $class;
    }

    /**
     * Ensures that a blank base record exists with the basic fixed fields for this dataobject
     *
     * Does nothing if an ID is already assigned for this record
     *
     * @param string $baseTable Base table
     * @param string $now Timestamp to use for the current time
     */
    protected function writeBaseRecord($baseTable, $now)
    {
        // Generate new ID if not specified
        if ($this->isInDB()) {
            return;
        }

        // Perform an insert on the base table
        $insert = new SQLInsert('"' . $baseTable . '"');
        $insert
            ->assign('"Created"', $now)
            ->execute();
        $this->changed['ID'] = self::CHANGE_VALUE;
        $this->record['ID'] = DB::get_generated_id($baseTable);
    }

    /**
     * Generate and write the database manipulation for all changed fields
     *
     * @param string $baseTable Base table
     * @param string $now Timestamp to use for the current time
     * @param bool $isNewRecord If this is a new record
     */
    protected function writeManipulation($baseTable, $now, $isNewRecord)
    {
        // Generate database manipulations for each class
        $manipulation = array();
        foreach (ClassInfo::ancestry(static::class, true) as $class) {
            $this->prepareManipulationTable($baseTable, $now, $isNewRecord, $manipulation, $class);
        }

        // Allow extensions to extend this manipulation
        $this->extend('augmentWrite', $manipulation);

        // New records have their insert into the base data table done first, so that they can pass the
        // generated ID on to the rest of the manipulation
        if ($isNewRecord) {
            $manipulation[$baseTable]['command'] = 'update';
        }

        // Perform the manipulation
        DB::manipulate($manipulation);
    }

    /**
     * Writes all changes to this object to the database.
     *  - It will insert a record whenever ID isn't set, otherwise update.
     *  - All relevant tables will be updated.
     *  - $this->onBeforeWrite() gets called beforehand.
     *  - Extensions such as Versioned will ammend the database-write to ensure that a version is saved.
     *
     * @uses DataExtension->augmentWrite()
     *
     * @param boolean $showDebug Show debugging information
     * @param boolean $forceInsert Run INSERT command rather than UPDATE, even if record already exists
     * @param boolean $forceWrite Write to database even if there are no changes
     * @param boolean $writeComponents Call write() on all associated component instances which were previously
     *                                 retrieved through {@link getComponent()}, {@link getComponents()} or
     *                                 {@link getManyManyComponents()} (Default: false)
     * @return int The ID of the record
     * @throws ValidationException Exception that can be caught and handled by the calling function
     */
    public function write($showDebug = false, $forceInsert = false, $forceWrite = false, $writeComponents = false)
    {
        $now = DBDatetime::now()->Rfc2822();

        // Execute pre-write tasks
        $this->preWrite();

        // Check if we are doing an update or an insert
        $isNewRecord = !$this->isInDB() || $forceInsert;

        // Check changes exist, abort if there are none
        $hasChanges = $this->updateChanges($isNewRecord);
        if ($hasChanges || $forceWrite || $isNewRecord) {
            // Ensure Created and LastEdited are populated
            if (!isset($this->record['Created'])) {
                $this->record['Created'] = $now;
            }
            $this->record['LastEdited'] = $now;

            // New records have their insert into the base data table done first, so that they can pass the
            // generated primary key on to the rest of the manipulation
            $baseTable = $this->baseTable();
            $this->writeBaseRecord($baseTable, $now);

            // Write the DB manipulation for all changed fields
            $this->writeManipulation($baseTable, $now, $isNewRecord);

            // If there's any relations that couldn't be saved before, save them now (we have an ID here)
            $this->writeRelations();
            $this->onAfterWrite();
            $this->changed = array();
        } else {
            if ($showDebug) {
                Debug::message("no changes for DataObject");
            }

            // Used by DODs to clean up after themselves, eg, Versioned
            $this->invokeWithExtensions('onAfterSkippedWrite');
        }

        // Write relations as necessary
        if ($writeComponents) {
            $this->writeComponents(true);
        }

        // Clears the cache for this object so get_one returns the correct object.
        $this->flushCache();

        return $this->record['ID'];
    }

    /**
     * Writes cached relation lists to the database, if possible
     */
    public function writeRelations()
    {
        if (!$this->isInDB()) {
            return;
        }

        // If there's any relations that couldn't be saved before, save them now (we have an ID here)
        if ($this->unsavedRelations) {
            foreach ($this->unsavedRelations as $name => $list) {
                $list->changeToList($this->$name());
            }
            $this->unsavedRelations = array();
        }
    }

    /**
     * Write the cached components to the database. Cached components could refer to two different instances of the
     * same record.
     *
     * @param bool $recursive Recursively write components
     * @return DataObject $this
     */
    public function writeComponents($recursive = false)
    {
        foreach ($this->components as $component) {
            $component->write(false, false, false, $recursive);
        }

        if ($join = $this->getJoin()) {
            $join->write(false, false, false, $recursive);
        }

        return $this;
    }

    /**
     * Delete this data object.
     * $this->onBeforeDelete() gets called.
     * Note that in Versioned objects, both Stage and Live will be deleted.
     * @uses DataExtension->augmentSQL()
     */
    public function delete()
    {
        $this->brokenOnDelete = true;
        $this->onBeforeDelete();
        if ($this->brokenOnDelete) {
            user_error(static::class . " has a broken onBeforeDelete() function."
                . " Make sure that you call parent::onBeforeDelete().", E_USER_ERROR);
        }

        // Deleting a record without an ID shouldn't do anything
        if (!$this->ID) {
            throw new LogicException("DataObject::delete() called on a DataObject without an ID");
        }

        // TODO: This is quite ugly.  To improve:
        //  - move the details of the delete code in the DataQuery system
        //  - update the code to just delete the base table, and rely on cascading deletes in the DB to do the rest
        //    obviously, that means getting requireTable() to configure cascading deletes ;-)
        $srcQuery = DataList::create(static::class)
            ->filter('ID', $this->ID)
            ->dataQuery()
            ->query();
        $queriedTables = $srcQuery->queriedTables();
        $this->extend('updateDeleteTables', $queriedTables, $srcQuery);
        foreach ($queriedTables as $table) {
            $delete = SQLDelete::create("\"$table\"", array('"ID"' => $this->ID));
            $this->extend('updateDeleteTable', $delete, $table, $queriedTables, $srcQuery);
            $delete->execute();
        }
        // Remove this item out of any caches
        $this->flushCache();

        $this->onAfterDelete();

        $this->OldID = $this->ID;
        $this->ID = 0;
    }

    /**
     * Delete the record with the given ID.
     *
     * @param string $className The class name of the record to be deleted
     * @param int $id ID of record to be deleted
     */
    public static function delete_by_id($className, $id)
    {
        $obj = DataObject::get_by_id($className, $id);
        if ($obj) {
            $obj->delete();
        } else {
            user_error("$className object #$id wasn't found when calling DataObject::delete_by_id", E_USER_WARNING);
        }
    }

    /**
     * Get the class ancestry, including the current class name.
     * The ancestry will be returned as an array of class names, where the 0th element
     * will be the class that inherits directly from DataObject, and the last element
     * will be the current class.
     *
     * @return array Class ancestry
     */
    public function getClassAncestry()
    {
        return ClassInfo::ancestry(static::class);
    }

    /**
     * Return a unary component object from a one to one relationship, as a DataObject.
     * If no component is available, an 'empty component' will be returned for
     * non-polymorphic relations, or for polymorphic relations with a class set.
     *
     * @param string $componentName Name of the component
     * @return DataObject The component object. It's exact type will be that of the component.
     * @throws Exception
     */
    public function getComponent($componentName)
    {
        if (isset($this->components[$componentName])) {
            return $this->components[$componentName];
        }

        $schema = static::getSchema();
        if ($class = $schema->hasOneComponent(static::class, $componentName)) {
            $joinField = $componentName . 'ID';
            $joinID = $this->getField($joinField);

            // Extract class name for polymorphic relations
            if ($class === self::class) {
                $class = $this->getField($componentName . 'Class');
                if (empty($class)) {
                    return null;
                }
            }

            if ($joinID) {
                // Ensure that the selected object originates from the same stage, subsite, etc
                $component = DataObject::get($class)
                    ->filter('ID', $joinID)
                    ->setDataQueryParam($this->getInheritableQueryParams())
                    ->first();
            }

            if (empty($component)) {
                $component = Injector::inst()->create($class);
            }
        } elseif ($class = $schema->belongsToComponent(static::class, $componentName)) {
            $joinField = $schema->getRemoteJoinField(static::class, $componentName, 'belongs_to', $polymorphic);
            $joinID = $this->ID;

            if ($joinID) {
                // Prepare filter for appropriate join type
                if ($polymorphic) {
                    $filter = array(
                        "{$joinField}ID" => $joinID,
                        "{$joinField}Class" => static::class,
                    );
                } else {
                    $filter = array(
                        $joinField => $joinID
                    );
                }

                // Ensure that the selected object originates from the same stage, subsite, etc
                $component = DataObject::get($class)
                    ->filter($filter)
                    ->setDataQueryParam($this->getInheritableQueryParams())
                    ->first();
            }

            if (empty($component)) {
                $component = Injector::inst()->create($class);
                if ($polymorphic) {
                    $component->{$joinField . 'ID'} = $this->ID;
                    $component->{$joinField . 'Class'} = static::class;
                } else {
                    $component->$joinField = $this->ID;
                }
            }
        } else {
            throw new InvalidArgumentException(
                "DataObject->getComponent(): Could not find component '$componentName'."
            );
        }

        $this->components[$componentName] = $component;
        return $component;
    }

    /**
     * Assign an item to the given component
     *
     * @param string $componentName
     * @param DataObject|null $item
     * @return $this
     */
    public function setComponent($componentName, $item)
    {
        // Validate component
        $schema = static::getSchema();
        if ($class = $schema->hasOneComponent(static::class, $componentName)) {
            // Force item to be written if not by this point
            // @todo This could be lazy-written in a beforeWrite hook, but force write here for simplicity
            // https://github.com/silverstripe/silverstripe-framework/issues/7818
            if ($item && !$item->isInDB()) {
                $item->write();
            }

            // Update local ID
            $joinField = $componentName . 'ID';
            $this->setField($joinField, $item ? $item->ID : null);
            // Update Class (Polymorphic has_one)
            // Extract class name for polymorphic relations
            if ($class === self::class) {
                $this->setField($componentName . 'Class', $item ? get_class($item) : null);
            }
        } elseif ($class = $schema->belongsToComponent(static::class, $componentName)) {
            if ($item) {
                // For belongs_to, add to has_one on other component
                $joinField = $schema->getRemoteJoinField(static::class, $componentName, 'belongs_to', $polymorphic);
                if (!$polymorphic) {
                    $joinField = substr($joinField, 0, -2);
                }
                $item->setComponent($joinField, $this);
            }
        } else {
            throw new InvalidArgumentException(
                "DataObject->setComponent(): Could not find component '$componentName'."
            );
        }

        $this->components[$componentName] = $item;
        return $this;
    }

    /**
     * Returns a one-to-many relation as a HasManyList
     *
     * @param string $componentName Name of the component
     * @param int|array $id Optional ID(s) for parent of this relation, if not the current record
     * @return HasManyList|UnsavedRelationList The components of the one-to-many relationship.
     */
    public function getComponents($componentName, $id = null)
    {
        if (!isset($id)) {
            $id = $this->ID;
        }
        $result = null;

        $schema = $this->getSchema();
        $componentClass = $schema->hasManyComponent(static::class, $componentName);
        if (!$componentClass) {
            throw new InvalidArgumentException(sprintf(
                "DataObject::getComponents(): Unknown 1-to-many component '%s' on class '%s'",
                $componentName,
                static::class
            ));
        }

        // If we haven't been written yet, we can't save these relations, so use a list that handles this case
        if (!$id) {
            if (!isset($this->unsavedRelations[$componentName])) {
                $this->unsavedRelations[$componentName] =
                    new UnsavedRelationList(static::class, $componentName, $componentClass);
            }
            return $this->unsavedRelations[$componentName];
        }

        // Determine type and nature of foreign relation
        $joinField = $schema->getRemoteJoinField(static::class, $componentName, 'has_many', $polymorphic);
        /** @var HasManyList $result */
        if ($polymorphic) {
            $result = PolymorphicHasManyList::create($componentClass, $joinField, static::class);
        } else {
            $result = HasManyList::create($componentClass, $joinField);
        }

        return $result
            ->setDataQueryParam($this->getInheritableQueryParams())
            ->forForeignID($id);
    }

    /**
     * Find the foreign class of a relation on this DataObject, regardless of the relation type.
     *
     * @param string $relationName Relation name.
     * @return string Class name, or null if not found.
     */
    public function getRelationClass($relationName)
    {
        // Parse many_many
        $manyManyComponent = $this->getSchema()->manyManyComponent(static::class, $relationName);
        if ($manyManyComponent) {
            return $manyManyComponent['childClass'];
        }

        // Go through all relationship configuration fields.
        $config = $this->config();
        $candidates = array_merge(
            ($relations = $config->get('has_one')) ? $relations : array(),
            ($relations = $config->get('has_many')) ? $relations : array(),
            ($relations = $config->get('belongs_to')) ? $relations : array()
        );

        if (isset($candidates[$relationName])) {
            $remoteClass = $candidates[$relationName];

            // If dot notation is present, extract just the first part that contains the class.
            if (($fieldPos = strpos($remoteClass, '.')) !== false) {
                return substr($remoteClass, 0, $fieldPos);
            }

            // Otherwise just return the class
            return $remoteClass;
        }

        return null;
    }

    /**
     * Given a relation name, determine the relation type
     *
     * @param string $component Name of component
     * @return string has_one, has_many, many_many, belongs_many_many or belongs_to
     */
    public function getRelationType($component)
    {
        $types = array('has_one', 'has_many', 'many_many', 'belongs_many_many', 'belongs_to');
        $config = $this->config();
        foreach ($types as $type) {
            $relations = $config->get($type);
            if ($relations && isset($relations[$component])) {
                return $type;
            }
        }
        return null;
    }

    /**
     * Given a relation declared on a remote class, generate a substitute component for the opposite
     * side of the relation.
     *
     * Notes on behaviour:
     *  - This can still be used on components that are defined on both sides, but do not need to be.
     *  - All has_ones on remote class will be treated as local has_many, even if they are belongs_to
     *  - Cannot be used on polymorphic relationships
     *  - Cannot be used on unsaved objects.
     *
     * @param string $remoteClass
     * @param string $remoteRelation
     * @return DataList|DataObject The component, either as a list or single object
     * @throws BadMethodCallException
     * @throws InvalidArgumentException
     */
    public function inferReciprocalComponent($remoteClass, $remoteRelation)
    {
        $remote = DataObject::singleton($remoteClass);
        $class = $remote->getRelationClass($remoteRelation);
        $schema = static::getSchema();

        // Validate arguments
        if (!$this->isInDB()) {
            throw new BadMethodCallException(__METHOD__ . " cannot be called on unsaved objects");
        }
        if (empty($class)) {
            throw new InvalidArgumentException(sprintf(
                "%s invoked with invalid relation %s.%s",
                __METHOD__,
                $remoteClass,
                $remoteRelation
            ));
        }
        if ($class === self::class) {
            throw new InvalidArgumentException(sprintf(
                "%s cannot generate opposite component of relation %s.%s as it is polymorphic. " .
                "This method does not support polymorphic relationships",
                __METHOD__,
                $remoteClass,
                $remoteRelation
            ));
        }
        if (!is_a($this, $class, true)) {
            throw new InvalidArgumentException(sprintf(
                "Relation %s on %s does not refer to objects of type %s",
                $remoteRelation,
                $remoteClass,
                static::class
            ));
        }

        // Check the relation type to mock
        $relationType = $remote->getRelationType($remoteRelation);
        switch ($relationType) {
            case 'has_one': {
                // Mock has_many
                $joinField = "{$remoteRelation}ID";
                $componentClass = $schema->classForField($remoteClass, $joinField);
                $result = HasManyList::create($componentClass, $joinField);
                return $result
                    ->setDataQueryParam($this->getInheritableQueryParams())
                    ->forForeignID($this->ID);
            }
            case 'belongs_to':
            case 'has_many': {
                // These relations must have a has_one on the other end, so find it
                $joinField = $schema->getRemoteJoinField(
                    $remoteClass,
                    $remoteRelation,
                    $relationType,
                    $polymorphic
                );
                if ($polymorphic) {
                    throw new InvalidArgumentException(sprintf(
                        "%s cannot generate opposite component of relation %s.%s, as the other end appears" .
                        "to be a has_one polymorphic. This method does not support polymorphic relationships",
                        __METHOD__,
                        $remoteClass,
                        $remoteRelation
                    ));
                }
                $joinID = $this->getField($joinField);
                if (empty($joinID)) {
                    return null;
                }
                // Get object by joined ID
                return DataObject::get($remoteClass)
                    ->filter('ID', $joinID)
                    ->setDataQueryParam($this->getInheritableQueryParams())
                    ->first();
            }
            case 'many_many':
            case 'belongs_many_many': {
                // Get components and extra fields from parent
                $manyMany = $remote->getSchema()->manyManyComponent($remoteClass, $remoteRelation);
                $extraFields = $schema->manyManyExtraFieldsForComponent($remoteClass, $remoteRelation) ?: array();

                // Reverse parent and component fields and create an inverse ManyManyList
                /** @var RelationList $result */
                $result = Injector::inst()->create(
                    $manyMany['relationClass'],
                    $manyMany['parentClass'], // Substitute parent class for dataClass
                    $manyMany['join'],
                    $manyMany['parentField'], // Reversed parent / child field
                    $manyMany['childField'], // Reversed parent / child field
                    $extraFields
                );
                $this->extend('updateManyManyComponents', $result);

                // If this is called on a singleton, then we return an 'orphaned relation' that can have the
                // foreignID set elsewhere.
                return $result
                    ->setDataQueryParam($this->getInheritableQueryParams())
                    ->forForeignID($this->ID);
            }
            default: {
                return null;
            }
        }
    }

    /**
     * Returns a many-to-many component, as a ManyManyList.
     * @param string $componentName Name of the many-many component
     * @param int|array $id Optional ID for parent of this relation, if not the current record
     * @return ManyManyList|UnsavedRelationList The set of components
     */
    public function getManyManyComponents($componentName, $id = null)
    {
        if (!isset($id)) {
            $id = $this->ID;
        }
        $schema = static::getSchema();
        $manyManyComponent = $schema->manyManyComponent(static::class, $componentName);
        if (!$manyManyComponent) {
            throw new InvalidArgumentException(sprintf(
                "DataObject::getComponents(): Unknown many-to-many component '%s' on class '%s'",
                $componentName,
                static::class
            ));
        }

        // If we haven't been written yet, we can't save these relations, so use a list that handles this case
        if (!$id) {
            if (!isset($this->unsavedRelations[$componentName])) {
                $this->unsavedRelations[$componentName] =
                    new UnsavedRelationList(
                        $manyManyComponent['parentClass'],
                        $componentName,
                        $manyManyComponent['childClass']
                    );
            }
            return $this->unsavedRelations[$componentName];
        }

        $extraFields = $schema->manyManyExtraFieldsForComponent(static::class, $componentName) ?: array();
        /** @var RelationList $result */
        $result = Injector::inst()->create(
            $manyManyComponent['relationClass'],
            $manyManyComponent['childClass'],
            $manyManyComponent['join'],
            $manyManyComponent['childField'],
            $manyManyComponent['parentField'],
            $extraFields
        );


        // Store component data in query meta-data
        $result = $result->alterDataQuery(function ($query) use ($extraFields) {
            /** @var DataQuery $query */
            $query->setQueryParam('Component.ExtraFields', $extraFields);
        });

        $this->extend('updateManyManyComponents', $result);

        // If this is called on a singleton, then we return an 'orphaned relation' that can have the
        // foreignID set elsewhere.
        return $result
            ->setDataQueryParam($this->getInheritableQueryParams())
            ->forForeignID($id);
    }

    /**
     * Return the class of a one-to-one component.  If $component is null, return all of the one-to-one components and
     * their classes. If the selected has_one is a polymorphic field then 'DataObject' will be returned for the type.
     *
     * @return string|array The class of the one-to-one component, or an array of all one-to-one components and
     *                          their classes.
     */
    public function hasOne()
    {
        return (array)$this->config()->get('has_one');
    }

    /**
     * Returns the class of a remote belongs_to relationship. If no component is specified a map of all components and
     * their class name will be returned.
     *
     * @param bool $classOnly If this is TRUE, than any has_many relationships in the form "ClassName.Field" will have
     *        the field data stripped off. It defaults to TRUE.
     * @return string|array
     */
    public function belongsTo($classOnly = true)
    {
        $belongsTo = (array)$this->config()->get('belongs_to');
        if ($belongsTo && $classOnly) {
            return preg_replace('/(.+)?\..+/', '$1', $belongsTo);
        } else {
            return $belongsTo ? $belongsTo : array();
        }
    }

    /**
     * Gets the class of a one-to-many relationship. If no $component is specified then an array of all the one-to-many
     * relationships and their classes will be returned.
     *
     * @param bool $classOnly If this is TRUE, than any has_many relationships in the form "ClassName.Field" will have
     *        the field data stripped off. It defaults to TRUE.
     * @return string|array|false
     */
    public function hasMany($classOnly = true)
    {
        $hasMany = (array)$this->config()->get('has_many');
        if ($hasMany && $classOnly) {
            return preg_replace('/(.+)?\..+/', '$1', $hasMany);
        } else {
            return $hasMany ? $hasMany : array();
        }
    }

    /**
     * Return the many-to-many extra fields specification.
     *
     * If you don't specify a component name, it returns all
     * extra fields for all components available.
     *
     * @return array|null
     */
    public function manyManyExtraFields()
    {
        return $this->config()->get('many_many_extraFields');
    }

    /**
     * Return information about a many-to-many component.
     * The return value is an array of (parentclass, childclass).  If $component is null, then all many-many
     * components are returned.
     *
     * @see DataObjectSchema::manyManyComponent()
     * @return array|null An array of (parentclass, childclass), or an array of all many-many components
     */
    public function manyMany()
    {
        $config = $this->config();
        $manyManys = (array)$config->get('many_many');
        $belongsManyManys = (array)$config->get('belongs_many_many');
        $items = array_merge($manyManys, $belongsManyManys);
        return $items;
    }

    /**
     * This returns an array (if it exists) describing the database extensions that are required, or false if none
     *
     * This is experimental, and is currently only a Postgres-specific enhancement.
     *
     * @param string $class
     * @return array|false
     */
    public function database_extensions($class)
    {
        $extensions = Config::inst()->get($class, 'database_extensions', Config::UNINHERITED);
        if ($extensions) {
            return $extensions;
        } else {
            return false;
        }
    }

    /**
     * Generates a SearchContext to be used for building and processing
     * a generic search form for properties on this object.
     *
     * @return SearchContext
     */
    public function getDefaultSearchContext()
    {
        return new SearchContext(
            static::class,
            $this->scaffoldSearchFields(),
            $this->defaultSearchFilters()
        );
    }

    /**
     * Determine which properties on the DataObject are
     * searchable, and map them to their default {@link FormField}
     * representations. Used for scaffolding a searchform for {@link ModelAdmin}.
     *
     * Some additional logic is included for switching field labels, based on
     * how generic or specific the field type is.
     *
     * Used by {@link SearchContext}.
     *
     * @param array $_params
     *   'fieldClasses': Associative array of field names as keys and FormField classes as values
     *   'restrictFields': Numeric array of a field name whitelist
     * @return FieldList
     */
    public function scaffoldSearchFields($_params = null)
    {
        $params = array_merge(
            array(
                'fieldClasses' => false,
                'restrictFields' => false
            ),
            (array)$_params
        );
        $fields = new FieldList();
        foreach ($this->searchableFields() as $fieldName => $spec) {
            if ($params['restrictFields'] && !in_array($fieldName, $params['restrictFields'])) {
                continue;
            }

            // If a custom fieldclass is provided as a string, use it
            $field = null;
            if ($params['fieldClasses'] && isset($params['fieldClasses'][$fieldName])) {
                $fieldClass = $params['fieldClasses'][$fieldName];
                $field = new $fieldClass($fieldName);
            // If we explicitly set a field, then construct that
            } elseif (isset($spec['field'])) {
                // If it's a string, use it as a class name and construct
                if (is_string($spec['field'])) {
                    $fieldClass = $spec['field'];
                    $field = new $fieldClass($fieldName);

                // If it's a FormField object, then just use that object directly.
                } elseif ($spec['field'] instanceof FormField) {
                    $field = $spec['field'];

                // Otherwise we have a bug
                } else {
                    user_error("Bad value for searchable_fields, 'field' value: "
                        . var_export($spec['field'], true), E_USER_WARNING);
                }

            // Otherwise, use the database field's scaffolder
            } elseif ($object = $this->relObject($fieldName)) {
                $field = $object->scaffoldSearchField();
            }

            // Allow fields to opt out of search
            if (!$field) {
                continue;
            }

            if (strstr($fieldName, '.')) {
                $field->setName(str_replace('.', '__', $fieldName));
            }
            $field->setTitle($spec['title']);

            $fields->push($field);
        }
        return $fields;
    }

    /**
     * Scaffold a simple edit form for all properties on this dataobject,
     * based on default {@link FormField} mapping in {@link DBField::scaffoldFormField()}.
     * Field labels/titles will be auto generated from {@link DataObject::fieldLabels()}.
     *
     * @uses FormScaffolder
     *
     * @param array $_params Associative array passing through properties to {@link FormScaffolder}.
     * @return FieldList
     */
    public function scaffoldFormFields($_params = null)
    {
        $params = array_merge(
            array(
                'tabbed' => false,
                'includeRelations' => false,
                'restrictFields' => false,
                'fieldClasses' => false,
                'ajaxSafe' => false
            ),
            (array)$_params
        );

        $fs = FormScaffolder::create($this);
        $fs->tabbed = $params['tabbed'];
        $fs->includeRelations = $params['includeRelations'];
        $fs->restrictFields = $params['restrictFields'];
        $fs->fieldClasses = $params['fieldClasses'];
        $fs->ajaxSafe = $params['ajaxSafe'];

        return $fs->getFieldList();
    }

    /**
     * Allows user code to hook into DataObject::getCMSFields prior to updateCMSFields
     * being called on extensions
     *
     * @param callable $callback The callback to execute
     */
    protected function beforeUpdateCMSFields($callback)
    {
        $this->beforeExtending('updateCMSFields', $callback);
    }

    /**
     * Centerpiece of every data administration interface in Silverstripe,
     * which returns a {@link FieldList} suitable for a {@link Form} object.
     * If not overloaded, we're using {@link scaffoldFormFields()} to automatically
     * generate this set. To customize, overload this method in a subclass
     * or extended onto it by using {@link DataExtension->updateCMSFields()}.
     *
     * <code>
     * class MyCustomClass extends DataObject {
     *  static $db = array('CustomProperty'=>'Boolean');
     *
     *  function getCMSFields() {
     *    $fields = parent::getCMSFields();
     *    $fields->addFieldToTab('Root.Content',new CheckboxField('CustomProperty'));
     *    return $fields;
     *  }
     * }
     * </code>
     *
     * @see Good example of complex FormField building: SiteTree::getCMSFields()
     *
     * @return FieldList Returns a TabSet for usage within the CMS - don't use for frontend forms.
     */
    public function getCMSFields()
    {
        $tabbedFields = $this->scaffoldFormFields(array(
            // Don't allow has_many/many_many relationship editing before the record is first saved
            'includeRelations' => ($this->ID > 0),
            'tabbed' => true,
            'ajaxSafe' => true
        ));

        $this->extend('updateCMSFields', $tabbedFields);

        return $tabbedFields;
    }

    /**
     * need to be overload by solid dataobject, so that the customised actions of that dataobject,
     * including that dataobject's extensions customised actions could be added to the EditForm.
     *
     * @return FieldList an Empty FieldList(); need to be overload by solid subclass
     */
    public function getCMSActions()
    {
        $actions = new FieldList();
        $this->extend('updateCMSActions', $actions);
        return $actions;
    }


    /**
     * Used for simple frontend forms without relation editing
     * or {@link TabSet} behaviour. Uses {@link scaffoldFormFields()}
     * by default. To customize, either overload this method in your
     * subclass, or extend it by {@link DataExtension->updateFrontEndFields()}.
     *
     * @todo Decide on naming for "website|frontend|site|page" and stick with it in the API
     *
     * @param array $params See {@link scaffoldFormFields()}
     * @return FieldList Always returns a simple field collection without TabSet.
     */
    public function getFrontEndFields($params = null)
    {
        $untabbedFields = $this->scaffoldFormFields($params);
        $this->extend('updateFrontEndFields', $untabbedFields);

        return $untabbedFields;
    }

    public function getViewerTemplates($suffix = '')
    {
        return SSViewer::get_templates_by_class(static::class, $suffix, $this->baseClass());
    }

    /**
     * Gets the value of a field.
     * Called by {@link __get()} and any getFieldName() methods you might create.
     *
     * @param string $field The name of the field
     * @return mixed The field value
     */
    public function getField($field)
    {
        // If we already have a value in $this->record, then we should just return that
        if (isset($this->record[$field])) {
            return $this->record[$field];
        }

        // Do we have a field that needs to be lazy loaded?
        if (isset($this->record[$field . '_Lazy'])) {
            $tableClass = $this->record[$field . '_Lazy'];
            $this->loadLazyFields($tableClass);
        }
        $schema = static::getSchema();

        // Support unary relations as fields
        if ($schema->unaryComponent(static::class, $field)) {
            return $this->getComponent($field);
        }

        // In case of complex fields, return the DBField object
        if ($schema->compositeField(static::class, $field)) {
            $this->record[$field] = $this->dbObject($field);
        }

        return isset($this->record[$field]) ? $this->record[$field] : null;
    }

    /**
     * Loads all the stub fields that an initial lazy load didn't load fully.
     *
     * @param string $class Class to load the values from. Others are joined as required.
     * Not specifying a tableClass will load all lazy fields from all tables.
     * @return bool Flag if lazy loading succeeded
     */
    protected function loadLazyFields($class = null)
    {
        if (!$this->isInDB() || !is_numeric($this->ID)) {
            return false;
        }

        if (!$class) {
            $loaded = array();

            foreach ($this->record as $key => $value) {
                if (strlen($key) > 5 && substr($key, -5) == '_Lazy' && !array_key_exists($value, $loaded)) {
                    $this->loadLazyFields($value);
                    $loaded[$value] = $value;
                }
            }

            return false;
        }

        $dataQuery = new DataQuery($class);

        // Reset query parameter context to that of this DataObject
        if ($params = $this->getSourceQueryParams()) {
            foreach ($params as $key => $value) {
                $dataQuery->setQueryParam($key, $value);
            }
        }

        // Limit query to the current record, unless it has the Versioned extension,
        // in which case it requires special handling through augmentLoadLazyFields()
        $schema = static::getSchema();
        $baseIDColumn = $schema->sqlColumnForField($this, 'ID');
        $dataQuery->where([
            $baseIDColumn => $this->record['ID']
        ])->limit(1);

        $columns = array();

        // Add SQL for fields, both simple & multi-value
        // TODO: This is copy & pasted from buildSQL(), it could be moved into a method
        $databaseFields = $schema->databaseFields($class, false);
        foreach ($databaseFields as $k => $v) {
            if (!isset($this->record[$k]) || $this->record[$k] === null) {
                $columns[] = $k;
            }
        }

        if ($columns) {
            $query = $dataQuery->query();
            $this->extend('augmentLoadLazyFields', $query, $dataQuery, $this);
            $this->extend('augmentSQL', $query, $dataQuery);

            $dataQuery->setQueriedColumns($columns);
            $newData = $dataQuery->execute()->record();

            // Load the data into record
            if ($newData) {
                foreach ($newData as $k => $v) {
                    if (in_array($k, $columns)) {
                        $this->record[$k] = $v;
                        $this->original[$k] = $v;
                        unset($this->record[$k . '_Lazy']);
                    }
                }

            // No data means that the query returned nothing; assign 'null' to all the requested fields
            } else {
                foreach ($columns as $k) {
                    $this->record[$k] = null;
                    $this->original[$k] = null;
                    unset($this->record[$k . '_Lazy']);
                }
            }
        }
        return true;
    }

    /**
     * Return the fields that have changed.
     *
     * The change level affects what the functions defines as "changed":
     * - Level CHANGE_STRICT (integer 1) will return strict changes, even !== ones.
     * - Level CHANGE_VALUE (integer 2) is more lenient, it will only return real data changes,
     *   for example a change from 0 to null would not be included.
     *
     * Example return:
     * <code>
     * array(
     *   'Title' = array('before' => 'Home', 'after' => 'Home-Changed', 'level' => DataObject::CHANGE_VALUE)
     * )
     * </code>
     *
     * @param boolean|array $databaseFieldsOnly Filter to determine which fields to return. Set to true
     * to return all database fields, or an array for an explicit filter. false returns all fields.
     * @param int $changeLevel The strictness of what is defined as change. Defaults to strict
     * @return array
     */
    public function getChangedFields($databaseFieldsOnly = false, $changeLevel = self::CHANGE_STRICT)
    {
        $changedFields = array();

        // Update the changed array with references to changed obj-fields
        foreach ($this->record as $k => $v) {
            // Prevents DBComposite infinite looping on isChanged
            if (is_array($databaseFieldsOnly) && !in_array($k, $databaseFieldsOnly)) {
                continue;
            }
            if (is_object($v) && method_exists($v, 'isChanged') && $v->isChanged()) {
                $this->changed[$k] = self::CHANGE_VALUE;
            }
        }

        if (is_array($databaseFieldsOnly)) {
            $fields = array_intersect_key((array)$this->changed, array_flip($databaseFieldsOnly));
        } elseif ($databaseFieldsOnly) {
            $fieldsSpecs = static::getSchema()->fieldSpecs(static::class);
            $fields = array_intersect_key((array)$this->changed, $fieldsSpecs);
        } else {
            $fields = $this->changed;
        }

        // Filter the list to those of a certain change level
        if ($changeLevel > self::CHANGE_STRICT) {
            if ($fields) {
                foreach ($fields as $name => $level) {
                    if ($level < $changeLevel) {
                        unset($fields[$name]);
                    }
                }
            }
        }

        if ($fields) {
            foreach ($fields as $name => $level) {
                $changedFields[$name] = array(
                    'before' => array_key_exists($name, $this->original) ? $this->original[$name] : null,
                    'after' => array_key_exists($name, $this->record) ? $this->record[$name] : null,
                    'level' => $level
                );
            }
        }

        return $changedFields;
    }

    /**
     * Uses {@link getChangedFields()} to determine if fields have been changed
     * since loading them from the database.
     *
     * @param string $fieldName Name of the database field to check, will check for any if not given
     * @param int $changeLevel See {@link getChangedFields()}
     * @return boolean
     */
    public function isChanged($fieldName = null, $changeLevel = self::CHANGE_STRICT)
    {
        $fields = $fieldName ? array($fieldName) : true;
        $changed = $this->getChangedFields($fields, $changeLevel);
        if (!isset($fieldName)) {
            return !empty($changed);
        } else {
            return array_key_exists($fieldName, $changed);
        }
    }

    /**
     * Set the value of the field
     * Called by {@link __set()} and any setFieldName() methods you might create.
     *
     * @param string $fieldName Name of the field
     * @param mixed $val New field value
     * @return $this
     */
    public function setField($fieldName, $val)
    {
        $this->objCacheClear();
        //if it's a has_one component, destroy the cache
        if (substr($fieldName, -2) == 'ID') {
            unset($this->components[substr($fieldName, 0, -2)]);
        }

        // If we've just lazy-loaded the column, then we need to populate the $original array
        if (isset($this->record[$fieldName . '_Lazy'])) {
            $tableClass = $this->record[$fieldName . '_Lazy'];
            $this->loadLazyFields($tableClass);
        }

        // Support component assignent via field setter
        $schema = static::getSchema();
        if ($schema->unaryComponent(static::class, $fieldName)) {
            unset($this->components[$fieldName]);
            // Assign component directly
            if (is_null($val) || $val instanceof DataObject) {
                return $this->setComponent($fieldName, $val);
            }
            // Assign by ID instead of object
            if (is_numeric($val)) {
                $fieldName .= 'ID';
            }
        }

        // Situation 1: Passing an DBField
        if ($val instanceof DBField) {
            $val->setName($fieldName);
            $val->saveInto($this);

            // Situation 1a: Composite fields should remain bound in case they are
            // later referenced to update the parent dataobject
            if ($val instanceof DBComposite) {
                $val->bindTo($this);
                $this->record[$fieldName] = $val;
            }
        // Situation 2: Passing a literal or non-DBField object
        } else {
            // If this is a proper database field, we shouldn't be getting non-DBField objects
            if (is_object($val) && $schema->fieldSpec(static::class, $fieldName)) {
                throw new InvalidArgumentException('DataObject::setField: passed an object that is not a DBField');
            }

            // if a field is not existing or has strictly changed
            if (!isset($this->record[$fieldName]) || $this->record[$fieldName] !== $val) {
                // TODO Add check for php-level defaults which are not set in the db
                // TODO Add check for hidden input-fields (readonly) which are not set in the db
                // At the very least, the type has changed
                $this->changed[$fieldName] = self::CHANGE_STRICT;

                if ((!isset($this->record[$fieldName]) && $val)
                    || (isset($this->record[$fieldName]) && $this->record[$fieldName] != $val)
                ) {
                    // Value has changed as well, not just the type
                    $this->changed[$fieldName] = self::CHANGE_VALUE;
                }

                // Value is always saved back when strict check succeeds.
                $this->record[$fieldName] = $val;
            }
        }
        return $this;
    }

    /**
     * Set the value of the field, using a casting object.
     * This is useful when you aren't sure that a date is in SQL format, for example.
     * setCastedField() can also be used, by forms, to set related data.  For example, uploaded images
     * can be saved into the Image table.
     *
     * @param string $fieldName Name of the field
     * @param mixed $value New field value
     * @return $this
     */
    public function setCastedField($fieldName, $value)
    {
        if (!$fieldName) {
            user_error("DataObject::setCastedField: Called without a fieldName", E_USER_ERROR);
        }
        $fieldObj = $this->dbObject($fieldName);
        if ($fieldObj) {
            $fieldObj->setValue($value);
            $fieldObj->saveInto($this);
        } else {
            $this->$fieldName = $value;
        }
        return $this;
    }

    /**
     * {@inheritdoc}
     */
    public function castingHelper($field)
    {
        $fieldSpec = static::getSchema()->fieldSpec(static::class, $field);
        if ($fieldSpec) {
            return $fieldSpec;
        }

        // many_many_extraFields aren't presented by db(), so we check if the source query params
        // provide us with meta-data for a many_many relation we can inspect for extra fields.
        $queryParams = $this->getSourceQueryParams();
        if (!empty($queryParams['Component.ExtraFields'])) {
            $extraFields = $queryParams['Component.ExtraFields'];

            if (isset($extraFields[$field])) {
                return $extraFields[$field];
            }
        }

        return parent::castingHelper($field);
    }

    /**
     * Returns true if the given field exists in a database column on any of
     * the objects tables and optionally look up a dynamic getter with
     * get<fieldName>().
     *
     * @param string $field Name of the field
     * @return boolean True if the given field exists
     */
    public function hasField($field)
    {
        $schema = static::getSchema();
        return (
            array_key_exists($field, $this->record)
            || array_key_exists($field, $this->components)
            || $schema->fieldSpec(static::class, $field)
            || $schema->unaryComponent(static::class, $field)
            || $this->hasMethod("get{$field}")
        );
    }

    /**
     * Returns true if the given field exists as a database column
     *
     * @param string $field Name of the field
     *
     * @return boolean
     */
    public function hasDatabaseField($field)
    {
        $spec = static::getSchema()->fieldSpec(static::class, $field, DataObjectSchema::DB_ONLY);
        return !empty($spec);
    }

    /**
     * Returns true if the member is allowed to do the given action.
     * See {@link extendedCan()} for a more versatile tri-state permission control.
     *
     * @param string $perm The permission to be checked, such as 'View'.
     * @param Member $member The member whose permissions need checking.  Defaults to the currently logged
     * in user.
     * @param array $context Additional $context to pass to extendedCan()
     *
     * @return boolean True if the the member is allowed to do the given action
     */
    public function can($perm, $member = null, $context = array())
    {
        if (!$member) {
            $member = Security::getCurrentUser();
        }

        if ($member && Permission::checkMember($member, "ADMIN")) {
            return true;
        }

        if (is_string($perm) && method_exists($this, 'can' . ucfirst($perm))) {
            $method = 'can' . ucfirst($perm);
            return $this->$method($member);
        }

        $results = $this->extendedCan('can', $member);
        if (isset($results)) {
            return $results;
        }

        return ($member && Permission::checkMember($member, $perm));
    }

    /**
     * Process tri-state responses from permission-alterting extensions.  The extensions are
     * expected to return one of three values:
     *
     *  - false: Disallow this permission, regardless of what other extensions say
     *  - true: Allow this permission, as long as no other extensions return false
     *  - NULL: Don't affect the outcome
     *
     * This method itself returns a tri-state value, and is designed to be used like this:
     *
     * <code>
     * $extended = $this->extendedCan('canDoSomething', $member);
     * if($extended !== null) return $extended;
     * else return $normalValue;
     * </code>
     *
     * @param string $methodName Method on the same object, e.g. {@link canEdit()}
     * @param Member|int $member
     * @param array $context Optional context
     * @return boolean|null
     */
    public function extendedCan($methodName, $member, $context = array())
    {
        $results = $this->extend($methodName, $member, $context);
        if ($results && is_array($results)) {
            // Remove NULLs
            $results = array_filter($results, function ($v) {
                return !is_null($v);
            });
            // If there are any non-NULL responses, then return the lowest one of them.
            // If any explicitly deny the permission, then we don't get access
            if ($results) {
                return min($results);
            }
        }
        return null;
    }

    /**
     * @param Member $member
     * @return boolean
     */
    public function canView($member = null)
    {
        $extended = $this->extendedCan(__FUNCTION__, $member);
        if ($extended !== null) {
            return $extended;
        }
        return Permission::check('ADMIN', 'any', $member);
    }

    /**
     * @param Member $member
     * @return boolean
     */
    public function canEdit($member = null)
    {
        $extended = $this->extendedCan(__FUNCTION__, $member);
        if ($extended !== null) {
            return $extended;
        }
        return Permission::check('ADMIN', 'any', $member);
    }

    /**
     * @param Member $member
     * @return boolean
     */
    public function canDelete($member = null)
    {
        $extended = $this->extendedCan(__FUNCTION__, $member);
        if ($extended !== null) {
            return $extended;
        }
        return Permission::check('ADMIN', 'any', $member);
    }

    /**
     * @param Member $member
     * @param array $context Additional context-specific data which might
     * affect whether (or where) this object could be created.
     * @return boolean
     */
    public function canCreate($member = null, $context = array())
    {
        $extended = $this->extendedCan(__FUNCTION__, $member, $context);
        if ($extended !== null) {
            return $extended;
        }
        return Permission::check('ADMIN', 'any', $member);
    }

    /**
     * Debugging used by Debug::show()
     *
     * @return string HTML data representing this object
     */
    public function debug()
    {
        $class = static::class;
        $val = "<h3>Database record: {$class}</h3>\n<ul>\n";
        if ($this->record) {
            foreach ($this->record as $fieldName => $fieldVal) {
                $val .= "\t<li>$fieldName: " . Debug::text($fieldVal) . "</li>\n";
            }
        }
        $val .= "</ul>\n";
        return $val;
    }

    /**
     * Return the DBField object that represents the given field.
     * This works similarly to obj() with 2 key differences:
     *   - it still returns an object even when the field has no value.
     *   - it only matches fields and not methods
     *   - it matches foreign keys generated by has_one relationships, eg, "ParentID"
     *
     * @param string $fieldName Name of the field
     * @return DBField The field as a DBField object
     */
    public function dbObject($fieldName)
    {
        // Check for field in DB
        $schema = static::getSchema();
        $helper = $schema->fieldSpec(static::class, $fieldName, DataObjectSchema::INCLUDE_CLASS);
        if (!$helper) {
            return null;
        }

        if (!isset($this->record[$fieldName]) && isset($this->record[$fieldName . '_Lazy'])) {
            $tableClass = $this->record[$fieldName . '_Lazy'];
            $this->loadLazyFields($tableClass);
        }

        $value = isset($this->record[$fieldName])
            ? $this->record[$fieldName]
            : null;

        // If we have a DBField object in $this->record, then return that
        if ($value instanceof DBField) {
            return $value;
        }

        list($class, $spec) = explode('.', $helper);
        /** @var DBField $obj */
        $table = $schema->tableName($class);
        $obj = Injector::inst()->create($spec, $fieldName);
        $obj->setTable($table);
        $obj->setValue($value, $this, false);
        return $obj;
    }

    /**
     * Traverses to a DBField referenced by relationships between data objects.
     *
     * The path to the related field is specified with dot separated syntax
     * (eg: Parent.Child.Child.FieldName).
     *
     * If a relation is blank, this will return null instead.
     * If a relation name is invalid (e.g. non-relation on a parent) this
     * can throw a LogicException.
     *
     * @param string $fieldPath List of paths on this object. All items in this path
     * must be ViewableData implementors
     *
     * @return mixed DBField of the field on the object or a DataList instance.
     * @throws LogicException If accessing invalid relations
     */
    public function relObject($fieldPath)
    {
        $object = null;
        $component = $this;

        // Parse all relations
        foreach (explode('.', $fieldPath) as $relation) {
            if (!$component) {
                return null;
            }

            // Inspect relation type
            if (ClassInfo::hasMethod($component, $relation)) {
                $component = $component->$relation();
            } elseif ($component instanceof Relation || $component instanceof DataList) {
                // $relation could either be a field (aggregate), or another relation
                $singleton = DataObject::singleton($component->dataClass());
                $component = $singleton->dbObject($relation) ?: $component->relation($relation);
            } elseif ($component instanceof DataObject && ($dbObject = $component->dbObject($relation))) {
                $component = $dbObject;
            } elseif ($component instanceof ViewableData && $component->hasField($relation)) {
                $component = $component->obj($relation);
            } else {
                throw new LogicException(
                    "$relation is not a relation/field on " . get_class($component)
                );
            }
        }
        return $component;
    }

    /**
     * Traverses to a field referenced by relationships between data objects, returning the value
     * The path to the related field is specified with dot separated syntax (eg: Parent.Child.Child.FieldName)
     *
     * @param string $fieldName string
     * @return mixed Will return null on a missing value
     */
    public function relField($fieldName)
    {
        // Navigate to relative parent using relObject() if needed
        $component = $this;
<<<<<<< HEAD
        if (($pos = strrpos($fieldName, '.')) !== false) {
            $relation = substr($fieldName, 0, $pos);
            $fieldName = substr($fieldName, $pos + 1);
            $component = $this->relObject($relation);
=======

        // We're dealing with relations here so we traverse the dot syntax
        if (strpos($fieldName, '.') !== false) {
            $relations = explode('.', $fieldName);
            $fieldName = array_pop($relations);
            foreach ($relations as $relation) {
                if (!$component) {
                    return null;
                // Inspect $component for element $relation
                } elseif ($component->hasMethod($relation)) {
                    // Check nested method
                    $component = $component->$relation();
                } elseif ($component instanceof SS_List) {
                    // Select adjacent relation from DataList
                    /** @var DataList $component */
                    $component = $component->relation($relation);
                } elseif ($component instanceof DataObject
                    && ($dbObject = $component->dbObject($relation))
                ) {
                    // Select db object
                    $component = $dbObject;
                } else {
                    user_error("$relation is not a relation/field on " . get_class($component), E_USER_ERROR);
                }
            }
>>>>>>> 32446034
        }

        // Bail if the component is null
        if (!$component) {
            return null;
        }
        if (ClassInfo::hasMethod($component, $fieldName)) {
            return $component->$fieldName();
        }
        return $component->$fieldName;
    }

    /**
     * Temporary hack to return an association name, based on class, to get around the mangle
     * of having to deal with reverse lookup of relationships to determine autogenerated foreign keys.
     *
     * @param string $className
     * @return string
     */
    public function getReverseAssociation($className)
    {
        if (is_array($this->manyMany())) {
            $many_many = array_flip($this->manyMany());
            if (array_key_exists($className, $many_many)) {
                return $many_many[$className];
            }
        }
        if (is_array($this->hasMany())) {
            $has_many = array_flip($this->hasMany());
            if (array_key_exists($className, $has_many)) {
                return $has_many[$className];
            }
        }
        if (is_array($this->hasOne())) {
            $has_one = array_flip($this->hasOne());
            if (array_key_exists($className, $has_one)) {
                return $has_one[$className];
            }
        }

        return false;
    }

    /**
     * Return all objects matching the filter
     * sub-classes are automatically selected and included
     *
     * @param string $callerClass The class of objects to be returned
     * @param string|array $filter A filter to be inserted into the WHERE clause.
     * Supports parameterised queries. See SQLSelect::addWhere() for syntax examples.
     * @param string|array $sort A sort expression to be inserted into the ORDER
     * BY clause.  If omitted, self::$default_sort will be used.
     * @param string $join Deprecated 3.0 Join clause. Use leftJoin($table, $joinClause) instead.
     * @param string|array $limit A limit expression to be inserted into the LIMIT clause.
     * @param string $containerClass The container class to return the results in.
     *
     * @todo $containerClass is Ignored, why?
     *
     * @return DataList The objects matching the filter, in the class specified by $containerClass
     */
    public static function get(
        $callerClass = null,
        $filter = "",
        $sort = "",
        $join = "",
        $limit = null,
        $containerClass = DataList::class
    ) {

        if ($callerClass == null) {
            $callerClass = get_called_class();
            if ($callerClass == self::class) {
                throw new \InvalidArgumentException('Call <classname>::get() instead of DataObject::get()');
            }

            if ($filter || $sort || $join || $limit || ($containerClass != DataList::class)) {
                throw new \InvalidArgumentException('If calling <classname>::get() then you shouldn\'t pass any other'
                    . ' arguments');
            }

            return DataList::create(get_called_class());
        }

        if ($join) {
            throw new \InvalidArgumentException(
                'The $join argument has been removed. Use leftJoin($table, $joinClause) instead.'
            );
        }

        $result = DataList::create($callerClass)->where($filter)->sort($sort);

        if ($limit && strpos($limit, ',') !== false) {
            $limitArguments = explode(',', $limit);
            $result = $result->limit($limitArguments[1], $limitArguments[0]);
        } elseif ($limit) {
            $result = $result->limit($limit);
        }

        return $result;
    }


    /**
     * Return the first item matching the given query.
     * All calls to get_one() are cached.
     *
     * @param string $callerClass The class of objects to be returned
     * @param string|array $filter A filter to be inserted into the WHERE clause.
     * Supports parameterised queries. See SQLSelect::addWhere() for syntax examples.
     * @param boolean $cache Use caching
     * @param string $orderby A sort expression to be inserted into the ORDER BY clause.
     *
     * @return DataObject|null The first item matching the query
     */
    public static function get_one($callerClass, $filter = "", $cache = true, $orderby = "")
    {
        $SNG = singleton($callerClass);

        $cacheComponents = array($filter, $orderby, $SNG->extend('cacheKeyComponent'));
        $cacheKey = md5(serialize($cacheComponents));

        $item = null;
        if (!$cache || !isset(self::$_cache_get_one[$callerClass][$cacheKey])) {
            $dl = DataObject::get($callerClass)->where($filter)->sort($orderby);
            $item = $dl->first();

            if ($cache) {
                self::$_cache_get_one[$callerClass][$cacheKey] = $item;
                if (!self::$_cache_get_one[$callerClass][$cacheKey]) {
                    self::$_cache_get_one[$callerClass][$cacheKey] = false;
                }
            }
        }

        if ($cache) {
            return self::$_cache_get_one[$callerClass][$cacheKey] ?: null;
        } else {
            return $item;
        }
    }

    /**
     * Flush the cached results for all relations (has_one, has_many, many_many)
     * Also clears any cached aggregate data.
     *
     * @param boolean $persistent When true will also clear persistent data stored in the Cache system.
     *                            When false will just clear session-local cached data
     * @return DataObject $this
     */
    public function flushCache($persistent = true)
    {
        if (static::class == self::class) {
            self::$_cache_get_one = array();
            return $this;
        }

        $classes = ClassInfo::ancestry(static::class);
        foreach ($classes as $class) {
            if (isset(self::$_cache_get_one[$class])) {
                unset(self::$_cache_get_one[$class]);
            }
        }

        $this->extend('flushCache');

        $this->components = array();
        return $this;
    }

    /**
     * Flush the get_one global cache and destroy associated objects.
     */
    public static function flush_and_destroy_cache()
    {
        if (self::$_cache_get_one) {
            foreach (self::$_cache_get_one as $class => $items) {
                if (is_array($items)) {
                    foreach ($items as $item) {
                        if ($item) {
                            $item->destroy();
                        }
                    }
                }
            }
        }
        self::$_cache_get_one = array();
    }

    /**
     * Reset all global caches associated with DataObject.
     */
    public static function reset()
    {
        // @todo Decouple these
        DBClassName::clear_classname_cache();
        ClassInfo::reset_db_cache();
        static::getSchema()->reset();
        self::$_cache_get_one = array();
        self::$_cache_field_labels = array();
    }

    /**
     * Return the given element, searching by ID
     *
     * @param string $callerClass The class of the object to be returned
     * @param int $id The id of the element
     * @param boolean $cache See {@link get_one()}
     *
     * @return DataObject The element
     */
    public static function get_by_id($callerClass, $id, $cache = true)
    {
        if (!is_numeric($id)) {
            user_error("DataObject::get_by_id passed a non-numeric ID #$id", E_USER_WARNING);
        }

        // Pass to get_one
        $column = static::getSchema()->sqlColumnForField($callerClass, 'ID');
        return DataObject::get_one($callerClass, array($column => $id), $cache);
    }

    /**
     * Get the name of the base table for this object
     *
     * @return string
     */
    public function baseTable()
    {
        return static::getSchema()->baseDataTable($this);
    }

    /**
     * Get the base class for this object
     *
     * @return string
     */
    public function baseClass()
    {
        return static::getSchema()->baseDataClass($this);
    }

    /**
     * @var array Parameters used in the query that built this object.
     * This can be used by decorators (e.g. lazy loading) to
     * run additional queries using the same context.
     */
    protected $sourceQueryParams;

    /**
     * @see $sourceQueryParams
     * @return array
     */
    public function getSourceQueryParams()
    {
        return $this->sourceQueryParams;
    }

    /**
     * Get list of parameters that should be inherited to relations on this object
     *
     * @return array
     */
    public function getInheritableQueryParams()
    {
        $params = $this->getSourceQueryParams();
        $this->extend('updateInheritableQueryParams', $params);
        return $params;
    }

    /**
     * @see $sourceQueryParams
     * @param array
     */
    public function setSourceQueryParams($array)
    {
        $this->sourceQueryParams = $array;
    }

    /**
     * @see $sourceQueryParams
     * @param string $key
     * @param string $value
     */
    public function setSourceQueryParam($key, $value)
    {
        $this->sourceQueryParams[$key] = $value;
    }

    /**
     * @see $sourceQueryParams
     * @param string $key
     * @return string
     */
    public function getSourceQueryParam($key)
    {
        if (isset($this->sourceQueryParams[$key])) {
            return $this->sourceQueryParams[$key];
        }
        return null;
    }

    //-------------------------------------------------------------------------------------------//

    /**
     * Check the database schema and update it as necessary.
     *
     * @uses DataExtension->augmentDatabase()
     */
    public function requireTable()
    {
        // Only build the table if we've actually got fields
        $schema = static::getSchema();
        $table = $schema->tableName(static::class);
        $fields = $schema->databaseFields(static::class, false);
        $indexes = $schema->databaseIndexes(static::class, false);
        $extensions = self::database_extensions(static::class);

        if (empty($table)) {
            throw new LogicException(
                "Class " . static::class . " not loaded by manifest, or no database table configured"
            );
        }

        if ($fields) {
            $hasAutoIncPK = get_parent_class($this) === self::class;
            DB::require_table(
                $table,
                $fields,
                $indexes,
                $hasAutoIncPK,
                $this->config()->get('create_table_options'),
                $extensions
            );
        } else {
            DB::dont_require_table($table);
        }

        // Build any child tables for many_many items
        if ($manyMany = $this->uninherited('many_many')) {
            $extras = $this->uninherited('many_many_extraFields');
            foreach ($manyMany as $component => $spec) {
                // Get many_many spec
                $manyManyComponent = $schema->manyManyComponent(static::class, $component);
                $parentField = $manyManyComponent['parentField'];
                $childField = $manyManyComponent['childField'];
                $tableOrClass = $manyManyComponent['join'];

                // Skip if backed by actual class
                if (class_exists($tableOrClass)) {
                    continue;
                }

                // Build fields
                $manymanyFields = array(
                    $parentField => "Int",
                    $childField => "Int",
                );
                if (isset($extras[$component])) {
                    $manymanyFields = array_merge($manymanyFields, $extras[$component]);
                }

                // Build index list
                $manymanyIndexes = [
                    $parentField => [
                        'type' => 'index',
                        'name' => $parentField,
                        'columns' => [$parentField],
                    ],
                    $childField => [
                        'type' => 'index',
                        'name' => $childField,
                        'columns' => [$childField],
                    ],
                ];
                DB::require_table($tableOrClass, $manymanyFields, $manymanyIndexes, true, null, $extensions);
            }
        }

        // Let any extentions make their own database fields
        $this->extend('augmentDatabase', $dummy);
    }

    /**
     * Add default records to database. This function is called whenever the
     * database is built, after the database tables have all been created. Overload
     * this to add default records when the database is built, but make sure you
     * call parent::requireDefaultRecords().
     *
     * @uses DataExtension->requireDefaultRecords()
     */
    public function requireDefaultRecords()
    {
        $defaultRecords = $this->config()->uninherited('default_records');

        if (!empty($defaultRecords)) {
            $hasData = DataObject::get_one(static::class);
            if (!$hasData) {
                $className = static::class;
                foreach ($defaultRecords as $record) {
                    $obj = Injector::inst()->create($className, $record);
                    $obj->write();
                }
                DB::alteration_message("Added default records to $className table", "created");
            }
        }

        // Let any extentions make their own database default data
        $this->extend('requireDefaultRecords', $dummy);
    }

    /**
     * Get the default searchable fields for this object, as defined in the
     * $searchable_fields list. If searchable fields are not defined on the
     * data object, uses a default selection of summary fields.
     *
     * @return array
     */
    public function searchableFields()
    {
        // can have mixed format, need to make consistent in most verbose form
        $fields = $this->config()->get('searchable_fields');
        $labels = $this->fieldLabels();

        // fallback to summary fields (unless empty array is explicitly specified)
        if (!$fields && !is_array($fields)) {
            $summaryFields = array_keys($this->summaryFields());
            $fields = array();

            // remove the custom getters as the search should not include them
            $schema = static::getSchema();
            if ($summaryFields) {
                foreach ($summaryFields as $key => $name) {
                    $spec = $name;

                    // Extract field name in case this is a method called on a field (e.g. "Date.Nice")
                    if (($fieldPos = strpos($name, '.')) !== false) {
                        $name = substr($name, 0, $fieldPos);
                    }

                    if ($schema->fieldSpec($this, $name)) {
                        $fields[] = $name;
                    } elseif ($this->relObject($spec)) {
                        $fields[] = $spec;
                    }
                }
            }
        }

        // we need to make sure the format is unified before
        // augmenting fields, so extensions can apply consistent checks
        // but also after augmenting fields, because the extension
        // might use the shorthand notation as well

        // rewrite array, if it is using shorthand syntax
        $rewrite = array();
        foreach ($fields as $name => $specOrName) {
            $identifer = (is_int($name)) ? $specOrName : $name;

            if (is_int($name)) {
                // Format: array('MyFieldName')
                $rewrite[$identifer] = array();
            } elseif (is_array($specOrName) && ($relObject = $this->relObject($identifer))) {
                // Format: array('MyFieldName' => array(
                //   'filter => 'ExactMatchFilter',
                //   'field' => 'NumericField', // optional
                //   'title' => 'My Title', // optional
                // ))
                $rewrite[$identifer] = array_merge(
                    array('filter' => $relObject->config()->get('default_search_filter_class')),
                    (array)$specOrName
                );
            } else {
                // Format: array('MyFieldName' => 'ExactMatchFilter')
                $rewrite[$identifer] = array(
                    'filter' => $specOrName,
                );
            }
            if (!isset($rewrite[$identifer]['title'])) {
                $rewrite[$identifer]['title'] = (isset($labels[$identifer]))
                    ? $labels[$identifer] : FormField::name_to_label($identifer);
            }
            if (!isset($rewrite[$identifer]['filter'])) {
                /** @skipUpgrade */
                $rewrite[$identifer]['filter'] = 'PartialMatchFilter';
            }
        }

        $fields = $rewrite;

        // apply DataExtensions if present
        $this->extend('updateSearchableFields', $fields);

        return $fields;
    }

    /**
     * Get any user defined searchable fields labels that
     * exist. Allows overriding of default field names in the form
     * interface actually presented to the user.
     *
     * The reason for keeping this separate from searchable_fields,
     * which would be a logical place for this functionality, is to
     * avoid bloating and complicating the configuration array. Currently
     * much of this system is based on sensible defaults, and this property
     * would generally only be set in the case of more complex relationships
     * between data object being required in the search interface.
     *
     * Generates labels based on name of the field itself, if no static property
     * {@link self::field_labels} exists.
     *
     * @uses $field_labels
     * @uses FormField::name_to_label()
     *
     * @param boolean $includerelations a boolean value to indicate if the labels returned include relation fields
     *
     * @return array|string Array of all element labels if no argument given, otherwise the label of the field
     */
    public function fieldLabels($includerelations = true)
    {
        $cacheKey = static::class . '_' . $includerelations;

        if (!isset(self::$_cache_field_labels[$cacheKey])) {
            $customLabels = $this->config()->get('field_labels');
            $autoLabels = array();

            // get all translated static properties as defined in i18nCollectStatics()
            $ancestry = ClassInfo::ancestry(static::class);
            $ancestry = array_reverse($ancestry);
            if ($ancestry) {
                foreach ($ancestry as $ancestorClass) {
                    if ($ancestorClass === ViewableData::class) {
                        break;
                    }
                    $types = [
                        'db' => (array)Config::inst()->get($ancestorClass, 'db', Config::UNINHERITED)
                    ];
                    if ($includerelations) {
                        $types['has_one'] = (array)Config::inst()->get($ancestorClass, 'has_one', Config::UNINHERITED);
                        $types['has_many'] = (array)Config::inst()->get(
                            $ancestorClass,
                            'has_many',
                            Config::UNINHERITED
                        );
                        $types['many_many'] = (array)Config::inst()->get(
                            $ancestorClass,
                            'many_many',
                            Config::UNINHERITED
                        );
                        $types['belongs_many_many'] = (array)Config::inst()->get(
                            $ancestorClass,
                            'belongs_many_many',
                            Config::UNINHERITED
                        );
                    }
                    foreach ($types as $type => $attrs) {
                        foreach ($attrs as $name => $spec) {
                            $autoLabels[$name] = _t(
                                "{$ancestorClass}.{$type}_{$name}",
                                FormField::name_to_label($name)
                            );
                        }
                    }
                }
            }

            $labels = array_merge((array)$autoLabels, (array)$customLabels);
            $this->extend('updateFieldLabels', $labels);
            self::$_cache_field_labels[$cacheKey] = $labels;
        }

        return self::$_cache_field_labels[$cacheKey];
    }

    /**
     * Get a human-readable label for a single field,
     * see {@link fieldLabels()} for more details.
     *
     * @uses fieldLabels()
     * @uses FormField::name_to_label()
     *
     * @param string $name Name of the field
     * @return string Label of the field
     */
    public function fieldLabel($name)
    {
        $labels = $this->fieldLabels();
        return (isset($labels[$name])) ? $labels[$name] : FormField::name_to_label($name);
    }

    /**
     * Get the default summary fields for this object.
     *
     * @todo use the translation apparatus to return a default field selection for the language
     *
     * @return array
     */
    public function summaryFields()
    {
        $rawFields = $this->config()->get('summary_fields');

        // Merge associative / numeric keys
        $fields = [];
        foreach ($rawFields as $key => $value) {
            if (is_int($key)) {
                $key = $value;
            }
            $fields[$key] = $value;
        }

        if (!$fields) {
            $fields = array();
            // try to scaffold a couple of usual suspects
            if ($this->hasField('Name')) {
                $fields['Name'] = 'Name';
            }
            if (static::getSchema()->fieldSpec($this, 'Title')) {
                $fields['Title'] = 'Title';
            }
            if ($this->hasField('Description')) {
                $fields['Description'] = 'Description';
            }
            if ($this->hasField('FirstName')) {
                $fields['FirstName'] = 'First Name';
            }
        }
        $this->extend("updateSummaryFields", $fields);

        // Final fail-over, just list ID field
        if (!$fields) {
            $fields['ID'] = 'ID';
        }

        // Localize fields (if possible)
        foreach ($this->fieldLabels(false) as $name => $label) {
            // only attempt to localize if the label definition is the same as the field name.
            // this will preserve any custom labels set in the summary_fields configuration
            if (isset($fields[$name]) && $name === $fields[$name]) {
                $fields[$name] = $label;
            }
        }

        return $fields;
    }

    /**
     * Defines a default list of filters for the search context.
     *
     * If a filter class mapping is defined on the data object,
     * it is constructed here. Otherwise, the default filter specified in
     * {@link DBField} is used.
     *
     * @todo error handling/type checking for valid FormField and SearchFilter subclasses?
     *
     * @return array
     */
    public function defaultSearchFilters()
    {
        $filters = array();

        foreach ($this->searchableFields() as $name => $spec) {
            if (empty($spec['filter'])) {
                /** @skipUpgrade */
                $filters[$name] = 'PartialMatchFilter';
            } elseif ($spec['filter'] instanceof SearchFilter) {
                $filters[$name] = $spec['filter'];
            } else {
                $filters[$name] = Injector::inst()->create($spec['filter'], $name);
            }
        }

        return $filters;
    }

    /**
     * @return boolean True if the object is in the database
     */
    public function isInDB()
    {
        return is_numeric($this->ID) && $this->ID > 0;
    }

    /*
     * @ignore
     */
    private static $subclass_access = true;

    /**
     * Temporarily disable subclass access in data object qeur
     */
    public static function disable_subclass_access()
    {
        self::$subclass_access = false;
    }

    public static function enable_subclass_access()
    {
        self::$subclass_access = true;
    }

    //-------------------------------------------------------------------------------------------//

    /**
     * Database field definitions.
     * This is a map from field names to field type. The field
     * type should be a class that extends .
     * @var array
     * @config
     */
    private static $db = [];

    /**
     * Use a casting object for a field. This is a map from
     * field name to class name of the casting object.
     *
     * @var array
     */
    private static $casting = array(
        "Title" => 'Text',
    );

    /**
     * Specify custom options for a CREATE TABLE call.
     * Can be used to specify a custom storage engine for specific database table.
     * All options have to be keyed for a specific database implementation,
     * identified by their class name (extending from {@link SS_Database}).
     *
     * <code>
     * array(
     *  'MySQLDatabase' => 'ENGINE=MyISAM'
     * )
     * </code>
     *
     * Caution: This API is experimental, and might not be
     * included in the next major release. Please use with care.
     *
     * @var array
     * @config
     */
    private static $create_table_options = array(
        MySQLSchemaManager::ID => 'ENGINE=InnoDB'
    );

    /**
     * If a field is in this array, then create a database index
     * on that field. This is a map from fieldname to index type.
     * See {@link SS_Database->requireIndex()} and custom subclasses for details on the array notation.
     *
     * @var array
     * @config
     */
    private static $indexes = null;

    /**
     * Inserts standard column-values when a DataObject
     * is instanciated. Does not insert default records {@see $default_records}.
     * This is a map from fieldname to default value.
     *
     *  - If you would like to change a default value in a sub-class, just specify it.
     *  - If you would like to disable the default value given by a parent class, set the default value to 0,'',
     *    or false in your subclass.  Setting it to null won't work.
     *
     * @var array
     * @config
     */
    private static $defaults = [];

    /**
     * Multidimensional array which inserts default data into the database
     * on a db/build-call as long as the database-table is empty. Please use this only
     * for simple constructs, not for SiteTree-Objects etc. which need special
     * behaviour such as publishing and ParentNodes.
     *
     * Example:
     * array(
     *  array('Title' => "DefaultPage1", 'PageTitle' => 'page1'),
     *  array('Title' => "DefaultPage2")
     * ).
     *
     * @var array
     * @config
     */
    private static $default_records = null;

    /**
     * One-to-zero relationship defintion. This is a map of component name to data type. In order to turn this into a
     * true one-to-one relationship you can add a {@link DataObject::$belongs_to} relationship on the child class.
     *
     * Note that you cannot have a has_one and belongs_to relationship with the same name.
     *
     * @var array
     * @config
     */
    private static $has_one = [];

    /**
     * A meta-relationship that allows you to define the reverse side of a {@link DataObject::$has_one}.
     *
     * This does not actually create any data structures, but allows you to query the other object in a one-to-one
     * relationship from the child object. If you have multiple belongs_to links to another object you can use the
     * syntax "ClassName.HasOneName" to specify which foreign has_one key on the other object to use.
     *
     * Note that you cannot have a has_one and belongs_to relationship with the same name.
     *
     * @var array
     * @config
     */
    private static $belongs_to = [];

    /**
     * This defines a one-to-many relationship. It is a map of component name to the remote data class.
     *
     * This relationship type does not actually create a data structure itself - you need to define a matching $has_one
     * relationship on the child class. Also, if the $has_one relationship on the child class has multiple links to this
     * class you can use the syntax "ClassName.HasOneRelationshipName" in the remote data class definition to show
     * which foreign key to use.
     *
     * @var array
     * @config
     */
    private static $has_many = [];

    /**
     * many-many relationship definitions.
     * This is a map from component name to data type.
     * @var array
     * @config
     */
    private static $many_many = [];

    /**
     * Extra fields to include on the connecting many-many table.
     * This is a map from field name to field type.
     *
     * Example code:
     * <code>
     * public static $many_many_extraFields = array(
     *  'Members' => array(
     *          'Role' => 'Varchar(100)'
     *      )
     * );
     * </code>
     *
     * @var array
     * @config
     */
    private static $many_many_extraFields = [];

    /**
     * The inverse side of a many-many relationship.
     * This is a map from component name to data type.
     * @var array
     * @config
     */
    private static $belongs_many_many = [];

    /**
     * The default sort expression. This will be inserted in the ORDER BY
     * clause of a SQL query if no other sort expression is provided.
     * @var string
     * @config
     */
    private static $default_sort = null;

    /**
     * Default list of fields that can be scaffolded by the ModelAdmin
     * search interface.
     *
     * Overriding the default filter, with a custom defined filter:
     * <code>
     *  static $searchable_fields = array(
     *     "Name" => "PartialMatchFilter"
     *  );
     * </code>
     *
     * Overriding the default form fields, with a custom defined field.
     * The 'filter' parameter will be generated from {@link DBField::$default_search_filter_class}.
     * The 'title' parameter will be generated from {@link DataObject->fieldLabels()}.
     * <code>
     *  static $searchable_fields = array(
     *    "Name" => array(
     *      "field" => "TextField"
     *    )
     *  );
     * </code>
     *
     * Overriding the default form field, filter and title:
     * <code>
     *  static $searchable_fields = array(
     *    "Organisation.ZipCode" => array(
     *      "field" => "TextField",
     *      "filter" => "PartialMatchFilter",
     *      "title" => 'Organisation ZIP'
     *    )
     *  );
     * </code>
     * @config
     */
    private static $searchable_fields = null;

    /**
     * User defined labels for searchable_fields, used to override
     * default display in the search form.
     * @config
     */
    private static $field_labels = [];

    /**
     * Provides a default list of fields to be used by a 'summary'
     * view of this object.
     * @config
     */
    private static $summary_fields = [];

    public function provideI18nEntities()
    {
        // Note: see http://guides.rubyonrails.org/i18n.html#pluralization for rules
        // Best guess for a/an rule. Better guesses require overriding in subclasses
        $pluralName = $this->plural_name();
        $singularName = $this->singular_name();
        $conjunction = preg_match('/^[aeiou]/i', $singularName) ? 'An ' : 'A ';
        return [
            static::class . '.SINGULARNAME' => $this->singular_name(),
            static::class . '.PLURALNAME' => $pluralName,
            static::class . '.PLURALS' => [
                'one' => $conjunction . $singularName,
                'other' => '{count} ' . $pluralName
            ]
        ];
    }

    /**
     * Returns true if the given method/parameter has a value
     * (Uses the DBField::hasValue if the parameter is a database field)
     *
     * @param string $field The field name
     * @param array $arguments
     * @param bool $cache
     * @return boolean
     */
    public function hasValue($field, $arguments = null, $cache = true)
    {
        // has_one fields should not use dbObject to check if a value is given
        $hasOne = static::getSchema()->hasOneComponent(static::class, $field);
        if (!$hasOne && ($obj = $this->dbObject($field))) {
            return $obj->exists();
        } else {
            return parent::hasValue($field, $arguments, $cache);
        }
    }

    /**
     * If selected through a many_many through relation, this is the instance of the joined record
     *
     * @return DataObject
     */
    public function getJoin()
    {
        return $this->joinRecord;
    }

    /**
     * Set joining object
     *
     * @param DataObject $object
     * @param string $alias Alias
     * @return $this
     */
    public function setJoin(DataObject $object, $alias = null)
    {
        $this->joinRecord = $object;
        if ($alias) {
            if (static::getSchema()->fieldSpec(static::class, $alias)) {
                throw new InvalidArgumentException(
                    "Joined record $alias cannot also be a db field"
                );
            }
            $this->record[$alias] = $object;
        }
        return $this;
    }

    /**
     * Find objects in the given relationships, merging them into the given list
     *
     * @param string $source Config property to extract relationships from
     * @param bool $recursive True if recursive
     * @param ArrayList $list If specified, items will be added to this list. If not, a new
     * instance of ArrayList will be constructed and returned
     * @return ArrayList The list of related objects
     */
    public function findRelatedObjects($source, $recursive = true, $list = null)
    {
        if (!$list) {
            $list = new ArrayList();
        }

        // Skip search for unsaved records
        if (!$this->isInDB()) {
            return $list;
        }

        $relationships = $this->config()->get($source) ?: [];
        foreach ($relationships as $relationship) {
            // Warn if invalid config
            if (!$this->hasMethod($relationship)) {
                trigger_error(sprintf(
                    "Invalid %s config value \"%s\" on object on class \"%s\"",
                    $source,
                    $relationship,
                    get_class($this)
                ), E_USER_WARNING);
                continue;
            }

            // Inspect value of this relationship
            $items = $this->{$relationship}();

            // Merge any new item
            $newItems = $this->mergeRelatedObjects($list, $items);

            // Recurse if necessary
            if ($recursive) {
                foreach ($newItems as $item) {
                    /** @var DataObject $item */
                    $item->findRelatedObjects($source, true, $list);
                }
            }
        }
        return $list;
    }

    /**
     * Helper method to merge owned/owning items into a list.
     * Items already present in the list will be skipped.
     *
     * @param ArrayList $list Items to merge into
     * @param mixed $items List of new items to merge
     * @return ArrayList List of all newly added items that did not already exist in $list
     */
    public function mergeRelatedObjects($list, $items)
    {
        $added = new ArrayList();
        if (!$items) {
            return $added;
        }
        if ($items instanceof DataObject) {
            $items = [$items];
        }

        /** @var DataObject $item */
        foreach ($items as $item) {
            $this->mergeRelatedObject($list, $added, $item);
        }
        return $added;
    }

    /**
     * Merge single object into a list, but ensures that existing objects are not
     * re-added.
     *
     * @param ArrayList $list Global list
     * @param ArrayList $added Additional list to insert into
     * @param DataObject $item Item to add
     */
    protected function mergeRelatedObject($list, $added, $item)
    {
        // Identify item
        $itemKey = get_class($item) . '/' . $item->ID;

        // Write if saved, versioned, and not already added
        if ($item->isInDB() && !isset($list[$itemKey])) {
            $list[$itemKey] = $item;
            $added[$itemKey] = $item;
        }

        // Add joined record (from many_many through) automatically
        $joined = $item->getJoin();
        if ($joined) {
            $this->mergeRelatedObject($list, $added, $joined);
        }
    }
}<|MERGE_RESOLUTION|>--- conflicted
+++ resolved
@@ -531,7 +531,13 @@
         // Copy all components from source to destination
         $source = $sourceObject->getManyManyComponents($relation);
         $dest = $destinationObject->getManyManyComponents($relation);
-        $extraFieldNames = $source->getExtraFields();
+
+        if ($source instanceof ManyManyList) {
+            $extraFieldNames = $source->getExtraFields();
+        } else {
+            $extraFieldNames = [];
+        }
+
         foreach ($source as $item) {
             // Merge extra fields
             $extraFields = [];
@@ -552,7 +558,6 @@
     protected function duplicateHasManyRelation($sourceObject, $destinationObject, $relation)
     {
         // Copy all components from source to destination
-<<<<<<< HEAD
         $source = $sourceObject->getComponents($relation);
         $dest = $destinationObject->getComponents($relation);
 
@@ -600,24 +605,6 @@
         $item = $sourceObject->getComponent($relation);
         if (!$item->isInDB()) {
             return;
-=======
-        $source = $sourceObject->getManyManyComponents($manyManyName);
-        $dest = $destinationObject->getManyManyComponents($manyManyName);
-
-        if ($source instanceof ManyManyList) {
-            $extraFieldNames = $source->getExtraFields();
-        } else {
-            $extraFieldNames = array();
-        }
-
-        foreach ($source as $item) {
-            // Merge extra fields
-            $extraFields = array();
-            foreach ($extraFieldNames as $fieldName => $fieldType) {
-                $extraFields[$fieldName] = $item->getField($fieldName);
-            }
-            $dest->add($item, $extraFields);
->>>>>>> 32446034
         }
 
         $clonedItem = $item->duplicate(false);
@@ -2986,38 +2973,10 @@
     {
         // Navigate to relative parent using relObject() if needed
         $component = $this;
-<<<<<<< HEAD
         if (($pos = strrpos($fieldName, '.')) !== false) {
             $relation = substr($fieldName, 0, $pos);
             $fieldName = substr($fieldName, $pos + 1);
             $component = $this->relObject($relation);
-=======
-
-        // We're dealing with relations here so we traverse the dot syntax
-        if (strpos($fieldName, '.') !== false) {
-            $relations = explode('.', $fieldName);
-            $fieldName = array_pop($relations);
-            foreach ($relations as $relation) {
-                if (!$component) {
-                    return null;
-                // Inspect $component for element $relation
-                } elseif ($component->hasMethod($relation)) {
-                    // Check nested method
-                    $component = $component->$relation();
-                } elseif ($component instanceof SS_List) {
-                    // Select adjacent relation from DataList
-                    /** @var DataList $component */
-                    $component = $component->relation($relation);
-                } elseif ($component instanceof DataObject
-                    && ($dbObject = $component->dbObject($relation))
-                ) {
-                    // Select db object
-                    $component = $dbObject;
-                } else {
-                    user_error("$relation is not a relation/field on " . get_class($component), E_USER_ERROR);
-                }
-            }
->>>>>>> 32446034
         }
 
         // Bail if the component is null
