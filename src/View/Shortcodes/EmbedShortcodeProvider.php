<?php

namespace SilverStripe\View\Shortcodes;

use Embed\Http\DispatcherInterface;
use SilverStripe\Core\Convert;
use SilverStripe\Core\Injector\Injector;
use SilverStripe\View\Embed\Embeddable;
use SilverStripe\View\Embed\EmbedResource;
use SilverStripe\View\HTML;
use SilverStripe\View\Parsers\ShortcodeHandler;
use Embed\Adapters\Adapter;
use Embed\Embed;
use SilverStripe\View\Parsers\ShortcodeParser;

/**
 * Provider for the [embed] shortcode tag used by the embedding service
 * in the HTML Editor field.
 * Provides the html needed for the frontend and the editor field itself.
 */
class EmbedShortcodeProvider implements ShortcodeHandler
{

    /**
     * Gets the list of shortcodes provided by this handler
     *
     * @return mixed
     */
    public static function get_shortcodes()
    {
        return array('embed');
    }

    /**
     * Embed shortcode parser from Oembed. This is a temporary workaround.
     * Oembed class has been replaced with the Embed external service.
     *
     * @param array $arguments
     * @param string $content
     * @param ShortcodeParser $parser
     * @param string $shortcode
     * @param array $extra
     *
     * @return string
     */
    public static function handle_shortcode($arguments, $content, $parser, $shortcode, $extra = array())
    {
        // Get service URL
        if (!empty($content)) {
            $serviceURL = $content;
        } elseif (!empty($arguments['url'])) {
            $serviceURL = $arguments['url'];
        } else {
            return '';
        }

        // See https://github.com/oscarotero/Embed#example-with-all-options for service arguments
        $serviceArguments = [];
        if (!empty($arguments['width'])) {
            $serviceArguments['min_image_width'] = $arguments['width'];
        }
        if (!empty($arguments['height'])) {
            $serviceArguments['min_image_height'] = $arguments['height'];
        }

        /** @var EmbedResource $embed */
        $embed = Injector::inst()->create(Embeddable::class, $serviceURL);
        if (!empty($serviceArguments)) {
            $embed->setOptions(array_merge($serviceArguments, (array) $embed->getOptions()));
        }

        // Allow resolver to be mocked
        $dispatcher = null;
        if (isset($extra['resolver'])) {
            $dispatcher = Injector::inst()->create(
                $extra['resolver']['class'],
                $serviceURL,
                $extra['resolver']['config']
            );
<<<<<<< HEAD
            $embed->setDispatcher($dispatcher);
=======
        } elseif (Injector::inst()->has(DispatcherInterface::class)) {
            $dispatcher = Injector::inst()->get(DispatcherInterface::class);
>>>>>>> ec9281ee
        }

        // Process embed
        $embed = $embed->getEmbed();

        // Convert embed object into HTML
        if ($embed && $embed instanceof Adapter) {
            $result = static::embedForTemplate($embed, $arguments);
            if ($result) {
                return $result;
            }
        }

        // Fallback to link to service
        return static::linkEmbed($arguments, $serviceURL, $serviceURL);
    }

    /**
     * @param Adapter $embed
     * @param array $arguments Additional shortcode params
     * @return string
     */
    public static function embedForTemplate($embed, $arguments)
    {
        switch ($embed->getType()) {
            case 'video':
            case 'rich':
                // Attempt to inherit width (but leave height auto)
                if (empty($arguments['width']) && $embed->getWidth()) {
                    $arguments['width'] = $embed->getWidth();
                }
                return self::videoEmbed($arguments, $embed->getCode());
            case 'link':
                return self::linkEmbed($arguments, $embed->getUrl(), $embed->getTitle());
            case 'photo':
                return self::photoEmbed($arguments, $embed->getUrl());
            default:
                return null;
        }
    }

    /**
     * Build video embed tag
     *
     * @param array $arguments
     * @param string $content Raw HTML content
     * @return string
     */
    protected static function videoEmbed($arguments, $content)
    {
        // Ensure outer div has given width (but leave height auto)
        if (!empty($arguments['width'])) {
            $arguments['style'] = 'width: ' . intval($arguments['width']) . 'px;';
        }

        // Convert caption to <p>
        if (!empty($arguments['caption'])) {
            $xmlCaption = Convert::raw2xml($arguments['caption']);
            $content .= "\n<p class=\"caption\">{$xmlCaption}</p>";
        }
        unset($arguments['width']);
        unset($arguments['height']);
        unset($arguments['url']);
        unset($arguments['caption']);
        return HTML::createTag('div', $arguments, $content);
    }

    /**
     * Build <a> embed tag
     *
     * @param array $arguments
     * @param string $href
     * @param string $title Default title
     * @return string
     */
    protected static function linkEmbed($arguments, $href, $title)
    {
        $title = !empty($arguments['caption']) ? ($arguments['caption']) : $title;
        unset($arguments['caption']);
        unset($arguments['width']);
        unset($arguments['height']);
        unset($arguments['url']);
        $arguments['href'] = $href;
        return HTML::createTag('a', $arguments, Convert::raw2xml($title));
    }

    /**
     * Build img embed tag
     *
     * @param array $arguments
     * @param string $src
     * @return string
     */
    protected static function photoEmbed($arguments, $src)
    {
        $arguments['src'] = $src;
        unset($arguments['url']);
        return HTML::createTag('img', $arguments);
    }
}<|MERGE_RESOLUTION|>--- conflicted
+++ resolved
@@ -77,12 +77,12 @@
                 $serviceURL,
                 $extra['resolver']['config']
             );
-<<<<<<< HEAD
-            $embed->setDispatcher($dispatcher);
-=======
         } elseif (Injector::inst()->has(DispatcherInterface::class)) {
             $dispatcher = Injector::inst()->get(DispatcherInterface::class);
->>>>>>> ec9281ee
+        }
+
+        if ($dispatcher) {
+            $embed->setDispatcher($dispatcher);
         }
 
         // Process embed
