<?php

namespace SilverStripe\View;

use ReflectionObject;

/**
 * Allows you to render debug information about a {@link ViewableData} object into a template.
 */
class ViewableData_Debugger extends ViewableData
{

    /**
     * @var ViewableData
     */
    protected $object;

    /**
     * @param ViewableData $object
     */
    public function __construct(ViewableData $object)
    {
        $this->object = $object;
        parent::__construct();
    }

    /**
     * @return string The rendered debugger
     */
    public function __toString()
    {
        return (string)$this->forTemplate();
    }

    /**
     * Return debugging information, as XHTML. If a field name is passed, it will show debugging information on that
     * field, otherwise it will show information on all methods and fields.
     *
     * @param string $field the field name
     * @return string
     */
    public function forTemplate($field = null)
    {
        // debugging info for a specific field
        $class = get_class($this->object);
        if ($field) {
            return "<b>Debugging Information for {$class}->{$field}</b><br/>" . ($this->object->hasMethod($field) ? "Has method '$field'<br/>" : null) . ($this->object->hasField($field) ? "Has field '$field'<br/>" : null);
        }

        // debugging information for the entire class
        $reflector = new ReflectionObject($this->object);
        $debug = "<b>Debugging Information: all methods available in '{$class}'</b><br/><ul>";
        foreach ($this->object->allMethodNames() as $method) {
<<<<<<< HEAD
            if ($method[0] !== '_') {
=======
            // check that the method is public
            if ($method[0] === strtoupper($method[0] ?? '') && $method[0] != '_') {
>>>>>>> fc870962
                if ($reflector->hasMethod($method) && $method = $reflector->getMethod($method)) {
                    if ($method->isPublic()) {
                        $debug .= "<li>\${$method->getName()}";

                        if (count($method->getParameters() ?? [])) {
                            $debug .= ' <small>(' . implode(', ', $method->getParameters()) . ')</small>';
                        }

                        $debug .= '</li>';
                    }
                } else {
                    $debug .= "<li>\$$method</li>";
                }
            }
        }

        $debug .= '</ul>';

        if ($this->object->hasMethod('toMap')) {
            $debug .= "<b>Debugging Information: all fields available in '{$class}'</b><br/><ul>";

            foreach ($this->object->toMap() as $field => $value) {
                $debug .= "<li>\$$field</li>";
            }

            $debug .= "</ul>";
        }

        // check for an extra attached data
        if ($this->object->hasMethod('data') && $this->object->data() != $this->object) {
            $debug .= ViewableData_Debugger::create($this->object->data())->forTemplate();
        }

        return $debug;
    }
}<|MERGE_RESOLUTION|>--- conflicted
+++ resolved
@@ -51,12 +51,7 @@
         $reflector = new ReflectionObject($this->object);
         $debug = "<b>Debugging Information: all methods available in '{$class}'</b><br/><ul>";
         foreach ($this->object->allMethodNames() as $method) {
-<<<<<<< HEAD
             if ($method[0] !== '_') {
-=======
-            // check that the method is public
-            if ($method[0] === strtoupper($method[0] ?? '') && $method[0] != '_') {
->>>>>>> fc870962
                 if ($reflector->hasMethod($method) && $method = $reflector->getMethod($method)) {
                     if ($method->isPublic()) {
                         $debug .= "<li>\${$method->getName()}";
