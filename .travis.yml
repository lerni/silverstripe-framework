--- conflicted
+++ resolved
@@ -11,6 +11,7 @@
   global:
     - TRAVIS_NODE_VERSION="4.2.0"
     - CORE_RELEASE=master
+    - CORE_RELEASE_VERSION=4.0
     - "ARTIFACTS_AWS_REGION=us-east-1"
     - "ARTIFACTS_S3_BUCKET=silverstripe-travis-artifacts"
     - secure: "DjwZKhY/c0wXppGmd8oEMiTV0ayfOXiCmi9Lg1aXoSXNnj+sjLmhYwhUWjehjR6IX0MRtzJG6v7V5Y+4nSGe+i+XIrBQnhPQ95Jrkm1gKofX2mznWTl9npQElNS1DXi58NLPbiB3qxHWGFBRAWmRQrsAouyZabkPnChnSa9ldOg="
@@ -27,52 +28,36 @@
     - php: 5.6
       env: DB=MYSQL PDO=1
     - php: 5.6
-<<<<<<< HEAD
       env: DB=MYSQL BEHAT_TEST=1 JS_SANITY_CHECK=1
-    - php: 7.0
-      env: DB=MYSQL PDO=1
-=======
-      env: DB=MYSQL BEHAT_TEST=1
     - php: 5.6
       env: DB=MYSQL CMS_TEST=1
     - php: 5.6
       env: DB=MYSQL BEHAT_TEST=1 CMS_TEST=1
->>>>>>> 89351e6c
+    - php: 7.0
+      env: DB=MYSQL PDO=1
 
 before_script:
- - if ! [ $(phpenv version-name) = "5.3" ]; then printf "\n" | pecl install imagick; fi
- - if [ $(phpenv version-name) = "5.3" ]; then printf "\n" | pecl install imagick-3.3.0; fi
+ - printf "\n" | pecl install imagick
  - composer self-update || true
  - phpenv rehash
  - phpenv config-rm xdebug.ini
  - git clone git://github.com/silverstripe-labs/silverstripe-travis-support.git ~/travis-support
-<<<<<<< HEAD
- - "if [ \"$BEHAT_TEST\" = \"\" ]; then php ~/travis-support/travis_setup.php --source `pwd` --target ~/builds/ss; fi"
- - "if [ \"$BEHAT_TEST\" = \"1\" ]; then php ~/travis-support/travis_setup.php --source `pwd` --target ~/builds/ss --require silverstripe/behat-extension; fi"
- - "if [ \"JS_SANITY_CHECK\" = \"1\" ]; then nvm install $TRAVIS_NODE_VERSION && npm install; fi"
-=======
  - "if [ \"$BEHAT_TEST\" = \"\" ] && [ \"$CMS_TEST\" = \"\" ]; then php ~/travis-support/travis_setup.php --source `pwd` --target ~/builds/ss; fi"
  - "if [ \"$BEHAT_TEST\" = \"1\" ] && [ \"$CMS_TEST\" = \"\" ]; then php ~/travis-support/travis_setup.php --source `pwd` --target ~/builds/ss --require silverstripe/behat-extension; fi"
- - "if [ \"$BEHAT_TEST\" = \"\" ] && [ \"$CMS_TEST\" = \"1\" ]; then php ~/travis-support/travis_setup.php --source `pwd` --target ~/builds/ss --require silverstripe/cms:$CORE_RELEASE.x-dev; fi"
- - "if [ \"$BEHAT_TEST\" = \"1\" ] && [ \"$CMS_TEST\" = \"1\" ]; then php ~/travis-support/travis_setup.php --source `pwd` --target ~/builds/ss --require silverstripe/behat-extension,silverstripe/cms:$CORE_RELEASE.x-dev; fi"
->>>>>>> 89351e6c
+ - "if [ \"$BEHAT_TEST\" = \"\" ] && [ \"$CMS_TEST\" = \"1\" ]; then php ~/travis-support/travis_setup.php --source `pwd` --target ~/builds/ss --require silverstripe/cms:$CORE_RELEASE_VERSION.x-dev; fi"
+ - "if [ \"$BEHAT_TEST\" = \"1\" ] && [ \"$CMS_TEST\" = \"1\" ]; then php ~/travis-support/travis_setup.php --source `pwd` --target ~/builds/ss --require silverstripe/behat-extension,silverstripe/cms:$CORE_RELEASE_VERSION.x-dev; fi"
+ - "if [ \"JS_SANITY_CHECK\" = \"1\" ]; then nvm install $TRAVIS_NODE_VERSION && npm install; fi"
  - cd ~/builds/ss
  - php ~/travis-support/travis_setup_selenium.php --if-env BEHAT_TEST
  - php ~/travis-support/travis_setup_php54_webserver.php --if-env BEHAT_TEST
 
 script:
-<<<<<<< HEAD
- - "if [ \"$BEHAT_TEST\" = \"\" ]; then vendor/bin/phpunit framework/tests; fi"
- - "if [ \"$BEHAT_TEST\" = \"\" ]; then vendor/bin/phpunit framework/admin/tests; fi"
- - "if [ \"$BEHAT_TEST\" = \"1\" ]; then vendor/bin/behat @framework; fi"
- - "if [ \"JS_SANITY_CHECK\" = \"1\" ]; then npm run sanity; fi"
-=======
  - "if [ \"$BEHAT_TEST\" = \"\" ] && [ \"$CMS_TEST\" = \"\" ]; then vendor/bin/phpunit framework/tests; fi"
  - "if [ \"$BEHAT_TEST\" = \"\" ] && [ \"$CMS_TEST\" = \"\" ]; then vendor/bin/phpunit framework/admin/tests; fi"
  - "if [ \"$BEHAT_TEST\" = \"1\" ] && [ \"$CMS_TEST\" = \"\" ]; then vendor/bin/behat @framework; fi"
  - "if [ \"$BEHAT_TEST\" = \"\" ] && [ \"$CMS_TEST\" = \"1\" ]; then vendor/bin/phpunit cms/tests; fi"
  - "if [ \"$BEHAT_TEST\" = \"1\" ] && [ \"$CMS_TEST\" = \"1\" ]; then vendor/bin/behat @cms; fi"
->>>>>>> 89351e6c
+ - "if [ \"JS_SANITY_CHECK\" = \"1\" ]; then npm run sanity; fi"
 
 after_failure:
  - php ~/travis-support/travis_upload_artifacts.php --if-env BEHAT_TEST,ARTIFACTS_AWS_SECRET_ACCESS_KEY --target-path $TRAVIS_REPO_SLUG/$TRAVIS_BUILD_ID/$TRAVIS_JOB_ID --artifacts-base-url https://s3.amazonaws.com/$ARTIFACTS_S3_BUCKET/
