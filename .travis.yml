--- conflicted
+++ resolved
@@ -31,13 +31,7 @@
  - cd ~/builds/ss
 
 script: 
-<<<<<<< HEAD
- - phpunit -c phpunit.xml.dist 
- - phpcs --encoding=utf-8 --tab-width=4 --standard=framework/tests/phpcs/ruleset.xml -np framework
- - phpcs --encoding=utf-8 --standard=framework/tests/phpcs/tabs.xml -np framework
-=======
  - sh -c "if [ '$PHPCS' != '1' ]; then phpunit -c phpunit.xml.dist; else phpcs --encoding=utf-8 --tab-width=4 --standard=framework/tests/phpcs/ruleset.xml -np framework && phpcs --encoding=utf-8 --standard=framework/tests/phpcs/tabs.xml -np framework; fi"
->>>>>>> d13c53fd
 
 branches:
   except:
